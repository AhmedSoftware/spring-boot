<<<<<<< HEAD
---
platform: linux
inputs:
- name: git-repo
outputs:
- name: distribution-repository
caches:
- path: maven
- path: gradle
run:
  path: bash
  args:
    - -ec
    - |
      source /docker-lib.sh
      start_docker
      ${PWD}/git-repo/ci/scripts/build-project.sh

=======
---
platform: linux
inputs:
- name: git-repo
outputs:
- name: distribution-repository
- name: git-repo
caches:
- path: gradle
- path: embedmongo
params:
  BRANCH:
  CI: true
  GRADLE_ENTERPRISE_ACCESS_KEY:
  GRADLE_ENTERPRISE_CACHE_USERNAME:
  GRADLE_ENTERPRISE_CACHE_PASSWORD:
  GRADLE_ENTERPRISE_URL: https://ge.spring.io
run:
  path: bash
  args:
    - -ec
    - |
      source /docker-lib.sh
      start_docker
      ${PWD}/git-repo/ci/scripts/build-project.sh
>>>>>>> 6755b480
<|MERGE_RESOLUTION|>--- conflicted
+++ resolved
@@ -1,23 +1,3 @@
-<<<<<<< HEAD
----
-platform: linux
-inputs:
-- name: git-repo
-outputs:
-- name: distribution-repository
-caches:
-- path: maven
-- path: gradle
-run:
-  path: bash
-  args:
-    - -ec
-    - |
-      source /docker-lib.sh
-      start_docker
-      ${PWD}/git-repo/ci/scripts/build-project.sh
-
-=======
 ---
 platform: linux
 inputs:
@@ -42,5 +22,4 @@
     - |
       source /docker-lib.sh
       start_docker
-      ${PWD}/git-repo/ci/scripts/build-project.sh
->>>>>>> 6755b480
+      ${PWD}/git-repo/ci/scripts/build-project.sh