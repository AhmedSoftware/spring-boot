anchors:
  git-repo-resource-source: &git-repo-resource-source
    uri: ((github-repo))
    username: ((github-username))
    password: ((github-ci-release-token))
    branch: ((branch))
  registry-image-resource-source: &registry-image-resource-source
    username: ((docker-hub-username))
    password: ((docker-hub-password))
    tag: ((milestone))
  gradle-enterprise-task-params: &gradle-enterprise-task-params
    GRADLE_ENTERPRISE_ACCESS_KEY: ((gradle_enterprise_secret_access_key))
    GRADLE_ENTERPRISE_CACHE_USERNAME: ((gradle_enterprise_cache_user.username))
    GRADLE_ENTERPRISE_CACHE_PASSWORD: ((gradle_enterprise_cache_user.password))
  docker-hub-task-params: &docker-hub-task-params
    DOCKER_HUB_USERNAME: ((docker-hub-username))
    DOCKER_HUB_PASSWORD: ((docker-hub-password))
  github-task-params: &github-task-params
    GITHUB_REPO: spring-boot
    GITHUB_ORGANIZATION: spring-projects
    GITHUB_PASSWORD: ((github-ci-release-token))
    GITHUB_USERNAME: ((github-username))
    MILESTONE: ((milestone))
  sontatype-task-params: &sonatype-task-params
    SONATYPE_USER_TOKEN: ((sonatype-username))
    SONATYPE_PASSWORD_TOKEN: ((sonatype-password))
    SONATYPE_URL: ((sonatype-url))
    SONATYPE_STAGING_PROFILE_ID: ((sonatype-staging-profile-id))
  artifactory-task-params: &artifactory-task-params
    ARTIFACTORY_SERVER: ((artifactory-server))
    ARTIFACTORY_USERNAME: ((artifactory-username))
    ARTIFACTORY_PASSWORD: ((artifactory-password))
  sdkman-task-params: &sdkman-task-params
    SDKMAN_CONSUMER_KEY: ((sdkman-consumer-key))
    SDKMAN_CONSUMER_TOKEN: ((sdkman-consumer-token))
  build-project-task-params: &build-project-task-params
    privileged: true
    timeout: ((task-timeout))
    file: git-repo/ci/tasks/build-project.yml
    params:
      BRANCH: ((branch))
      DOCKER_HUB_MIRROR: ((docker-hub-mirror))
      <<: *gradle-enterprise-task-params
      <<: *docker-hub-task-params
  run-system-tests-task-params: &run-system-tests-task-params
    privileged: true
    timeout: ((task-timeout))
    file: git-repo/ci/tasks/run-system-tests.yml
    params:
      BRANCH: ((branch))
      <<: *gradle-enterprise-task-params
      <<: *docker-hub-task-params
  artifactory-repo-put-params: &artifactory-repo-put-params
    signing_key: ((signing-key))
    signing_passphrase: ((signing-passphrase))
    repo: libs-snapshot-local
    folder: distribution-repository
    build_uri: "https://ci.spring.io/teams/${BUILD_TEAM_NAME}/pipelines/${BUILD_PIPELINE_NAME}/jobs/${BUILD_JOB_NAME}/builds/${BUILD_NAME}"
    build_number: "${BUILD_PIPELINE_NAME}-${BUILD_JOB_NAME}-${BUILD_NAME}"
    disable_checksum_uploads: true
    threads: 8
    artifact_set:
    - include:
      - "/**/spring-boot-docs-*.zip"
      properties:
        "zip.type": "docs"
        "zip.deployed": "false"
  slack-fail-params: &slack-fail-params
    text: >
      :concourse-failed: <!here> <https://ci.spring.io/teams/${BUILD_TEAM_NAME}/pipelines/${BUILD_PIPELINE_NAME}/jobs/${BUILD_JOB_NAME}/builds/${BUILD_NAME}|${BUILD_PIPELINE_NAME} ${BUILD_JOB_NAME} failed!>
      [$TEXT_FILE_CONTENT]
    text_file: git-repo/build/build-scan-uri.txt
    silent: true
    icon_emoji: ":concourse:"
    username: concourse-ci
  slack-success-params: &slack-success-params
    text: >
      :concourse-succeeded: <https://ci.spring.io/teams/${BUILD_TEAM_NAME}/pipelines/${BUILD_PIPELINE_NAME}/jobs/${BUILD_JOB_NAME}/builds/${BUILD_NAME}|${BUILD_PIPELINE_NAME} ${BUILD_JOB_NAME} was successful!>
      [$TEXT_FILE_CONTENT]
    text_file: git-repo/build/build-scan-uri.txt
    silent: true
    icon_emoji: ":concourse:"
    username: concourse-ci
  homebrew-tap-repo-resource-source: &homebrew-tap-repo-resource-source
    uri: ((homebrew-tap-repo))
    username: ((github-username))
    password: ((github-ci-release-token))
    branch: main
  gradle-publish-params: &gradle-publish-params
    GRADLE_PUBLISH_KEY: ((gradle-publish-key))
    GRADLE_PUBLISH_SECRET: ((gradle-publish-secret))
  docker-hub-mirror-vars: &docker-hub-mirror-vars
    docker-hub-mirror: ((docker-hub-mirror))
    docker-hub-mirror-username: ((docker-hub-mirror-username))
    docker-hub-mirror-password: ((docker-hub-mirror-password))
resource_types:
- name: artifactory-resource
  type: registry-image
  source:
    repository: springio/artifactory-resource
    tag: 0.0.17
- name: pull-request
  type: registry-image
  source:
    repository: teliaoss/github-pr-resource
    tag: v0.23.0
- name: github-status-resource
  type: registry-image
  source:
    repository: dpb587/github-status-resource
    tag: master
- name: slack-notification
  type: registry-image
  source:
    repository: cfcommunity/slack-notification-resource
    tag: latest
- name: github-release
  type: registry-image
  source:
    repository: concourse/github-release-resource
    tag: 1.5.5
resources:
- name: git-repo
  type: git
  icon: github
  source:
    <<: *git-repo-resource-source
- name: git-repo-windows
  type: git
  icon: github
  source:
    <<: *git-repo-resource-source
    git_config:
    - name: core.autocrlf
      value: true
- name: git-pull-request
  type: pull-request
  icon: source-pull
  source:
    access_token: ((github-ci-pull-request-token))
    repository: ((github-repo-name))
    base_branch: ((branch))
    ignore_paths: ["ci/*"]
- name: github-pre-release
  type: github-release
  icon: briefcase-download-outline
  source:
    owner: spring-projects
    repository: spring-boot
    access_token: ((github-ci-release-token))
    pre_release: true
    release: false
- name: github-release
  type: github-release
  icon: briefcase-download
  source:
    owner: spring-projects
    repository: spring-boot
    access_token: ((github-ci-release-token))
    pre_release: false
- name: ci-images-git-repo
  type: git
  icon: github
  source:
    uri: ((github-repo))
    branch: ((branch))
    paths: ["ci/images/*"]
- name: ci-image
  type: registry-image
  icon: docker
  source:
    <<: *registry-image-resource-source
    repository: ((docker-hub-organization))/spring-boot-ci
<<<<<<< HEAD
=======
- name: ci-image-jdk11
  type: registry-image
  icon: docker
  source:
    <<: *registry-image-resource-source
    repository: ((docker-hub-organization))/spring-boot-ci-jdk11
- name: ci-image-jdk17
  type: registry-image
  icon: docker
  source:
    <<: *registry-image-resource-source
    repository: ((docker-hub-organization))/spring-boot-ci-jdk17
- name: ci-image-jdk18
  type: registry-image
  icon: docker
  source:
    <<: *registry-image-resource-source
    repository: ((docker-hub-organization))/spring-boot-ci-jdk18
>>>>>>> 83de1995
- name: paketo-builder-base-image
  type: registry-image
  icon: docker
  source:
    repository: paketobuildpacks/builder
    tag: base
- name: artifactory-repo
  type: artifactory-resource
  icon: package-variant
  source:
    uri: ((artifactory-server))
    username: ((artifactory-username))
    password: ((artifactory-password))
    build_name: ((build-name))
- name: repo-status-build
  type: github-status-resource
  icon: eye-check-outline
  source:
    repository: ((github-repo-name))
    access_token: ((github-ci-status-token))
    branch: ((branch))
    context: build
<<<<<<< HEAD
=======
- name: repo-status-jdk11-build
  type: github-status-resource
  icon: eye-check-outline
  source:
    repository: ((github-repo-name))
    access_token: ((github-ci-status-token))
    branch: ((branch))
    context: jdk11-build
- name: repo-status-jdk17-build
  type: github-status-resource
  icon: eye-check-outline
  source:
    repository: ((github-repo-name))
    access_token: ((github-ci-status-token))
    branch: ((branch))
    context: jdk17-build
- name: repo-status-jdk18-build
  type: github-status-resource
  icon: eye-check-outline
  source:
    repository: ((github-repo-name))
    access_token: ((github-ci-status-token))
    branch: ((branch))
    context: jdk18-build
>>>>>>> 83de1995
- name: slack-alert
  type: slack-notification
  icon: slack
  source:
    url: ((slack-webhook-url))
- name: every-wednesday
  type: time
  icon: clock-outline
  source:
    start: 8:00 PM
    stop: 9:00 PM
    days: [Wednesday]
- name: daily
  type: time
  icon: clock-outline
  source: { interval: "24h" }
- name: homebrew-tap-repo
  type: git
  icon: github
  source:
    <<: *homebrew-tap-repo-resource-source
jobs:
- name: build-ci-images
  plan:
  - get: ci-images-git-repo
    trigger: true
  - get: git-repo
<<<<<<< HEAD
  - task: build-ci-image
    privileged: true
    file: git-repo/ci/tasks/build-ci-image.yml
    output_mapping:
      image: ci-image
    vars:
      ci-image-name: ci-image
      <<: *docker-hub-mirror-vars
  - put: ci-image
    params:
      image: ci-image/image.tar
=======
  - in_parallel:
    - task: build-ci-image
      privileged: true
      file: git-repo/ci/tasks/build-ci-image.yml
      output_mapping:
        image: ci-image
      vars:
        ci-image-name: ci-image
        <<: *docker-hub-mirror-vars
    - task: build-ci-image-jdk11
      privileged: true
      file: git-repo/ci/tasks/build-ci-image.yml
      output_mapping:
        image: ci-image-jdk11
      vars:
        ci-image-name: ci-image-jdk11
        <<: *docker-hub-mirror-vars
    - task: build-ci-image-jdk17
      privileged: true
      file: git-repo/ci/tasks/build-ci-image.yml
      output_mapping:
        image: ci-image-jdk17
      vars:
        ci-image-name: ci-image-jdk17
        <<: *docker-hub-mirror-vars
    - task: build-ci-image-jdk18
      privileged: true
      file: git-repo/ci/tasks/build-ci-image.yml
      output_mapping:
        image: ci-image-jdk18
      vars:
        ci-image-name: ci-image-jdk18
        <<: *docker-hub-mirror-vars
  - in_parallel:
    - put: ci-image
      params:
        image: ci-image/image.tar
    - put: ci-image-jdk11
      params:
        image: ci-image-jdk11/image.tar
    - put: ci-image-jdk17
      params:
        image: ci-image-jdk17/image.tar
    - put: ci-image-jdk18
      params:
        image: ci-image-jdk18/image.tar
>>>>>>> 83de1995
- name: detect-jdk-updates
  plan:
  - get: git-repo
  - get: every-wednesday
    trigger: true
  - get: ci-image
<<<<<<< HEAD
  - task: detect-jdk17-update
    image: ci-image
    file: git-repo/ci/tasks/detect-jdk-updates.yml
    params:
      <<: *github-task-params
      JDK_VERSION: java17
=======
  - in_parallel:
    - task: detect-jdk8-update
      image: ci-image
      file: git-repo/ci/tasks/detect-jdk-updates.yml
      params:
        <<: *github-task-params
        JDK_VERSION: java8
    - task: detect-jdk11-update
      image: ci-image
      file: git-repo/ci/tasks/detect-jdk-updates.yml
      params:
        <<: *github-task-params
        JDK_VERSION: java11
    - task: detect-jdk17-update
      image: ci-image
      file: git-repo/ci/tasks/detect-jdk-updates.yml
      params:
        <<: *github-task-params
        JDK_VERSION: java17
    - task: detect-jdk18-update
      image: ci-image
      file: git-repo/ci/tasks/detect-jdk-updates.yml
      params:
        <<: *github-task-params
        JDK_VERSION: java18
>>>>>>> 83de1995
- name: detect-ubuntu-image-updates
  plan:
  - get: git-repo
  - get: every-wednesday
    trigger: true
  - get: ci-image
  - do:
    - task: detect-ubuntu-image-updates
      image: ci-image
      file: git-repo/ci/tasks/detect-ubuntu-image-updates.yml
      params:
        <<: *github-task-params
- name: detect-docker-updates
  plan:
  - get: git-repo
  - get: every-wednesday
    trigger: true
  - get: ci-image
  - do:
    - task: detect-docker-updates
      image: ci-image
      file: git-repo/ci/tasks/detect-docker-updates.yml
      params:
        <<: *github-task-params
- name: build
  serial: true
  public: true
  plan:
  - get: ci-image
  - get: git-repo
    trigger: true
  - put: repo-status-build
    params: { state: "pending", commit: "git-repo" }
  - do:
    - task: build-project
      image: ci-image
      <<: *build-project-task-params
    on_failure:
      do:
      - put: repo-status-build
        params: { state: "failure", commit: "git-repo" }
      - put: slack-alert
        params:
          <<: *slack-fail-params
  - put: repo-status-build
    params: { state: "success", commit: "git-repo" }
  - put: artifactory-repo
    params:
      <<: *artifactory-repo-put-params
    get_params:
      threads: 8
    on_failure:
      do:
      - put: slack-alert
        params:
          <<: *slack-fail-params
  - put: slack-alert
    params:
      <<: *slack-success-params
- name: build-pull-requests
  serial: true
  public: true
  plan:
  - get: ci-image
  - get: git-repo
    resource: git-pull-request
    trigger: true
    version: every
  - do:
    - put: git-pull-request
      params:
        path: git-repo
        status: pending
    - task: build-project
      image: ci-image
      file: git-repo/ci/tasks/build-pr-project.yml
      timeout: ((task-timeout))
    on_success:
      put: git-pull-request
      params:
        path: git-repo
        status: success
    on_failure:
      put: git-pull-request
      params:
        path: git-repo
        status: failure
<<<<<<< HEAD
=======
- name: jdk11-build
  serial: true
  public: true
  plan:
  - get: ci-image-jdk11
  - get: git-repo
    trigger: true
  - put: repo-status-jdk11-build
    params: { state: "pending", commit: "git-repo" }
  - do:
    - task: build-project
      image: ci-image-jdk11
      <<: *build-project-task-params
    on_failure:
      do:
      - put: repo-status-jdk11-build
        params: { state: "failure", commit: "git-repo" }
      - put: slack-alert
        params:
          <<: *slack-fail-params
  - put: repo-status-jdk11-build
    params: { state: "success", commit: "git-repo" }
  - put: slack-alert
    params:
      <<: *slack-success-params
- name: jdk17-build
  serial: true
  public: true
  plan:
    - get: ci-image-jdk17
    - get: git-repo
      trigger: true
    - put: repo-status-jdk17-build
      params: { state: "pending", commit: "git-repo" }
    - do:
        - task: build-project
          image: ci-image-jdk17
          privileged: true
          timeout: ((task-timeout))
          file: git-repo/ci/tasks/build-project.yml
          params:
            BRANCH: ((branch))
            TOOLCHAIN_JAVA_VERSION: 17
            <<: *gradle-enterprise-task-params
            <<: *docker-hub-task-params
      on_failure:
        do:
          - put: repo-status-jdk17-build
            params: { state: "failure", commit: "git-repo" }
          - put: slack-alert
            params:
              <<: *slack-fail-params
    - put: repo-status-jdk17-build
      params: { state: "success", commit: "git-repo" }
    - put: slack-alert
      params:
        <<: *slack-success-params
- name: jdk18-build
  serial: true
  public: true
  plan:
    - get: ci-image-jdk18
    - get: git-repo
      trigger: true
    - put: repo-status-jdk18-build
      params: { state: "pending", commit: "git-repo" }
    - do:
        - task: build-project
          image: ci-image-jdk18
          privileged: true
          timeout: ((task-timeout))
          file: git-repo/ci/tasks/build-project.yml
          params:
            BRANCH: ((branch))
            TOOLCHAIN_JAVA_VERSION: 18
            <<: *gradle-enterprise-task-params
            <<: *docker-hub-task-params
      on_failure:
        do:
          - put: repo-status-jdk18-build
            params: { state: "failure", commit: "git-repo" }
          - put: slack-alert
            params:
              <<: *slack-fail-params
    - put: repo-status-jdk18-build
      params: { state: "success", commit: "git-repo" }
    - put: slack-alert
      params:
        <<: *slack-success-params
>>>>>>> 83de1995
- name: windows-build
  serial: true
  plan:
    - get: git-repo
      resource: git-repo-windows
    - get: daily
      trigger: true
    - do:
      - task: build-project
        privileged: true
        file: git-repo/ci/tasks/build-project-windows.yml
        tags:
        - WIN64
        timeout: ((task-timeout))
        params:
          BRANCH: ((branch))
          <<: *gradle-enterprise-task-params
      on_failure:
        do:
          - put: slack-alert
            params:
              <<: *slack-fail-params
    - put: slack-alert
      params:
        <<: *slack-success-params
- name: stage-milestone
  serial: true
  plan:
  - get: ci-image
  - get: git-repo
    trigger: false
  - task: stage
    image: ci-image
    file: git-repo/ci/tasks/stage.yml
    params:
      RELEASE_TYPE: M
      <<: *gradle-enterprise-task-params
      <<: *docker-hub-task-params
  - put: artifactory-repo
    params:
      <<: *artifactory-repo-put-params
      repo: libs-staging-local
    get_params:
      threads: 8
  - put: git-repo
    params:
      repository: stage-git-repo
- name: stage-rc
  serial: true
  plan:
  - get: ci-image
  - get: git-repo
    trigger: false
  - task: stage
    image: ci-image
    file: git-repo/ci/tasks/stage.yml
    params:
      RELEASE_TYPE: RC
      <<: *gradle-enterprise-task-params
      <<: *docker-hub-task-params
  - put: artifactory-repo
    params:
      <<: *artifactory-repo-put-params
      repo: libs-staging-local
    get_params:
      threads: 8
  - put: git-repo
    params:
      repository: stage-git-repo
- name: stage-release
  serial: true
  plan:
  - get: ci-image
  - get: git-repo
    trigger: false
  - task: stage
    image: ci-image
    file: git-repo/ci/tasks/stage.yml
    params:
      RELEASE_TYPE: RELEASE
      <<: *gradle-enterprise-task-params
      <<: *docker-hub-task-params
  - put: artifactory-repo
    params:
      <<: *artifactory-repo-put-params
      repo: libs-staging-local
    get_params:
      threads: 8
  - put: git-repo
    params:
      repository: stage-git-repo
- name: promote-milestone
  serial: true
  plan:
  - get: ci-image
  - get: git-repo
    trigger: false
  - get: artifactory-repo
    trigger: false
    passed: [stage-milestone]
    params:
      download_artifacts: false
      save_build_info: true
  - task: promote
    image: ci-image
    file: git-repo/ci/tasks/promote.yml
    params:
      RELEASE_TYPE: M
      <<: *artifactory-task-params
  - task: generate-changelog
    file: git-repo/ci/tasks/generate-changelog.yml
    params:
      RELEASE_TYPE: M
      GITHUB_USERNAME: ((github-username))
      GITHUB_TOKEN: ((github-ci-release-token))
    vars:
      <<: *docker-hub-mirror-vars
  - put: github-pre-release
    params:
      name: generated-changelog/tag
      tag: generated-changelog/tag
      body: generated-changelog/changelog.md
- name: promote-rc
  serial: true
  plan:
  - get: ci-image
  - get: git-repo
    trigger: false
  - get: artifactory-repo
    trigger: false
    passed: [stage-rc]
    params:
      download_artifacts: false
      save_build_info: true
  - task: promote
    image: ci-image
    file: git-repo/ci/tasks/promote.yml
    params:
      RELEASE_TYPE: RC
      <<: *artifactory-task-params
  - task: generate-changelog
    file: git-repo/ci/tasks/generate-changelog.yml
    params:
      RELEASE_TYPE: RC
      GITHUB_USERNAME: ((github-username))
      GITHUB_TOKEN: ((github-ci-release-token))
    vars:
      <<: *docker-hub-mirror-vars
  - put: github-pre-release
    params:
      name: generated-changelog/tag
      tag: generated-changelog/tag
      body: generated-changelog/changelog.md
- name: promote-release
  serial: true
  plan:
  - get: ci-image
  - get: git-repo
    trigger: false
  - get: artifactory-repo
    trigger: false
    passed: [stage-release]
    params:
      download_artifacts: true
      save_build_info: true
      threads: 8
  - task: promote
    image: ci-image
    file: git-repo/ci/tasks/promote.yml
    params:
      RELEASE_TYPE: RELEASE
      <<: *artifactory-task-params
      <<: *sonatype-task-params
- name: publish-gradle-plugin
  serial: true
  plan:
    - get: ci-image
    - get: git-repo
    - get: artifactory-repo
      trigger: true
      passed: [promote-release]
      params:
        download_artifacts: true
        save_build_info: true
        threads: 8
    - task: publish-gradle-plugin
      image: ci-image
      file: git-repo/ci/tasks/publish-gradle-plugin.yml
      params:
        <<: *gradle-publish-params
- name: create-github-release
  serial: true
  plan:
  - get: ci-image
  - get: git-repo
  - get: artifactory-repo
    trigger: true
    passed: [promote-release]
    params:
      download_artifacts: false
      save_build_info: true
  - task: generate-changelog
    file: git-repo/ci/tasks/generate-changelog.yml
    params:
      RELEASE_TYPE: RELEASE
      GITHUB_USERNAME: ((github-username))
      GITHUB_TOKEN: ((github-ci-release-token))
    vars:
      <<: *docker-hub-mirror-vars
  - put: github-release
    params:
      name: generated-changelog/tag
      tag: generated-changelog/tag
      body: generated-changelog/changelog.md
- name: publish-to-sdkman
  serial: true
  plan:
    - get: ci-image
    - get: git-repo
    - get: artifactory-repo
      passed: [create-github-release]
      params:
        download_artifacts: false
        save_build_info: true
    - task: publish-to-sdkman
      image: ci-image
      file: git-repo/ci/tasks/publish-to-sdkman.yml
      params:
        <<: *sdkman-task-params
        RELEASE_TYPE: RELEASE
        BRANCH: ((branch))
        LATEST_GA: false
- name: update-homebrew-tap
  serial: true
  plan:
    - get: ci-image
    - get: git-repo
    - get: homebrew-tap-repo
    - get: artifactory-repo
      passed: [create-github-release]
      params:
        download_artifacts: false
        save_build_info: true
    - task: update-homebrew-tap
      image: ci-image
      file: git-repo/ci/tasks/update-homebrew-tap.yml
      params:
        LATEST_GA: false
    - put: homebrew-tap-repo
      params:
        repository: updated-homebrew-tap-repo
- name: run-system-tests
  serial: true
  public: true
  plan:
    - get: ci-image
    - get: git-repo
    - get: paketo-builder-base-image
      trigger: true
    - get: daily
      trigger: true
    - do:
        - task: run-system-tests
          image: ci-image
          <<: *run-system-tests-task-params
      on_failure:
        do:
          - put: slack-alert
            params:
              <<: *slack-fail-params
    - put: slack-alert
      params:
        <<: *slack-success-params
<<<<<<< HEAD
groups:
- name: "builds"
  jobs: ["build", "windows-build"]
- name: "releases"
  jobs: ["stage-milestone", "stage-rc", "stage-release", "promote-milestone", "promote-rc", "promote-release", "create-github-release", "publish-gradle-plugin", "publish-to-sdkman", "update-homebrew-tap"]
- name: "system-tests"
  jobs: ["run-system-tests"]
=======
- name: jdk11-run-system-tests
  serial: true
  public: true
  plan:
    - get: ci-image-jdk11
    - get: git-repo
    - get: paketo-builder-base-image
      trigger: true
    - get: daily
      trigger: true
    - do:
        - task: run-system-tests
          image: ci-image-jdk11
          <<: *run-system-tests-task-params
      on_failure:
        do:
          - put: slack-alert
            params:
              <<: *slack-fail-params
    - put: slack-alert
      params:
        <<: *slack-success-params
- name: jdk17-run-system-tests
  serial: true
  public: true
  plan:
    - get: ci-image-jdk17
    - get: git-repo
    - get: paketo-builder-base-image
      trigger: true
    - get: daily
      trigger: true
    - do:
        - task: run-system-tests
          image: ci-image-jdk17
          privileged: true
          timeout: ((task-timeout))
          file: git-repo/ci/tasks/run-system-tests.yml
          params:
            BRANCH: ((branch))
            TOOLCHAIN_JAVA_VERSION: 17
            <<: *gradle-enterprise-task-params
            <<: *docker-hub-task-params
      on_failure:
        do:
          - put: slack-alert
            params:
              <<: *slack-fail-params
    - put: slack-alert
      params:
        <<: *slack-success-params
- name: jdk18-run-system-tests
  serial: true
  public: true
  plan:
    - get: ci-image-jdk18
    - get: git-repo
    - get: paketo-builder-base-image
      trigger: true
    - get: daily
      trigger: true
    - do:
        - task: run-system-tests
          image: ci-image-jdk18
          privileged: true
          timeout: ((task-timeout))
          file: git-repo/ci/tasks/run-system-tests.yml
          params:
            BRANCH: ((branch))
            TOOLCHAIN_JAVA_VERSION: 18
            <<: *gradle-enterprise-task-params
            <<: *docker-hub-task-params
      on_failure:
        do:
          - put: slack-alert
            params:
              <<: *slack-fail-params
    - put: slack-alert
      params:
        <<: *slack-success-params
groups:
- name: "builds"
  jobs: ["build", "jdk11-build", "jdk17-build", "jdk18-build", "windows-build"]
- name: "releases"
  jobs: ["stage-milestone", "stage-rc", "stage-release", "promote-milestone", "promote-rc", "promote-release", "create-github-release", "publish-gradle-plugin", "publish-to-sdkman", "update-homebrew-tap"]
- name: "system-tests"
  jobs: ["run-system-tests", "jdk11-run-system-tests", "jdk17-run-system-tests", "jdk18-run-system-tests"]
>>>>>>> 83de1995
- name: "ci-images"
  jobs: ["build-ci-images", "detect-docker-updates", "detect-jdk-updates", "detect-ubuntu-image-updates"]
- name: "pull-requests"
  jobs: ["build-pull-requests"]<|MERGE_RESOLUTION|>--- conflicted
+++ resolved
@@ -171,27 +171,12 @@
   source:
     <<: *registry-image-resource-source
     repository: ((docker-hub-organization))/spring-boot-ci
-<<<<<<< HEAD
-=======
-- name: ci-image-jdk11
-  type: registry-image
-  icon: docker
-  source:
-    <<: *registry-image-resource-source
-    repository: ((docker-hub-organization))/spring-boot-ci-jdk11
-- name: ci-image-jdk17
-  type: registry-image
-  icon: docker
-  source:
-    <<: *registry-image-resource-source
-    repository: ((docker-hub-organization))/spring-boot-ci-jdk17
 - name: ci-image-jdk18
   type: registry-image
   icon: docker
   source:
     <<: *registry-image-resource-source
     repository: ((docker-hub-organization))/spring-boot-ci-jdk18
->>>>>>> 83de1995
 - name: paketo-builder-base-image
   type: registry-image
   icon: docker
@@ -214,24 +199,6 @@
     access_token: ((github-ci-status-token))
     branch: ((branch))
     context: build
-<<<<<<< HEAD
-=======
-- name: repo-status-jdk11-build
-  type: github-status-resource
-  icon: eye-check-outline
-  source:
-    repository: ((github-repo-name))
-    access_token: ((github-ci-status-token))
-    branch: ((branch))
-    context: jdk11-build
-- name: repo-status-jdk17-build
-  type: github-status-resource
-  icon: eye-check-outline
-  source:
-    repository: ((github-repo-name))
-    access_token: ((github-ci-status-token))
-    branch: ((branch))
-    context: jdk17-build
 - name: repo-status-jdk18-build
   type: github-status-resource
   icon: eye-check-outline
@@ -240,7 +207,6 @@
     access_token: ((github-ci-status-token))
     branch: ((branch))
     context: jdk18-build
->>>>>>> 83de1995
 - name: slack-alert
   type: slack-notification
   icon: slack
@@ -268,19 +234,6 @@
   - get: ci-images-git-repo
     trigger: true
   - get: git-repo
-<<<<<<< HEAD
-  - task: build-ci-image
-    privileged: true
-    file: git-repo/ci/tasks/build-ci-image.yml
-    output_mapping:
-      image: ci-image
-    vars:
-      ci-image-name: ci-image
-      <<: *docker-hub-mirror-vars
-  - put: ci-image
-    params:
-      image: ci-image/image.tar
-=======
   - in_parallel:
     - task: build-ci-image
       privileged: true
@@ -289,22 +242,6 @@
         image: ci-image
       vars:
         ci-image-name: ci-image
-        <<: *docker-hub-mirror-vars
-    - task: build-ci-image-jdk11
-      privileged: true
-      file: git-repo/ci/tasks/build-ci-image.yml
-      output_mapping:
-        image: ci-image-jdk11
-      vars:
-        ci-image-name: ci-image-jdk11
-        <<: *docker-hub-mirror-vars
-    - task: build-ci-image-jdk17
-      privileged: true
-      file: git-repo/ci/tasks/build-ci-image.yml
-      output_mapping:
-        image: ci-image-jdk17
-      vars:
-        ci-image-name: ci-image-jdk17
         <<: *docker-hub-mirror-vars
     - task: build-ci-image-jdk18
       privileged: true
@@ -318,43 +255,16 @@
     - put: ci-image
       params:
         image: ci-image/image.tar
-    - put: ci-image-jdk11
-      params:
-        image: ci-image-jdk11/image.tar
-    - put: ci-image-jdk17
-      params:
-        image: ci-image-jdk17/image.tar
     - put: ci-image-jdk18
       params:
         image: ci-image-jdk18/image.tar
->>>>>>> 83de1995
 - name: detect-jdk-updates
   plan:
   - get: git-repo
   - get: every-wednesday
     trigger: true
   - get: ci-image
-<<<<<<< HEAD
-  - task: detect-jdk17-update
-    image: ci-image
-    file: git-repo/ci/tasks/detect-jdk-updates.yml
-    params:
-      <<: *github-task-params
-      JDK_VERSION: java17
-=======
   - in_parallel:
-    - task: detect-jdk8-update
-      image: ci-image
-      file: git-repo/ci/tasks/detect-jdk-updates.yml
-      params:
-        <<: *github-task-params
-        JDK_VERSION: java8
-    - task: detect-jdk11-update
-      image: ci-image
-      file: git-repo/ci/tasks/detect-jdk-updates.yml
-      params:
-        <<: *github-task-params
-        JDK_VERSION: java11
     - task: detect-jdk17-update
       image: ci-image
       file: git-repo/ci/tasks/detect-jdk-updates.yml
@@ -367,7 +277,6 @@
       params:
         <<: *github-task-params
         JDK_VERSION: java18
->>>>>>> 83de1995
 - name: detect-ubuntu-image-updates
   plan:
   - get: git-repo
@@ -455,65 +364,6 @@
       params:
         path: git-repo
         status: failure
-<<<<<<< HEAD
-=======
-- name: jdk11-build
-  serial: true
-  public: true
-  plan:
-  - get: ci-image-jdk11
-  - get: git-repo
-    trigger: true
-  - put: repo-status-jdk11-build
-    params: { state: "pending", commit: "git-repo" }
-  - do:
-    - task: build-project
-      image: ci-image-jdk11
-      <<: *build-project-task-params
-    on_failure:
-      do:
-      - put: repo-status-jdk11-build
-        params: { state: "failure", commit: "git-repo" }
-      - put: slack-alert
-        params:
-          <<: *slack-fail-params
-  - put: repo-status-jdk11-build
-    params: { state: "success", commit: "git-repo" }
-  - put: slack-alert
-    params:
-      <<: *slack-success-params
-- name: jdk17-build
-  serial: true
-  public: true
-  plan:
-    - get: ci-image-jdk17
-    - get: git-repo
-      trigger: true
-    - put: repo-status-jdk17-build
-      params: { state: "pending", commit: "git-repo" }
-    - do:
-        - task: build-project
-          image: ci-image-jdk17
-          privileged: true
-          timeout: ((task-timeout))
-          file: git-repo/ci/tasks/build-project.yml
-          params:
-            BRANCH: ((branch))
-            TOOLCHAIN_JAVA_VERSION: 17
-            <<: *gradle-enterprise-task-params
-            <<: *docker-hub-task-params
-      on_failure:
-        do:
-          - put: repo-status-jdk17-build
-            params: { state: "failure", commit: "git-repo" }
-          - put: slack-alert
-            params:
-              <<: *slack-fail-params
-    - put: repo-status-jdk17-build
-      params: { state: "success", commit: "git-repo" }
-    - put: slack-alert
-      params:
-        <<: *slack-success-params
 - name: jdk18-build
   serial: true
   public: true
@@ -546,7 +396,6 @@
     - put: slack-alert
       params:
         <<: *slack-success-params
->>>>>>> 83de1995
 - name: windows-build
   serial: true
   plan:
@@ -812,66 +661,6 @@
         - task: run-system-tests
           image: ci-image
           <<: *run-system-tests-task-params
-      on_failure:
-        do:
-          - put: slack-alert
-            params:
-              <<: *slack-fail-params
-    - put: slack-alert
-      params:
-        <<: *slack-success-params
-<<<<<<< HEAD
-groups:
-- name: "builds"
-  jobs: ["build", "windows-build"]
-- name: "releases"
-  jobs: ["stage-milestone", "stage-rc", "stage-release", "promote-milestone", "promote-rc", "promote-release", "create-github-release", "publish-gradle-plugin", "publish-to-sdkman", "update-homebrew-tap"]
-- name: "system-tests"
-  jobs: ["run-system-tests"]
-=======
-- name: jdk11-run-system-tests
-  serial: true
-  public: true
-  plan:
-    - get: ci-image-jdk11
-    - get: git-repo
-    - get: paketo-builder-base-image
-      trigger: true
-    - get: daily
-      trigger: true
-    - do:
-        - task: run-system-tests
-          image: ci-image-jdk11
-          <<: *run-system-tests-task-params
-      on_failure:
-        do:
-          - put: slack-alert
-            params:
-              <<: *slack-fail-params
-    - put: slack-alert
-      params:
-        <<: *slack-success-params
-- name: jdk17-run-system-tests
-  serial: true
-  public: true
-  plan:
-    - get: ci-image-jdk17
-    - get: git-repo
-    - get: paketo-builder-base-image
-      trigger: true
-    - get: daily
-      trigger: true
-    - do:
-        - task: run-system-tests
-          image: ci-image-jdk17
-          privileged: true
-          timeout: ((task-timeout))
-          file: git-repo/ci/tasks/run-system-tests.yml
-          params:
-            BRANCH: ((branch))
-            TOOLCHAIN_JAVA_VERSION: 17
-            <<: *gradle-enterprise-task-params
-            <<: *docker-hub-task-params
       on_failure:
         do:
           - put: slack-alert
@@ -911,12 +700,11 @@
         <<: *slack-success-params
 groups:
 - name: "builds"
-  jobs: ["build", "jdk11-build", "jdk17-build", "jdk18-build", "windows-build"]
+  jobs: ["build", "jdk18-build", "windows-build"]
 - name: "releases"
   jobs: ["stage-milestone", "stage-rc", "stage-release", "promote-milestone", "promote-rc", "promote-release", "create-github-release", "publish-gradle-plugin", "publish-to-sdkman", "update-homebrew-tap"]
 - name: "system-tests"
-  jobs: ["run-system-tests", "jdk11-run-system-tests", "jdk17-run-system-tests", "jdk18-run-system-tests"]
->>>>>>> 83de1995
+  jobs: ["run-system-tests", "jdk18-run-system-tests"]
 - name: "ci-images"
   jobs: ["build-ci-images", "detect-docker-updates", "detect-jdk-updates", "detect-ubuntu-image-updates"]
 - name: "pull-requests"
