/*
 * Copyright 2012-2016 the original author or authors.
 *
 * Licensed under the Apache License, Version 2.0 (the "License");
 * you may not use this file except in compliance with the License.
 * You may obtain a copy of the License at
 *
 *      http://www.apache.org/licenses/LICENSE-2.0
 *
 * Unless required by applicable law or agreed to in writing, software
 * distributed under the License is distributed on an "AS IS" BASIS,
 * WITHOUT WARRANTIES OR CONDITIONS OF ANY KIND, either express or implied.
 * See the License for the specific language governing permissions and
 * limitations under the License.
 */

package org.springframework.boot.cli.command;

import java.util.ArrayList;
import java.util.Arrays;
import java.util.Collections;
import java.util.EnumSet;
import java.util.Iterator;
import java.util.List;
import java.util.Set;

import org.springframework.boot.cli.command.status.ExitStatus;
import org.springframework.boot.cli.util.Log;
import org.springframework.util.Assert;
import org.springframework.util.StringUtils;

/**
 * Main class used to run {@link Command}s.
 *
 * @author Phillip Webb
 * @see #addCommand(Command)
 * @see CommandRunner#runAndHandleErrors(String[])
 */
public class CommandRunner implements Iterable<Command> {

	private static final Set<CommandException.Option> NO_EXCEPTION_OPTIONS = EnumSet
			.noneOf(CommandException.Option.class);

	private final String name;

	private final List<Command> commands = new ArrayList<Command>();

	private Class<?>[] optionCommandClasses = {};

	private Class<?>[] hiddenCommandClasses = {};

	/**
	 * Create a new {@link CommandRunner} instance.
	 * @param name the name of the runner or {@code null}
	 */
	public CommandRunner(String name) {
		this.name = (StringUtils.hasLength(name) ? name + " " : "");
	}

	/**
	 * Return the name of the runner or an empty string. Non-empty names will include a
	 * trailing space character so that they can be used as a prefix.
	 * @return the name of the runner
	 */
	public String getName() {
		return this.name;
	}

	/**
	 * Add the specified commands.
	 * @param commands the commands to add
	 */
	public void addCommands(Iterable<Command> commands) {
		Assert.notNull(commands, "Commands must not be null");
		for (Command command : commands) {
			addCommand(command);
		}
	}

	/**
	 * Add the specified command.
	 * @param command the command to add.
	 */
	public void addCommand(Command command) {
		Assert.notNull(command, "Command must not be null");
		this.commands.add(command);
	}

	/**
	 * Set the command classes which should be considered option commands. An option
	 * command is a special type of command that usually makes more sense to present as if
	 * it is an option. For example '--version'.
	 * @param commandClasses the classes of option commands.
	 * @see #isOptionCommand(Command)
	 */
	public void setOptionCommands(Class<?>... commandClasses) {
		Assert.notNull(commandClasses, "CommandClasses must not be null");
		this.optionCommandClasses = commandClasses;
	}

	/**
	 * Set the command classes which should be hidden (i.e. executed but not displayed in
	 * the available commands list).
	 * @param commandClasses the classes of hidden commands
	 */
	public void setHiddenCommands(Class<?>... commandClasses) {
		Assert.notNull(commandClasses, "CommandClasses must not be null");
		this.hiddenCommandClasses = commandClasses;
	}

	/**
	 * Returns if the specified command is an option command.
	 * @param command the command to test
	 * @return {@code true} if the command is an option command
	 * @see #setOptionCommands(Class...)
	 */
	public boolean isOptionCommand(Command command) {
		return isCommandInstanceOf(command, this.optionCommandClasses);
	}

	private boolean isHiddenCommand(Command command) {
		return isCommandInstanceOf(command, this.hiddenCommandClasses);
	}

	private boolean isCommandInstanceOf(Command command, Class<?>[] commandClasses) {
		for (Class<?> commandClass : commandClasses) {
			if (commandClass.isInstance(command)) {
				return true;
			}
		}
		return false;
	}

	@Override
	public Iterator<Command> iterator() {
		return getCommands().iterator();
	}

	protected final List<Command> getCommands() {
		return Collections.unmodifiableList(this.commands);
	}

	/**
	 * Find a command by name.
	 * @param name the name of the command
	 * @return the command or {@code null} if not found
	 */
	public Command findCommand(String name) {
		for (Command candidate : this.commands) {
			String candidateName = candidate.getName();
			if (candidateName.equals(name) || (isOptionCommand(candidate)
					&& ("--" + candidateName).equals(name))) {
				return candidate;
			}
		}
		return null;
	}

	/**
	 * Run the appropriate and handle and errors.
	 * @param args the input arguments
	 * @return a return status code (non boot is used to indicate an error)
	 */
	public int runAndHandleErrors(String... args) {
		String[] argsWithoutDebugFlags = removeDebugFlags(args);
		boolean debug = argsWithoutDebugFlags.length != args.length;
		if (debug) {
			System.setProperty("debug", "true");
		}
		try {
			ExitStatus result = run(argsWithoutDebugFlags);
			// The caller will hang up if it gets a non-zero status
			if (result != null && result.isHangup()) {
				return (result.getCode() > 0 ? result.getCode() : 0);
			}
			return 0;
		}
		catch (NoArgumentsException ex) {
			showUsage();
			return 1;
		}
		catch (Exception ex) {
			return handleError(debug, ex);
		}
	}

	private String[] removeDebugFlags(String[] args) {
<<<<<<< HEAD
		List<String> argsWithoutDebugFlags = new ArrayList<String>(args.length);
=======
		String[] argsWithoutDebugFlags = new String[args.length];
		int index = 0;
>>>>>>> 3d956a22
		boolean appArgsDetected = false;
		for (String arg : args) {
			// Allow apps to have a -d argument
			appArgsDetected |= isAppArg(arg);
			if (isDebugArgTogetherWithAppArg(arg, appArgsDetected)) {
				continue;
			}
<<<<<<< HEAD
			argsWithoutDebugFlags.add(arg);
		}
		return argsWithoutDebugFlags.toArray(new String[argsWithoutDebugFlags.size()]);
	}
	
	private boolean isAppArg(String arg) {
		return "--".equals(arg);	
	}
	
	private boolean isDebugArgTogetherWithAppArg(String arg, boolean appArgsDetected) {
		return (isDebugArg(arg) && !appArgsDetected);	
	}
	
=======
			argsWithoutDebugFlags[index++] = arg;
		}
		return argsWithoutDebugFlags;
	}

	private boolean isAppArg(String arg) {
		return "--".equals(arg);
	}

	private boolean isDebugArgTogetherWithAppArg(String arg, boolean appArgsDetected) {
		return (isDebugArg(arg) && !appArgsDetected);
	}

>>>>>>> 3d956a22
	private boolean isDebugArg(String arg) {
		return ("-d".equals(arg) || "--debug".equals(arg));
	}

	/**
	 * Parse the arguments and run a suitable command.
	 * @param args the arguments
	 * @return the outcome of the command
	 * @throws Exception if the command fails
	 */
	protected ExitStatus run(String... args) throws Exception {
		if (args.length == 0) {
			throw new NoArgumentsException();
		}
		String commandName = args[0];
		String[] commandArguments = Arrays.copyOfRange(args, 1, args.length);
		Command command = findCommand(commandName);
		if (command == null) {
			throw new NoSuchCommandException(commandName);
		}
		beforeRun(command);
		try {
			return command.run(commandArguments);
		}
		finally {
			afterRun(command);
		}
	}

	/**
	 * Subclass hook called before a command is run.
	 * @param command the command about to run
	 */
	protected void beforeRun(Command command) {
	}

	/**
	 * Subclass hook called after a command has run.
	 * @param command the command that has run
	 */
	protected void afterRun(Command command) {
	}

	private int handleError(boolean debug, Exception ex) {
		Set<CommandException.Option> options = NO_EXCEPTION_OPTIONS;
		if (ex instanceof CommandException) {
			options = ((CommandException) ex).getOptions();
			if (options.contains(CommandException.Option.RETHROW)) {
				throw (CommandException) ex;
			}
		}
		boolean couldNotShowMessage = false;
		if (!options.contains(CommandException.Option.HIDE_MESSAGE)) {
			couldNotShowMessage = !errorMessage(ex.getMessage());
		}
		if (options.contains(CommandException.Option.SHOW_USAGE)) {
			showUsage();
		}
		if (debug || couldNotShowMessage
				|| options.contains(CommandException.Option.STACK_TRACE)) {
			printStackTrace(ex);
		}
		return 1;
	}

	protected boolean errorMessage(String message) {
		Log.error(message == null ? "Unexpected error" : message);
		return message != null;
	}

	protected void showUsage() {
		Log.infoPrint("usage: " + this.name);
		for (Command command : this.commands) {
			if (isOptionCommand(command)) {
				Log.infoPrint("[--" + command.getName() + "] ");
			}
		}
		Log.info("");
		Log.info("       <command> [<args>]");
		Log.info("");
		Log.info("Available commands are:");
		for (Command command : this.commands) {
			if (!isOptionCommand(command) && !isHiddenCommand(command)) {
				String usageHelp = command.getUsageHelp();
				String description = command.getDescription();
				Log.info(String.format("%n  %1$s %2$-15s%n    %3$s", command.getName(),
						(usageHelp == null ? "" : usageHelp),
						(description == null ? "" : description)));
			}
		}
		Log.info("");
		Log.info("Common options:");
		Log.info(String.format("%n  %1$s %2$-15s%n    %3$s", "-d, --debug",
				"Verbose mode",
				"Print additional status information for the command you are running"));
		Log.info("");
		Log.info("");
		Log.info("See '" + this.name
				+ "help <command>' for more information on a specific command.");
	}

	protected void printStackTrace(Exception ex) {
		Log.error("");
		Log.error(ex);
		Log.error("");
	}

}<|MERGE_RESOLUTION|>--- conflicted
+++ resolved
@@ -185,12 +185,8 @@
 	}
 
 	private String[] removeDebugFlags(String[] args) {
-<<<<<<< HEAD
-		List<String> argsWithoutDebugFlags = new ArrayList<String>(args.length);
-=======
 		String[] argsWithoutDebugFlags = new String[args.length];
 		int index = 0;
->>>>>>> 3d956a22
 		boolean appArgsDetected = false;
 		for (String arg : args) {
 			// Allow apps to have a -d argument
@@ -198,21 +194,6 @@
 			if (isDebugArgTogetherWithAppArg(arg, appArgsDetected)) {
 				continue;
 			}
-<<<<<<< HEAD
-			argsWithoutDebugFlags.add(arg);
-		}
-		return argsWithoutDebugFlags.toArray(new String[argsWithoutDebugFlags.size()]);
-	}
-	
-	private boolean isAppArg(String arg) {
-		return "--".equals(arg);	
-	}
-	
-	private boolean isDebugArgTogetherWithAppArg(String arg, boolean appArgsDetected) {
-		return (isDebugArg(arg) && !appArgsDetected);	
-	}
-	
-=======
 			argsWithoutDebugFlags[index++] = arg;
 		}
 		return argsWithoutDebugFlags;
@@ -226,7 +207,6 @@
 		return (isDebugArg(arg) && !appArgsDetected);
 	}
 
->>>>>>> 3d956a22
 	private boolean isDebugArg(String arg) {
 		return ("-d".equals(arg) || "--debug".equals(arg));
 	}
