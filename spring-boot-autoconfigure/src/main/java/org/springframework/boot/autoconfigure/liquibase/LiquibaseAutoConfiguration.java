/*
 * Copyright 2012-2017 the original author or authors.
 *
 * Licensed under the Apache License, Version 2.0 (the "License");
 * you may not use this file except in compliance with the License.
 * You may obtain a copy of the License at
 *
 *      http://www.apache.org/licenses/LICENSE-2.0
 *
 * Unless required by applicable law or agreed to in writing, software
 * distributed under the License is distributed on an "AS IS" BASIS,
 * WITHOUT WARRANTIES OR CONDITIONS OF ANY KIND, either express or implied.
 * See the License for the specific language governing permissions and
 * limitations under the License.
 */

package org.springframework.boot.autoconfigure.liquibase;

import javax.annotation.PostConstruct;
import javax.persistence.EntityManagerFactory;
import javax.sql.DataSource;

import liquibase.integration.spring.SpringLiquibase;

import org.springframework.beans.factory.ObjectProvider;
import org.springframework.boot.autoconfigure.AutoConfigureAfter;
import org.springframework.boot.autoconfigure.EnableAutoConfiguration;
import org.springframework.boot.autoconfigure.condition.ConditionalOnBean;
import org.springframework.boot.autoconfigure.condition.ConditionalOnClass;
import org.springframework.boot.autoconfigure.condition.ConditionalOnMissingBean;
import org.springframework.boot.autoconfigure.condition.ConditionalOnProperty;
import org.springframework.boot.autoconfigure.data.jpa.EntityManagerFactoryDependsOnPostProcessor;
import org.springframework.boot.autoconfigure.jdbc.DataSourceAutoConfiguration;
import org.springframework.boot.autoconfigure.jdbc.DataSourceBuilder;
import org.springframework.boot.autoconfigure.orm.jpa.HibernateJpaAutoConfiguration;
import org.springframework.boot.context.properties.EnableConfigurationProperties;
import org.springframework.context.annotation.Bean;
import org.springframework.context.annotation.Configuration;
import org.springframework.context.annotation.Import;
import org.springframework.core.io.Resource;
import org.springframework.core.io.ResourceLoader;
import org.springframework.orm.jpa.AbstractEntityManagerFactoryBean;
import org.springframework.orm.jpa.LocalContainerEntityManagerFactoryBean;
import org.springframework.util.Assert;

/**
 * {@link EnableAutoConfiguration Auto-configuration} for Liquibase.
 *
 * @author Marcel Overdijk
 * @author Dave Syer
 * @author Phillip Webb
 * @author Eddú Meléndez
 * @author Andy Wilkinson
 * @since 1.1.0
 */
@Configuration
@ConditionalOnClass(SpringLiquibase.class)
@ConditionalOnBean(DataSource.class)
@ConditionalOnProperty(prefix = "liquibase", name = "enabled", matchIfMissing = true)
@AutoConfigureAfter({ DataSourceAutoConfiguration.class,
		HibernateJpaAutoConfiguration.class })
public class LiquibaseAutoConfiguration {

	@Configuration
	@ConditionalOnMissingBean(SpringLiquibase.class)
	@EnableConfigurationProperties(LiquibaseProperties.class)
	@Import(LiquibaseJpaDependencyConfiguration.class)
	public static class LiquibaseConfiguration {

		private final LiquibaseProperties properties;

		private final ResourceLoader resourceLoader;

		private final DataSource dataSource;

		private final DataSource liquibaseDataSource;

		public LiquibaseConfiguration(LiquibaseProperties properties,
<<<<<<< HEAD
				ResourceLoader resourceLoader, DataSource dataSource,
				@LiquibaseDataSource ObjectProvider<DataSource> liquibaseDataSource) {
			this.properties = properties;
			this.resourceLoader = resourceLoader;
			this.dataSource = dataSource;
			this.liquibaseDataSource = liquibaseDataSource.getIfAvailable();
=======
				ResourceLoader resourceLoader,
				ObjectProvider<DataSource> dataSourceProvider,
				@LiquibaseDataSource ObjectProvider<DataSource> liquibaseDataSourceProvider) {
			this.properties = properties;
			this.resourceLoader = resourceLoader;
			this.dataSource = dataSourceProvider.getIfUnique();
			this.liquibaseDataSource = liquibaseDataSourceProvider.getIfAvailable();
>>>>>>> 570b0593
		}

		@PostConstruct
		public void checkChangelogExists() {
			if (this.properties.isCheckChangeLogLocation()) {
				Resource resource = this.resourceLoader
						.getResource(this.properties.getChangeLog());
				Assert.state(resource.exists(),
						"Cannot find changelog location: " + resource
								+ " (please add changelog or check your Liquibase "
								+ "configuration)");
			}
		}

		@Bean
		public SpringLiquibase liquibase() {
			SpringLiquibase liquibase = new SpringLiquibase();
			liquibase.setChangeLog(this.properties.getChangeLog());
			liquibase.setContexts(this.properties.getContexts());
			liquibase.setDataSource(getDataSource());
			liquibase.setDefaultSchema(this.properties.getDefaultSchema());
			liquibase.setDropFirst(this.properties.isDropFirst());
			liquibase.setShouldRun(this.properties.isEnabled());
			liquibase.setLabels(this.properties.getLabels());
			liquibase.setChangeLogParameters(this.properties.getParameters());
			liquibase.setRollbackFile(this.properties.getRollbackFile());
			return liquibase;
		}

		private DataSource getDataSource() {
			if (this.liquibaseDataSource != null) {
				return this.liquibaseDataSource;
			}
			else if (this.properties.getUrl() == null) {
				return this.dataSource;
			}
			return DataSourceBuilder.create().url(this.properties.getUrl())
					.username(this.properties.getUser())
					.password(this.properties.getPassword()).build();
		}

	}

	/**
	 * Additional configuration to ensure that {@link EntityManagerFactory} beans
	 * depend-on the liquibase bean.
	 */
	@Configuration
	@ConditionalOnClass(LocalContainerEntityManagerFactoryBean.class)
	@ConditionalOnBean(AbstractEntityManagerFactoryBean.class)
	protected static class LiquibaseJpaDependencyConfiguration
			extends EntityManagerFactoryDependsOnPostProcessor {

		public LiquibaseJpaDependencyConfiguration() {
			super("liquibase");
		}

	}

}<|MERGE_RESOLUTION|>--- conflicted
+++ resolved
@@ -76,22 +76,12 @@
 		private final DataSource liquibaseDataSource;
 
 		public LiquibaseConfiguration(LiquibaseProperties properties,
-<<<<<<< HEAD
-				ResourceLoader resourceLoader, DataSource dataSource,
+				ResourceLoader resourceLoader, ObjectProvider<DataSource> dataSource,
 				@LiquibaseDataSource ObjectProvider<DataSource> liquibaseDataSource) {
 			this.properties = properties;
 			this.resourceLoader = resourceLoader;
-			this.dataSource = dataSource;
+			this.dataSource = dataSource.getIfUnique();
 			this.liquibaseDataSource = liquibaseDataSource.getIfAvailable();
-=======
-				ResourceLoader resourceLoader,
-				ObjectProvider<DataSource> dataSourceProvider,
-				@LiquibaseDataSource ObjectProvider<DataSource> liquibaseDataSourceProvider) {
-			this.properties = properties;
-			this.resourceLoader = resourceLoader;
-			this.dataSource = dataSourceProvider.getIfUnique();
-			this.liquibaseDataSource = liquibaseDataSourceProvider.getIfAvailable();
->>>>>>> 570b0593
 		}
 
 		@PostConstruct
