/*
 * Copyright 2012-2014 the original author or authors.
 *
 * Licensed under the Apache License, Version 2.0 (the "License");
 * you may not use this file except in compliance with the License.
 * You may obtain a copy of the License at
 *
 *      http://www.apache.org/licenses/LICENSE-2.0
 *
 * Unless required by applicable law or agreed to in writing, software
 * distributed under the License is distributed on an "AS IS" BASIS,
 * WITHOUT WARRANTIES OR CONDITIONS OF ANY KIND, either express or implied.
 * See the License for the specific language governing permissions and
 * limitations under the License.
 */

package org.springframework.boot.actuate.metrics.repository.redis;

import java.util.ArrayList;
import java.util.Date;
import java.util.Iterator;
import java.util.List;
import java.util.Set;

import org.springframework.boot.actuate.metrics.Metric;
import org.springframework.boot.actuate.metrics.repository.MetricRepository;
import org.springframework.boot.actuate.metrics.writer.Delta;
import org.springframework.data.redis.connection.RedisConnectionFactory;
import org.springframework.data.redis.core.BoundZSetOperations;
import org.springframework.data.redis.core.RedisOperations;
import org.springframework.util.Assert;

/**
 * A {@link MetricRepository} implementation for a redis backend. Metric values are stored
 * as zset values plus a regular hash value for the timestamp, both against a key composed
 * of the metric name prefixed with a constant (default "spring.metrics."). If you have
 * multiple metrics repositories all point at the same instance of Redis, it may be useful
 * to change the prefix to be unique (but not if you want them to contribute to the same
 * metrics).
 *
 * @author Dave Syer
 */
public class RedisMetricRepository implements MetricRepository {

	private static final String DEFAULT_METRICS_PREFIX = "spring.metrics.";

	private static final String DEFAULT_KEY = "keys.spring.metrics";

	private String prefix = DEFAULT_METRICS_PREFIX;

	private String key = DEFAULT_KEY;

	private BoundZSetOperations<String, String> zSetOperations;

	private final RedisOperations<String, String> redisOperations;

	/**
	 * Create a RedisMetricRepository with a default prefix to apply to all metric names.
	 * If multiple repositories share a redis instance they will feed into the same global
	 * metrics.
	 * 
	 * @param redisConnectionFactory the redis connection factory
	 */
	public RedisMetricRepository(RedisConnectionFactory redisConnectionFactory) {
<<<<<<< HEAD
		this(redisConnectionFactory, DEFAULT_METRICS_PREFIX);
=======
		Assert.notNull(redisConnectionFactory, "RedisConnectionFactory must not be null");
		this.redisOperations = RedisUtils.stringTemplate(redisConnectionFactory);
		this.zSetOperations = this.redisOperations.boundZSetOps(this.key);
	}

	@Override
	public void afterPropertiesSet() {
		if (!DEFAULT_METRICS_PREFIX.equals(this.prefix)) {
			if (DEFAULT_KEY.equals(this.key)) {
				this.key = "keys." + this.prefix;
			}
		}
		if (!DEFAULT_KEY.equals(this.key)) {
			this.zSetOperations = this.redisOperations.boundZSetOps(this.key);
		}
>>>>>>> 9dfbc25e
	}

	/**
	 * Create a RedisMetricRepository with a prefix to apply to all metric names (ideally
	 * unique to this repository or to a logical repository contributed to by multiple
	 * instances, where they all see the same values). Recommended constructor for general
	 * purpose use.
	 * 
	 * @param redisConnectionFactory the redis connection factory
	 * @param prefix the prefix to set for all metrics keys
	 */
	public RedisMetricRepository(RedisConnectionFactory redisConnectionFactory,
			String prefix) {
		this(redisConnectionFactory, prefix, DEFAULT_KEY);
	}

	/**
	 * Allows user to set the prefix and key to use to store the index of other keys. The
	 * redis store will hold a zset under the key just so the metric names can be
	 * enumerated. Read operations, especially {@link #findAll()} and {@link #count()},
	 * will only be accurate if the key is unique to the prefix of this repository.
	 * 
	 * @param redisConnectionFactory the redis connection factory
	 * @param prefix the prefix to set for all metrics keys
	 * @param key the key to set
	 */
	public RedisMetricRepository(RedisConnectionFactory redisConnectionFactory,
			String prefix, String key) {
		Assert.notNull(redisConnectionFactory, "RedisConnectionFactory must not be null");
		this.redisOperations = RedisUtils.stringTemplate(redisConnectionFactory);
		if (!prefix.endsWith(".")) {
			prefix = prefix + ".";
		}
		this.prefix = prefix;
		if (!DEFAULT_METRICS_PREFIX.equals(this.prefix)) {
			if (DEFAULT_KEY.equals(key)) {
				key = "keys." + prefix;
			}
		}
		if (key.endsWith(".")) {
			key = key.substring(0, key.length() - 1);
		}
		this.key = key;
		this.zSetOperations = this.redisOperations.boundZSetOps(this.key);
	}

	@Override
	public Metric<?> findOne(String metricName) {
		String redisKey = keyFor(metricName);
		String raw = this.redisOperations.opsForValue().get(redisKey);
		return deserialize(redisKey, raw, this.zSetOperations.score(redisKey));
	}

	@Override
	public Iterable<Metric<?>> findAll() {

		// This set is sorted
		Set<String> keys = this.zSetOperations.range(0, -1);
		Iterator<String> keysIt = keys.iterator();

		List<Metric<?>> result = new ArrayList<Metric<?>>(keys.size());
		List<String> values = this.redisOperations.opsForValue().multiGet(keys);
		for (String v : values) {
			String key = keysIt.next();
			Metric<?> value = deserialize(key, v, this.zSetOperations.score(key));
			if (value != null) {
				result.add(value);
			}
		}
		return result;

	}

	@Override
	public long count() {
		return this.zSetOperations.size();
	}

	@Override
	public void increment(Delta<?> delta) {
		String name = delta.getName();
		String key = keyFor(name);
		trackMembership(key);
		double value = this.zSetOperations.incrementScore(key, delta.getValue()
				.doubleValue());
		String raw = serialize(new Metric<Double>(name, value, delta.getTimestamp()));
		this.redisOperations.opsForValue().set(key, raw);
	}

	@Override
	public void set(Metric<?> value) {
		String name = value.getName();
		String key = keyFor(name);
		trackMembership(key);
		this.zSetOperations.add(key, value.getValue().doubleValue());
		String raw = serialize(value);
		this.redisOperations.opsForValue().set(key, raw);
	}

	@Override
	public void reset(String metricName) {
		String key = keyFor(metricName);
		if (this.zSetOperations.remove(key) == 1) {
			this.redisOperations.delete(key);
		}
	}

	private Metric<?> deserialize(String redisKey, String v, Double value) {
		if (redisKey == null || v == null || !redisKey.startsWith(this.prefix)) {
			return null;
		}
		Date timestamp = new Date(Long.valueOf(v));
		return new Metric<Double>(nameFor(redisKey), value, timestamp);
	}

	private String serialize(Metric<?> entity) {
		return String.valueOf(entity.getTimestamp().getTime());
	}

	private String keyFor(String name) {
		return this.prefix + name;
	}

	private String nameFor(String redisKey) {
		return redisKey.substring(this.prefix.length());
	}

	private void trackMembership(String redisKey) {
		this.zSetOperations.incrementScore(redisKey, 0.0D);
	}

}<|MERGE_RESOLUTION|>--- conflicted
+++ resolved
@@ -58,29 +58,11 @@
 	 * Create a RedisMetricRepository with a default prefix to apply to all metric names.
 	 * If multiple repositories share a redis instance they will feed into the same global
 	 * metrics.
-	 * 
+	 *
 	 * @param redisConnectionFactory the redis connection factory
 	 */
 	public RedisMetricRepository(RedisConnectionFactory redisConnectionFactory) {
-<<<<<<< HEAD
 		this(redisConnectionFactory, DEFAULT_METRICS_PREFIX);
-=======
-		Assert.notNull(redisConnectionFactory, "RedisConnectionFactory must not be null");
-		this.redisOperations = RedisUtils.stringTemplate(redisConnectionFactory);
-		this.zSetOperations = this.redisOperations.boundZSetOps(this.key);
-	}
-
-	@Override
-	public void afterPropertiesSet() {
-		if (!DEFAULT_METRICS_PREFIX.equals(this.prefix)) {
-			if (DEFAULT_KEY.equals(this.key)) {
-				this.key = "keys." + this.prefix;
-			}
-		}
-		if (!DEFAULT_KEY.equals(this.key)) {
-			this.zSetOperations = this.redisOperations.boundZSetOps(this.key);
-		}
->>>>>>> 9dfbc25e
 	}
 
 	/**
@@ -88,7 +70,7 @@
 	 * unique to this repository or to a logical repository contributed to by multiple
 	 * instances, where they all see the same values). Recommended constructor for general
 	 * purpose use.
-	 * 
+	 *
 	 * @param redisConnectionFactory the redis connection factory
 	 * @param prefix the prefix to set for all metrics keys
 	 */
@@ -102,7 +84,7 @@
 	 * redis store will hold a zset under the key just so the metric names can be
 	 * enumerated. Read operations, especially {@link #findAll()} and {@link #count()},
 	 * will only be accurate if the key is unique to the prefix of this repository.
-	 * 
+	 *
 	 * @param redisConnectionFactory the redis connection factory
 	 * @param prefix the prefix to set for all metrics keys
 	 * @param key the key to set
