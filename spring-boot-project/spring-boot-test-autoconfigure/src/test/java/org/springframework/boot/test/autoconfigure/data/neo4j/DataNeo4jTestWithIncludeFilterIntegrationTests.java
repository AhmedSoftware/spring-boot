<<<<<<< HEAD
/*
 * Copyright 2012-2019 the original author or authors.
 *
 * Licensed under the Apache License, Version 2.0 (the "License");
 * you may not use this file except in compliance with the License.
 * You may obtain a copy of the License at
 *
 *      https://www.apache.org/licenses/LICENSE-2.0
 *
 * Unless required by applicable law or agreed to in writing, software
 * distributed under the License is distributed on an "AS IS" BASIS,
 * WITHOUT WARRANTIES OR CONDITIONS OF ANY KIND, either express or implied.
 * See the License for the specific language governing permissions and
 * limitations under the License.
 */

package org.springframework.boot.test.autoconfigure.data.neo4j;

import org.junit.jupiter.api.Test;
import org.testcontainers.containers.Neo4jContainer;
import org.testcontainers.junit.jupiter.Container;

import org.springframework.beans.factory.annotation.Autowired;
import org.springframework.boot.test.util.TestPropertyValues;
import org.springframework.boot.testsupport.testcontainers.DisabledWithoutDockerTestcontainers;
import org.springframework.context.ApplicationContextInitializer;
import org.springframework.context.ConfigurableApplicationContext;
import org.springframework.context.annotation.ComponentScan.Filter;
import org.springframework.stereotype.Service;
import org.springframework.test.context.ContextConfiguration;

import static org.assertj.core.api.Assertions.assertThat;

/**
 * Integration test with custom include filter for {@link DataNeo4jTest @DataNeo4jTest}.
 *
 * @author Eddú Meléndez
 * @author Michael Simons
 */
@DisabledWithoutDockerTestcontainers
@ContextConfiguration(initializers = DataNeo4jTestWithIncludeFilterIntegrationTests.Initializer.class)
@DataNeo4jTest(includeFilters = @Filter(Service.class))
class DataNeo4jTestWithIncludeFilterIntegrationTests {

	@Container
	static final Neo4jContainer<?> neo4j = new Neo4jContainer<>().withAdminPassword(null);

	@Autowired
	private ExampleService service;

	@Test
	void testService() {
		assertThat(this.service.hasNode(ExampleGraph.class)).isFalse();
	}

	static class Initializer implements ApplicationContextInitializer<ConfigurableApplicationContext> {

		@Override
		public void initialize(ConfigurableApplicationContext configurableApplicationContext) {
			TestPropertyValues.of("spring.data.neo4j.uri=" + neo4j.getBoltUrl())
					.applyTo(configurableApplicationContext.getEnvironment());
		}

	}

}
=======
/*
 * Copyright 2012-2020 the original author or authors.
 *
 * Licensed under the Apache License, Version 2.0 (the "License");
 * you may not use this file except in compliance with the License.
 * You may obtain a copy of the License at
 *
 *      https://www.apache.org/licenses/LICENSE-2.0
 *
 * Unless required by applicable law or agreed to in writing, software
 * distributed under the License is distributed on an "AS IS" BASIS,
 * WITHOUT WARRANTIES OR CONDITIONS OF ANY KIND, either express or implied.
 * See the License for the specific language governing permissions and
 * limitations under the License.
 */

package org.springframework.boot.test.autoconfigure.data.neo4j;

import java.time.Duration;

import org.junit.jupiter.api.Test;
import org.testcontainers.containers.Neo4jContainer;
import org.testcontainers.junit.jupiter.Container;
import org.testcontainers.junit.jupiter.Testcontainers;

import org.springframework.beans.factory.annotation.Autowired;
import org.springframework.boot.testsupport.testcontainers.DockerImageNames;
import org.springframework.context.annotation.ComponentScan.Filter;
import org.springframework.stereotype.Service;
import org.springframework.test.context.DynamicPropertyRegistry;
import org.springframework.test.context.DynamicPropertySource;

import static org.assertj.core.api.Assertions.assertThat;

/**
 * Integration test with custom include filter for {@link DataNeo4jTest @DataNeo4jTest}.
 *
 * @author Eddú Meléndez
 * @author Michael Simons
 */
@Testcontainers(disabledWithoutDocker = true)
@DataNeo4jTest(includeFilters = @Filter(Service.class))
class DataNeo4jTestWithIncludeFilterIntegrationTests {

	@Container
	static final Neo4jContainer<?> neo4j = new Neo4jContainer<>(DockerImageNames.neo4j()).withoutAuthentication()
			.withStartupTimeout(Duration.ofMinutes(10));

	@DynamicPropertySource
	static void neo4jProperties(DynamicPropertyRegistry registry) {
		registry.add("spring.neo4j.uri", neo4j::getBoltUrl);
	}

	@Autowired
	private ExampleService service;

	@Test
	void testService() {
		assertThat(this.service.hasNode(ExampleGraph.class)).isFalse();
	}

}
>>>>>>> 6755b480
<|MERGE_RESOLUTION|>--- conflicted
+++ resolved
@@ -1,71 +1,3 @@
-<<<<<<< HEAD
-/*
- * Copyright 2012-2019 the original author or authors.
- *
- * Licensed under the Apache License, Version 2.0 (the "License");
- * you may not use this file except in compliance with the License.
- * You may obtain a copy of the License at
- *
- *      https://www.apache.org/licenses/LICENSE-2.0
- *
- * Unless required by applicable law or agreed to in writing, software
- * distributed under the License is distributed on an "AS IS" BASIS,
- * WITHOUT WARRANTIES OR CONDITIONS OF ANY KIND, either express or implied.
- * See the License for the specific language governing permissions and
- * limitations under the License.
- */
-
-package org.springframework.boot.test.autoconfigure.data.neo4j;
-
-import org.junit.jupiter.api.Test;
-import org.testcontainers.containers.Neo4jContainer;
-import org.testcontainers.junit.jupiter.Container;
-
-import org.springframework.beans.factory.annotation.Autowired;
-import org.springframework.boot.test.util.TestPropertyValues;
-import org.springframework.boot.testsupport.testcontainers.DisabledWithoutDockerTestcontainers;
-import org.springframework.context.ApplicationContextInitializer;
-import org.springframework.context.ConfigurableApplicationContext;
-import org.springframework.context.annotation.ComponentScan.Filter;
-import org.springframework.stereotype.Service;
-import org.springframework.test.context.ContextConfiguration;
-
-import static org.assertj.core.api.Assertions.assertThat;
-
-/**
- * Integration test with custom include filter for {@link DataNeo4jTest @DataNeo4jTest}.
- *
- * @author Eddú Meléndez
- * @author Michael Simons
- */
-@DisabledWithoutDockerTestcontainers
-@ContextConfiguration(initializers = DataNeo4jTestWithIncludeFilterIntegrationTests.Initializer.class)
-@DataNeo4jTest(includeFilters = @Filter(Service.class))
-class DataNeo4jTestWithIncludeFilterIntegrationTests {
-
-	@Container
-	static final Neo4jContainer<?> neo4j = new Neo4jContainer<>().withAdminPassword(null);
-
-	@Autowired
-	private ExampleService service;
-
-	@Test
-	void testService() {
-		assertThat(this.service.hasNode(ExampleGraph.class)).isFalse();
-	}
-
-	static class Initializer implements ApplicationContextInitializer<ConfigurableApplicationContext> {
-
-		@Override
-		public void initialize(ConfigurableApplicationContext configurableApplicationContext) {
-			TestPropertyValues.of("spring.data.neo4j.uri=" + neo4j.getBoltUrl())
-					.applyTo(configurableApplicationContext.getEnvironment());
-		}
-
-	}
-
-}
-=======
 /*
  * Copyright 2012-2020 the original author or authors.
  *
@@ -127,5 +59,4 @@
 		assertThat(this.service.hasNode(ExampleGraph.class)).isFalse();
 	}
 
-}
->>>>>>> 6755b480
+}