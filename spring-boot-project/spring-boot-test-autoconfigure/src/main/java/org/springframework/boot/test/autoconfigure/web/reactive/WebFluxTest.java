<<<<<<< HEAD
/*
 * Copyright 2012-2019 the original author or authors.
 *
 * Licensed under the Apache License, Version 2.0 (the "License");
 * you may not use this file except in compliance with the License.
 * You may obtain a copy of the License at
 *
 *      https://www.apache.org/licenses/LICENSE-2.0
 *
 * Unless required by applicable law or agreed to in writing, software
 * distributed under the License is distributed on an "AS IS" BASIS,
 * WITHOUT WARRANTIES OR CONDITIONS OF ANY KIND, either express or implied.
 * See the License for the specific language governing permissions and
 * limitations under the License.
 */

package org.springframework.boot.test.autoconfigure.web.reactive;

import java.lang.annotation.Documented;
import java.lang.annotation.ElementType;
import java.lang.annotation.Inherited;
import java.lang.annotation.Retention;
import java.lang.annotation.RetentionPolicy;
import java.lang.annotation.Target;

import org.junit.jupiter.api.extension.ExtendWith;

import org.springframework.boot.autoconfigure.ImportAutoConfiguration;
import org.springframework.boot.autoconfigure.SpringBootApplication;
import org.springframework.boot.test.autoconfigure.OverrideAutoConfiguration;
import org.springframework.boot.test.autoconfigure.core.AutoConfigureCache;
import org.springframework.boot.test.autoconfigure.filter.TypeExcludeFilters;
import org.springframework.boot.test.autoconfigure.json.AutoConfigureJson;
import org.springframework.boot.test.context.SpringBootTest;
import org.springframework.boot.test.mock.mockito.MockBean;
import org.springframework.context.annotation.ComponentScan;
import org.springframework.context.annotation.Import;
import org.springframework.core.annotation.AliasFor;
import org.springframework.core.env.Environment;
import org.springframework.test.context.BootstrapWith;
import org.springframework.test.context.junit.jupiter.SpringExtension;
import org.springframework.test.web.reactive.server.WebTestClient;

/**
 * Annotation that can be used in combination with {@code @RunWith(SpringRunner.class)}
 * for a typical Spring WebFlux test. Can be used when a test focuses
 * <strong>only</strong> on Spring WebFlux components.
 * <p>
 * Using this annotation will disable full auto-configuration and instead apply only
 * configuration relevant to WebFlux tests (i.e. {@code @Controller},
 * {@code @ControllerAdvice}, {@code @JsonComponent},
 * {@code Converter}/{@code GenericConverter}, and {@code WebFluxConfigurer} beans but not
 * {@code @Component}, {@code @Service} or {@code @Repository} beans).
 * <p>
 * By default, tests annotated with {@code @WebFluxTest} will also auto-configure a
 * {@link WebTestClient}. For more fine-grained control of WebTestClient the
 * {@link AutoConfigureWebTestClient @AutoConfigureWebTestClient} annotation can be used.
 * <p>
 * Typically {@code @WebFluxTest} is used in combination with {@link MockBean @MockBean}
 * or {@link Import @Import} to create any collaborators required by your
 * {@code @Controller} beans.
 * <p>
 * If you are looking to load your full application configuration and use WebTestClient,
 * you should consider {@link SpringBootTest @SpringBootTest} combined with
 * {@link AutoConfigureWebTestClient @AutoConfigureWebTestClient} rather than this
 * annotation.
 *
 * @author Stephane Nicoll
 * @author Artsiom Yudovin
 * @since 2.0.0
 * @see AutoConfigureWebFlux
 * @see AutoConfigureWebTestClient
 */
@Target(ElementType.TYPE)
@Retention(RetentionPolicy.RUNTIME)
@Documented
@Inherited
@BootstrapWith(WebFluxTestContextBootstrapper.class)
@ExtendWith(SpringExtension.class)
@OverrideAutoConfiguration(enabled = false)
@TypeExcludeFilters(WebFluxTypeExcludeFilter.class)
@AutoConfigureCache
@AutoConfigureJson
@AutoConfigureWebFlux
@AutoConfigureWebTestClient
@ImportAutoConfiguration
public @interface WebFluxTest {

	/**
	 * Properties in form {@literal key=value} that should be added to the Spring
	 * {@link Environment} before the test runs.
	 * @return the properties to add
	 * @since 2.1.0
	 */
	String[] properties() default {};

	/**
	 * Specifies the controllers to test. This is an alias of {@link #controllers()} which
	 * can be used for brevity if no other attributes are defined. See
	 * {@link #controllers()} for details.
	 * @see #controllers()
	 * @return the controllers to test
	 */
	@AliasFor("controllers")
	Class<?>[] value() default {};

	/**
	 * Specifies the controllers to test. May be left blank if all {@code @Controller}
	 * beans should be added to the application context.
	 * @see #value()
	 * @return the controllers to test
	 */
	@AliasFor("value")
	Class<?>[] controllers() default {};

	/**
	 * Determines if default filtering should be used with
	 * {@link SpringBootApplication @SpringBootApplication}. By default only
	 * {@code @Controller} (when no explicit {@link #controllers() controllers} are
	 * defined), {@code @ControllerAdvice} and {@code WebFluxConfigurer} beans are
	 * included.
	 * @see #includeFilters()
	 * @see #excludeFilters()
	 * @return if default filters should be used
	 */
	boolean useDefaultFilters() default true;

	/**
	 * A set of include filters which can be used to add otherwise filtered beans to the
	 * application context.
	 * @return include filters to apply
	 */
	ComponentScan.Filter[] includeFilters() default {};

	/**
	 * A set of exclude filters which can be used to filter beans that would otherwise be
	 * added to the application context.
	 * @return exclude filters to apply
	 */
	ComponentScan.Filter[] excludeFilters() default {};

	/**
	 * Auto-configuration exclusions that should be applied for this test.
	 * @return auto-configuration exclusions to apply
	 */
	@AliasFor(annotation = ImportAutoConfiguration.class, attribute = "exclude")
	Class<?>[] excludeAutoConfiguration() default {};

}
=======
/*
 * Copyright 2012-2020 the original author or authors.
 *
 * Licensed under the Apache License, Version 2.0 (the "License");
 * you may not use this file except in compliance with the License.
 * You may obtain a copy of the License at
 *
 *      https://www.apache.org/licenses/LICENSE-2.0
 *
 * Unless required by applicable law or agreed to in writing, software
 * distributed under the License is distributed on an "AS IS" BASIS,
 * WITHOUT WARRANTIES OR CONDITIONS OF ANY KIND, either express or implied.
 * See the License for the specific language governing permissions and
 * limitations under the License.
 */

package org.springframework.boot.test.autoconfigure.web.reactive;

import java.lang.annotation.Documented;
import java.lang.annotation.ElementType;
import java.lang.annotation.Inherited;
import java.lang.annotation.Retention;
import java.lang.annotation.RetentionPolicy;
import java.lang.annotation.Target;

import org.junit.jupiter.api.extension.ExtendWith;

import org.springframework.boot.autoconfigure.ImportAutoConfiguration;
import org.springframework.boot.autoconfigure.SpringBootApplication;
import org.springframework.boot.test.autoconfigure.OverrideAutoConfiguration;
import org.springframework.boot.test.autoconfigure.core.AutoConfigureCache;
import org.springframework.boot.test.autoconfigure.filter.TypeExcludeFilters;
import org.springframework.boot.test.autoconfigure.json.AutoConfigureJson;
import org.springframework.boot.test.context.SpringBootTest;
import org.springframework.context.annotation.ComponentScan;
import org.springframework.context.annotation.Import;
import org.springframework.core.annotation.AliasFor;
import org.springframework.core.env.Environment;
import org.springframework.test.context.BootstrapWith;
import org.springframework.test.context.junit.jupiter.SpringExtension;
import org.springframework.test.web.reactive.server.WebTestClient;

/**
 * Annotation that can be used for a Spring WebFlux test that focuses
 * <strong>only</strong> on Spring WebFlux components.
 * <p>
 * Using this annotation will disable full auto-configuration and instead apply only
 * configuration relevant to WebFlux tests (i.e. {@code @Controller},
 * {@code @ControllerAdvice}, {@code @JsonComponent},
 * {@code Converter}/{@code GenericConverter}, and {@code WebFluxConfigurer} beans but not
 * {@code @Component}, {@code @Service} or {@code @Repository} beans).
 * <p>
 * By default, tests annotated with {@code @WebFluxTest} will also auto-configure a
 * {@link WebTestClient}. For more fine-grained control of WebTestClient the
 * {@link AutoConfigureWebTestClient @AutoConfigureWebTestClient} annotation can be used.
 * <p>
 * Typically {@code @WebFluxTest} is used in combination with
 * {@link org.springframework.boot.test.mock.mockito.MockBean @MockBean} or
 * {@link Import @Import} to create any collaborators required by your {@code @Controller}
 * beans.
 * <p>
 * If you are looking to load your full application configuration and use WebTestClient,
 * you should consider {@link SpringBootTest @SpringBootTest} combined with
 * {@link AutoConfigureWebTestClient @AutoConfigureWebTestClient} rather than this
 * annotation.
 * <p>
 * When using JUnit 4, this annotation should be used in combination with
 * {@code @RunWith(SpringRunner.class)}.
 *
 * @author Stephane Nicoll
 * @author Artsiom Yudovin
 * @since 2.0.0
 * @see AutoConfigureWebFlux
 * @see AutoConfigureWebTestClient
 */
@Target(ElementType.TYPE)
@Retention(RetentionPolicy.RUNTIME)
@Documented
@Inherited
@BootstrapWith(WebFluxTestContextBootstrapper.class)
@ExtendWith(SpringExtension.class)
@OverrideAutoConfiguration(enabled = false)
@TypeExcludeFilters(WebFluxTypeExcludeFilter.class)
@AutoConfigureCache
@AutoConfigureJson
@AutoConfigureWebFlux
@AutoConfigureWebTestClient
@ImportAutoConfiguration
public @interface WebFluxTest {

	/**
	 * Properties in form {@literal key=value} that should be added to the Spring
	 * {@link Environment} before the test runs.
	 * @return the properties to add
	 * @since 2.1.0
	 */
	String[] properties() default {};

	/**
	 * Specifies the controllers to test. This is an alias of {@link #controllers()} which
	 * can be used for brevity if no other attributes are defined. See
	 * {@link #controllers()} for details.
	 * @see #controllers()
	 * @return the controllers to test
	 */
	@AliasFor("controllers")
	Class<?>[] value() default {};

	/**
	 * Specifies the controllers to test. May be left blank if all {@code @Controller}
	 * beans should be added to the application context.
	 * @see #value()
	 * @return the controllers to test
	 */
	@AliasFor("value")
	Class<?>[] controllers() default {};

	/**
	 * Determines if default filtering should be used with
	 * {@link SpringBootApplication @SpringBootApplication}. By default only
	 * {@code @Controller} (when no explicit {@link #controllers() controllers} are
	 * defined), {@code @ControllerAdvice} and {@code WebFluxConfigurer} beans are
	 * included.
	 * @see #includeFilters()
	 * @see #excludeFilters()
	 * @return if default filters should be used
	 */
	boolean useDefaultFilters() default true;

	/**
	 * A set of include filters which can be used to add otherwise filtered beans to the
	 * application context.
	 * @return include filters to apply
	 */
	ComponentScan.Filter[] includeFilters() default {};

	/**
	 * A set of exclude filters which can be used to filter beans that would otherwise be
	 * added to the application context.
	 * @return exclude filters to apply
	 */
	ComponentScan.Filter[] excludeFilters() default {};

	/**
	 * Auto-configuration exclusions that should be applied for this test.
	 * @return auto-configuration exclusions to apply
	 */
	@AliasFor(annotation = ImportAutoConfiguration.class, attribute = "exclude")
	Class<?>[] excludeAutoConfiguration() default {};

}
>>>>>>> 6755b480
<|MERGE_RESOLUTION|>--- conflicted
+++ resolved
@@ -1,154 +1,3 @@
-<<<<<<< HEAD
-/*
- * Copyright 2012-2019 the original author or authors.
- *
- * Licensed under the Apache License, Version 2.0 (the "License");
- * you may not use this file except in compliance with the License.
- * You may obtain a copy of the License at
- *
- *      https://www.apache.org/licenses/LICENSE-2.0
- *
- * Unless required by applicable law or agreed to in writing, software
- * distributed under the License is distributed on an "AS IS" BASIS,
- * WITHOUT WARRANTIES OR CONDITIONS OF ANY KIND, either express or implied.
- * See the License for the specific language governing permissions and
- * limitations under the License.
- */
-
-package org.springframework.boot.test.autoconfigure.web.reactive;
-
-import java.lang.annotation.Documented;
-import java.lang.annotation.ElementType;
-import java.lang.annotation.Inherited;
-import java.lang.annotation.Retention;
-import java.lang.annotation.RetentionPolicy;
-import java.lang.annotation.Target;
-
-import org.junit.jupiter.api.extension.ExtendWith;
-
-import org.springframework.boot.autoconfigure.ImportAutoConfiguration;
-import org.springframework.boot.autoconfigure.SpringBootApplication;
-import org.springframework.boot.test.autoconfigure.OverrideAutoConfiguration;
-import org.springframework.boot.test.autoconfigure.core.AutoConfigureCache;
-import org.springframework.boot.test.autoconfigure.filter.TypeExcludeFilters;
-import org.springframework.boot.test.autoconfigure.json.AutoConfigureJson;
-import org.springframework.boot.test.context.SpringBootTest;
-import org.springframework.boot.test.mock.mockito.MockBean;
-import org.springframework.context.annotation.ComponentScan;
-import org.springframework.context.annotation.Import;
-import org.springframework.core.annotation.AliasFor;
-import org.springframework.core.env.Environment;
-import org.springframework.test.context.BootstrapWith;
-import org.springframework.test.context.junit.jupiter.SpringExtension;
-import org.springframework.test.web.reactive.server.WebTestClient;
-
-/**
- * Annotation that can be used in combination with {@code @RunWith(SpringRunner.class)}
- * for a typical Spring WebFlux test. Can be used when a test focuses
- * <strong>only</strong> on Spring WebFlux components.
- * <p>
- * Using this annotation will disable full auto-configuration and instead apply only
- * configuration relevant to WebFlux tests (i.e. {@code @Controller},
- * {@code @ControllerAdvice}, {@code @JsonComponent},
- * {@code Converter}/{@code GenericConverter}, and {@code WebFluxConfigurer} beans but not
- * {@code @Component}, {@code @Service} or {@code @Repository} beans).
- * <p>
- * By default, tests annotated with {@code @WebFluxTest} will also auto-configure a
- * {@link WebTestClient}. For more fine-grained control of WebTestClient the
- * {@link AutoConfigureWebTestClient @AutoConfigureWebTestClient} annotation can be used.
- * <p>
- * Typically {@code @WebFluxTest} is used in combination with {@link MockBean @MockBean}
- * or {@link Import @Import} to create any collaborators required by your
- * {@code @Controller} beans.
- * <p>
- * If you are looking to load your full application configuration and use WebTestClient,
- * you should consider {@link SpringBootTest @SpringBootTest} combined with
- * {@link AutoConfigureWebTestClient @AutoConfigureWebTestClient} rather than this
- * annotation.
- *
- * @author Stephane Nicoll
- * @author Artsiom Yudovin
- * @since 2.0.0
- * @see AutoConfigureWebFlux
- * @see AutoConfigureWebTestClient
- */
-@Target(ElementType.TYPE)
-@Retention(RetentionPolicy.RUNTIME)
-@Documented
-@Inherited
-@BootstrapWith(WebFluxTestContextBootstrapper.class)
-@ExtendWith(SpringExtension.class)
-@OverrideAutoConfiguration(enabled = false)
-@TypeExcludeFilters(WebFluxTypeExcludeFilter.class)
-@AutoConfigureCache
-@AutoConfigureJson
-@AutoConfigureWebFlux
-@AutoConfigureWebTestClient
-@ImportAutoConfiguration
-public @interface WebFluxTest {
-
-	/**
-	 * Properties in form {@literal key=value} that should be added to the Spring
-	 * {@link Environment} before the test runs.
-	 * @return the properties to add
-	 * @since 2.1.0
-	 */
-	String[] properties() default {};
-
-	/**
-	 * Specifies the controllers to test. This is an alias of {@link #controllers()} which
-	 * can be used for brevity if no other attributes are defined. See
-	 * {@link #controllers()} for details.
-	 * @see #controllers()
-	 * @return the controllers to test
-	 */
-	@AliasFor("controllers")
-	Class<?>[] value() default {};
-
-	/**
-	 * Specifies the controllers to test. May be left blank if all {@code @Controller}
-	 * beans should be added to the application context.
-	 * @see #value()
-	 * @return the controllers to test
-	 */
-	@AliasFor("value")
-	Class<?>[] controllers() default {};
-
-	/**
-	 * Determines if default filtering should be used with
-	 * {@link SpringBootApplication @SpringBootApplication}. By default only
-	 * {@code @Controller} (when no explicit {@link #controllers() controllers} are
-	 * defined), {@code @ControllerAdvice} and {@code WebFluxConfigurer} beans are
-	 * included.
-	 * @see #includeFilters()
-	 * @see #excludeFilters()
-	 * @return if default filters should be used
-	 */
-	boolean useDefaultFilters() default true;
-
-	/**
-	 * A set of include filters which can be used to add otherwise filtered beans to the
-	 * application context.
-	 * @return include filters to apply
-	 */
-	ComponentScan.Filter[] includeFilters() default {};
-
-	/**
-	 * A set of exclude filters which can be used to filter beans that would otherwise be
-	 * added to the application context.
-	 * @return exclude filters to apply
-	 */
-	ComponentScan.Filter[] excludeFilters() default {};
-
-	/**
-	 * Auto-configuration exclusions that should be applied for this test.
-	 * @return auto-configuration exclusions to apply
-	 */
-	@AliasFor(annotation = ImportAutoConfiguration.class, attribute = "exclude")
-	Class<?>[] excludeAutoConfiguration() default {};
-
-}
-=======
 /*
  * Copyright 2012-2020 the original author or authors.
  *
@@ -299,5 +148,4 @@
 	@AliasFor(annotation = ImportAutoConfiguration.class, attribute = "exclude")
 	Class<?>[] excludeAutoConfiguration() default {};
 
-}
->>>>>>> 6755b480
+}