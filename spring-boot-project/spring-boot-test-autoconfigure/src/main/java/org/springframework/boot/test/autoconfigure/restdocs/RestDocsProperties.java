--- conflicted
+++ resolved
@@ -1,76 +1,3 @@
-<<<<<<< HEAD
-/*
- * Copyright 2012-2018 the original author or authors.
- *
- * Licensed under the Apache License, Version 2.0 (the "License");
- * you may not use this file except in compliance with the License.
- * You may obtain a copy of the License at
- *
- *      https://www.apache.org/licenses/LICENSE-2.0
- *
- * Unless required by applicable law or agreed to in writing, software
- * distributed under the License is distributed on an "AS IS" BASIS,
- * WITHOUT WARRANTIES OR CONDITIONS OF ANY KIND, either express or implied.
- * See the License for the specific language governing permissions and
- * limitations under the License.
- */
-
-package org.springframework.boot.test.autoconfigure.restdocs;
-
-import org.springframework.boot.context.properties.ConfigurationProperties;
-
-/**
- * Configuration properties for Spring REST Docs.
- *
- * @author Andy Wilkinson
- * @author Eddú Meléndez
- * @author Phillip Webb
- * @since 2.0.0
- */
-@ConfigurationProperties("spring.test.restdocs")
-public class RestDocsProperties {
-
-	/**
-	 * The URI scheme for to use (for example http).
-	 */
-	private String uriScheme;
-
-	/**
-	 * The URI host to use.
-	 */
-	private String uriHost;
-
-	/**
-	 * The URI port to use.
-	 */
-	private Integer uriPort;
-
-	public String getUriScheme() {
-		return this.uriScheme;
-	}
-
-	public void setUriScheme(String uriScheme) {
-		this.uriScheme = uriScheme;
-	}
-
-	public String getUriHost() {
-		return this.uriHost;
-	}
-
-	public void setUriHost(String uriHost) {
-		this.uriHost = uriHost;
-	}
-
-	public Integer getUriPort() {
-		return this.uriPort;
-	}
-
-	public void setUriPort(Integer uriPort) {
-		this.uriPort = uriPort;
-	}
-
-}
-=======
 /*
  * Copyright 2012-2019 the original author or authors.
  *
@@ -141,5 +68,4 @@
 		this.uriPort = uriPort;
 	}
 
-}
->>>>>>> 6755b480
+}