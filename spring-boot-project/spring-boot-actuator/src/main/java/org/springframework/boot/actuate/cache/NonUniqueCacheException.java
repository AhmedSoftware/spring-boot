<<<<<<< HEAD
/*
 * Copyright 2012-2019 the original author or authors.
 *
 * Licensed under the Apache License, Version 2.0 (the "License");
 * you may not use this file except in compliance with the License.
 * You may obtain a copy of the License at
 *
 *      https://www.apache.org/licenses/LICENSE-2.0
 *
 * Unless required by applicable law or agreed to in writing, software
 * distributed under the License is distributed on an "AS IS" BASIS,
 * WITHOUT WARRANTIES OR CONDITIONS OF ANY KIND, either express or implied.
 * See the License for the specific language governing permissions and
 * limitations under the License.
 */

package org.springframework.boot.actuate.cache;

import java.util.Collection;
import java.util.Collections;

/**
 * Exception thrown when multiple caches exist with the same name.
 *
 * @author Stephane Nicoll
 * @since 2.1.0
 */
public class NonUniqueCacheException extends RuntimeException {

	private final String cacheName;

	private final Collection<String> cacheManagerNames;

	public NonUniqueCacheException(String cacheName, Collection<String> cacheManagerNames) {
		super(String.format("Multiple caches named %s found, specify the 'cacheManager' " + "to use: %s", cacheName,
				cacheManagerNames));
		this.cacheName = cacheName;
		this.cacheManagerNames = Collections.unmodifiableCollection(cacheManagerNames);
	}

	public String getCacheName() {
		return this.cacheName;
	}

	public Collection<String> getCacheManagerNames() {
		return this.cacheManagerNames;
	}

}
=======
/*
 * Copyright 2012-2019 the original author or authors.
 *
 * Licensed under the Apache License, Version 2.0 (the "License");
 * you may not use this file except in compliance with the License.
 * You may obtain a copy of the License at
 *
 *      https://www.apache.org/licenses/LICENSE-2.0
 *
 * Unless required by applicable law or agreed to in writing, software
 * distributed under the License is distributed on an "AS IS" BASIS,
 * WITHOUT WARRANTIES OR CONDITIONS OF ANY KIND, either express or implied.
 * See the License for the specific language governing permissions and
 * limitations under the License.
 */

package org.springframework.boot.actuate.cache;

import java.util.Collection;
import java.util.Collections;

/**
 * Exception thrown when multiple caches exist with the same name.
 *
 * @author Stephane Nicoll
 * @since 2.1.0
 */
public class NonUniqueCacheException extends RuntimeException {

	private final String cacheName;

	private final Collection<String> cacheManagerNames;

	public NonUniqueCacheException(String cacheName, Collection<String> cacheManagerNames) {
		super(String.format("Multiple caches named %s found, specify the 'cacheManager' to use: %s", cacheName,
				cacheManagerNames));
		this.cacheName = cacheName;
		this.cacheManagerNames = Collections.unmodifiableCollection(cacheManagerNames);
	}

	public String getCacheName() {
		return this.cacheName;
	}

	public Collection<String> getCacheManagerNames() {
		return this.cacheManagerNames;
	}

}
>>>>>>> 6755b480
<|MERGE_RESOLUTION|>--- conflicted
+++ resolved
@@ -1,54 +1,3 @@
-<<<<<<< HEAD
-/*
- * Copyright 2012-2019 the original author or authors.
- *
- * Licensed under the Apache License, Version 2.0 (the "License");
- * you may not use this file except in compliance with the License.
- * You may obtain a copy of the License at
- *
- *      https://www.apache.org/licenses/LICENSE-2.0
- *
- * Unless required by applicable law or agreed to in writing, software
- * distributed under the License is distributed on an "AS IS" BASIS,
- * WITHOUT WARRANTIES OR CONDITIONS OF ANY KIND, either express or implied.
- * See the License for the specific language governing permissions and
- * limitations under the License.
- */
-
-package org.springframework.boot.actuate.cache;
-
-import java.util.Collection;
-import java.util.Collections;
-
-/**
- * Exception thrown when multiple caches exist with the same name.
- *
- * @author Stephane Nicoll
- * @since 2.1.0
- */
-public class NonUniqueCacheException extends RuntimeException {
-
-	private final String cacheName;
-
-	private final Collection<String> cacheManagerNames;
-
-	public NonUniqueCacheException(String cacheName, Collection<String> cacheManagerNames) {
-		super(String.format("Multiple caches named %s found, specify the 'cacheManager' " + "to use: %s", cacheName,
-				cacheManagerNames));
-		this.cacheName = cacheName;
-		this.cacheManagerNames = Collections.unmodifiableCollection(cacheManagerNames);
-	}
-
-	public String getCacheName() {
-		return this.cacheName;
-	}
-
-	public Collection<String> getCacheManagerNames() {
-		return this.cacheManagerNames;
-	}
-
-}
-=======
 /*
  * Copyright 2012-2019 the original author or authors.
  *
@@ -97,5 +46,4 @@
 		return this.cacheManagerNames;
 	}
 
-}
->>>>>>> 6755b480
+}