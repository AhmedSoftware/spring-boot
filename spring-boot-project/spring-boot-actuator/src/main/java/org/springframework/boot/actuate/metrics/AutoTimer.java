<<<<<<< HEAD
/*
 * Copyright 2012-2019 the original author or authors.
 *
 * Licensed under the Apache License, Version 2.0 (the "License");
 * you may not use this file except in compliance with the License.
 * You may obtain a copy of the License at
 *
 *      https://www.apache.org/licenses/LICENSE-2.0
 *
 * Unless required by applicable law or agreed to in writing, software
 * distributed under the License is distributed on an "AS IS" BASIS,
 * WITHOUT WARRANTIES OR CONDITIONS OF ANY KIND, either express or implied.
 * See the License for the specific language governing permissions and
 * limitations under the License.
 */

package org.springframework.boot.actuate.metrics;

import java.util.function.Supplier;

import io.micrometer.core.annotation.Timed;
import io.micrometer.core.instrument.Timer;
import io.micrometer.core.instrument.Timer.Builder;

/**
 * Strategy that can be used to apply {@link Timer Timers} automatically instead of using
 * {@link Timed @Timed}.
 *
 * @author Tadaya Tsuyukubo
 * @author Stephane Nicoll
 * @author Phillip Webb
 * @since 2.2.0
 */
@FunctionalInterface
public interface AutoTimer {

	/**
	 * An {@link AutoTimer} implementation that is enabled but applies no additional
	 * customizations.
	 */
	AutoTimer ENABLED = (builder) -> {
	};

	/**
	 * An {@link AutoTimer} implementation that is disabled and will not record metrics.
	 */
	AutoTimer DISABLED = new AutoTimer() {

		@Override
		public boolean isEnabled() {
			return false;
		}

		@Override
		public void apply(Builder builder) {
			throw new IllegalStateException("AutoTimer is disabled");
		}

	};

	/**
	 * Return if the auto-timer is enabled and metrics should be recorded.
	 * @return if the auto-timer is enabled
	 */
	default boolean isEnabled() {
		return true;
	}

	/**
	 * Factory method to create a new {@link Builder Timer.Builder} with auto-timer
	 * settings {@link #apply(Builder) applied}.
	 * @param name the name of the timer
	 * @return a new builder instance with auto-settings applied
	 */
	default Timer.Builder builder(String name) {
		return builder(() -> Timer.builder(name));
	}

	/**
	 * Factory method to create a new {@link Builder Timer.Builder} with auto-timer
	 * settings {@link #apply(Builder) applied}.
	 * @param supplier the builder supplier
	 * @return a new builder instance with auto-settings applied
	 */
	default Timer.Builder builder(Supplier<Timer.Builder> supplier) {
		Timer.Builder builder = supplier.get();
		apply(builder);
		return builder;
	}

	/**
	 * Called to apply any auto-timer settings to the given {@link Builder Timer.Builder}.
	 * @param builder the builder to apply settings to
	 */
	void apply(Timer.Builder builder);

}
=======
/*
 * Copyright 2012-2020 the original author or authors.
 *
 * Licensed under the Apache License, Version 2.0 (the "License");
 * you may not use this file except in compliance with the License.
 * You may obtain a copy of the License at
 *
 *      https://www.apache.org/licenses/LICENSE-2.0
 *
 * Unless required by applicable law or agreed to in writing, software
 * distributed under the License is distributed on an "AS IS" BASIS,
 * WITHOUT WARRANTIES OR CONDITIONS OF ANY KIND, either express or implied.
 * See the License for the specific language governing permissions and
 * limitations under the License.
 */

package org.springframework.boot.actuate.metrics;

import java.util.function.Supplier;

import io.micrometer.core.annotation.Timed;
import io.micrometer.core.instrument.Timer;
import io.micrometer.core.instrument.Timer.Builder;

/**
 * Strategy that can be used to apply {@link Timer Timers} automatically instead of using
 * {@link Timed @Timed}.
 *
 * @author Tadaya Tsuyukubo
 * @author Stephane Nicoll
 * @author Phillip Webb
 * @since 2.2.0
 */
@FunctionalInterface
public interface AutoTimer {

	/**
	 * An {@link AutoTimer} implementation that is enabled but applies no additional
	 * customizations.
	 */
	AutoTimer ENABLED = (builder) -> {
	};

	/**
	 * An {@link AutoTimer} implementation that is disabled and will not record metrics.
	 */
	AutoTimer DISABLED = new AutoTimer() {

		@Override
		public boolean isEnabled() {
			return false;
		}

		@Override
		public void apply(Builder builder) {
			throw new IllegalStateException("AutoTimer is disabled");
		}

	};

	/**
	 * Return if the auto-timer is enabled and metrics should be recorded.
	 * @return if the auto-timer is enabled
	 */
	default boolean isEnabled() {
		return true;
	}

	/**
	 * Factory method to create a new {@link Builder Timer.Builder} with auto-timer
	 * settings {@link #apply(Timer.Builder) applied}.
	 * @param name the name of the timer
	 * @return a new builder instance with auto-settings applied
	 */
	default Timer.Builder builder(String name) {
		return builder(() -> Timer.builder(name));
	}

	/**
	 * Factory method to create a new {@link Builder Timer.Builder} with auto-timer
	 * settings {@link #apply(Timer.Builder) applied}.
	 * @param supplier the builder supplier
	 * @return a new builder instance with auto-settings applied
	 */
	default Timer.Builder builder(Supplier<Timer.Builder> supplier) {
		Timer.Builder builder = supplier.get();
		apply(builder);
		return builder;
	}

	/**
	 * Called to apply any auto-timer settings to the given {@link Builder Timer.Builder}.
	 * @param builder the builder to apply settings to
	 */
	void apply(Timer.Builder builder);

}
>>>>>>> 6755b480
<|MERGE_RESOLUTION|>--- conflicted
+++ resolved
@@ -1,102 +1,3 @@
-<<<<<<< HEAD
-/*
- * Copyright 2012-2019 the original author or authors.
- *
- * Licensed under the Apache License, Version 2.0 (the "License");
- * you may not use this file except in compliance with the License.
- * You may obtain a copy of the License at
- *
- *      https://www.apache.org/licenses/LICENSE-2.0
- *
- * Unless required by applicable law or agreed to in writing, software
- * distributed under the License is distributed on an "AS IS" BASIS,
- * WITHOUT WARRANTIES OR CONDITIONS OF ANY KIND, either express or implied.
- * See the License for the specific language governing permissions and
- * limitations under the License.
- */
-
-package org.springframework.boot.actuate.metrics;
-
-import java.util.function.Supplier;
-
-import io.micrometer.core.annotation.Timed;
-import io.micrometer.core.instrument.Timer;
-import io.micrometer.core.instrument.Timer.Builder;
-
-/**
- * Strategy that can be used to apply {@link Timer Timers} automatically instead of using
- * {@link Timed @Timed}.
- *
- * @author Tadaya Tsuyukubo
- * @author Stephane Nicoll
- * @author Phillip Webb
- * @since 2.2.0
- */
-@FunctionalInterface
-public interface AutoTimer {
-
-	/**
-	 * An {@link AutoTimer} implementation that is enabled but applies no additional
-	 * customizations.
-	 */
-	AutoTimer ENABLED = (builder) -> {
-	};
-
-	/**
-	 * An {@link AutoTimer} implementation that is disabled and will not record metrics.
-	 */
-	AutoTimer DISABLED = new AutoTimer() {
-
-		@Override
-		public boolean isEnabled() {
-			return false;
-		}
-
-		@Override
-		public void apply(Builder builder) {
-			throw new IllegalStateException("AutoTimer is disabled");
-		}
-
-	};
-
-	/**
-	 * Return if the auto-timer is enabled and metrics should be recorded.
-	 * @return if the auto-timer is enabled
-	 */
-	default boolean isEnabled() {
-		return true;
-	}
-
-	/**
-	 * Factory method to create a new {@link Builder Timer.Builder} with auto-timer
-	 * settings {@link #apply(Builder) applied}.
-	 * @param name the name of the timer
-	 * @return a new builder instance with auto-settings applied
-	 */
-	default Timer.Builder builder(String name) {
-		return builder(() -> Timer.builder(name));
-	}
-
-	/**
-	 * Factory method to create a new {@link Builder Timer.Builder} with auto-timer
-	 * settings {@link #apply(Builder) applied}.
-	 * @param supplier the builder supplier
-	 * @return a new builder instance with auto-settings applied
-	 */
-	default Timer.Builder builder(Supplier<Timer.Builder> supplier) {
-		Timer.Builder builder = supplier.get();
-		apply(builder);
-		return builder;
-	}
-
-	/**
-	 * Called to apply any auto-timer settings to the given {@link Builder Timer.Builder}.
-	 * @param builder the builder to apply settings to
-	 */
-	void apply(Timer.Builder builder);
-
-}
-=======
 /*
  * Copyright 2012-2020 the original author or authors.
  *
@@ -193,5 +94,4 @@
 	 */
 	void apply(Timer.Builder builder);
 
-}
->>>>>>> 6755b480
+}