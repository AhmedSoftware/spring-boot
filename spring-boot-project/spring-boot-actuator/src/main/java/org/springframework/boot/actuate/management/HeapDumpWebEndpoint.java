<<<<<<< HEAD
/*
 * Copyright 2012-2019 the original author or authors.
 *
 * Licensed under the Apache License, Version 2.0 (the "License");
 * you may not use this file except in compliance with the License.
 * You may obtain a copy of the License at
 *
 *      https://www.apache.org/licenses/LICENSE-2.0
 *
 * Unless required by applicable law or agreed to in writing, software
 * distributed under the License is distributed on an "AS IS" BASIS,
 * WITHOUT WARRANTIES OR CONDITIONS OF ANY KIND, either express or implied.
 * See the License for the specific language governing permissions and
 * limitations under the License.
 */

package org.springframework.boot.actuate.management;

import java.io.Closeable;
import java.io.File;
import java.io.FilterInputStream;
import java.io.IOException;
import java.io.InputStream;
import java.lang.management.ManagementFactory;
import java.lang.management.PlatformManagedObject;
import java.lang.reflect.Method;
import java.nio.ByteBuffer;
import java.nio.channels.ReadableByteChannel;
import java.nio.file.Files;
import java.text.SimpleDateFormat;
import java.util.Date;
import java.util.concurrent.TimeUnit;
import java.util.concurrent.locks.Lock;
import java.util.concurrent.locks.ReentrantLock;

import org.apache.commons.logging.Log;
import org.apache.commons.logging.LogFactory;

import org.springframework.boot.actuate.endpoint.annotation.Endpoint;
import org.springframework.boot.actuate.endpoint.annotation.ReadOperation;
import org.springframework.boot.actuate.endpoint.web.WebEndpointResponse;
import org.springframework.boot.actuate.endpoint.web.annotation.WebEndpoint;
import org.springframework.core.io.FileSystemResource;
import org.springframework.core.io.Resource;
import org.springframework.lang.Nullable;
import org.springframework.util.ClassUtils;
import org.springframework.util.ReflectionUtils;

/**
 * Web {@link Endpoint @Endpoint} to expose heap dumps.
 *
 * @author Lari Hotari
 * @author Phillip Webb
 * @author Raja Kolli
 * @author Andy Wilkinson
 * @since 2.0.0
 */
@WebEndpoint(id = "heapdump")
public class HeapDumpWebEndpoint {

	private final long timeout;

	private final Lock lock = new ReentrantLock();

	private HeapDumper heapDumper;

	public HeapDumpWebEndpoint() {
		this(TimeUnit.SECONDS.toMillis(10));
	}

	protected HeapDumpWebEndpoint(long timeout) {
		this.timeout = timeout;
	}

	@ReadOperation
	public WebEndpointResponse<Resource> heapDump(@Nullable Boolean live) {
		try {
			if (this.lock.tryLock(this.timeout, TimeUnit.MILLISECONDS)) {
				try {
					return new WebEndpointResponse<>(dumpHeap((live != null) ? live : true));
				}
				finally {
					this.lock.unlock();
				}
			}
		}
		catch (InterruptedException ex) {
			Thread.currentThread().interrupt();
		}
		catch (IOException ex) {
			return new WebEndpointResponse<>(WebEndpointResponse.STATUS_INTERNAL_SERVER_ERROR);
		}
		catch (HeapDumperUnavailableException ex) {
			return new WebEndpointResponse<>(WebEndpointResponse.STATUS_SERVICE_UNAVAILABLE);
		}
		return new WebEndpointResponse<>(WebEndpointResponse.STATUS_TOO_MANY_REQUESTS);
	}

	private Resource dumpHeap(boolean live) throws IOException, InterruptedException {
		if (this.heapDumper == null) {
			this.heapDumper = createHeapDumper();
		}
		File file = createTempFile(live);
		this.heapDumper.dumpHeap(file, live);
		return new TemporaryFileSystemResource(file);
	}

	private File createTempFile(boolean live) throws IOException {
		String date = new SimpleDateFormat("yyyy-MM-dd-HH-mm").format(new Date());
		File file = File.createTempFile("heapdump" + date + (live ? "-live" : ""), ".hprof");
		file.delete();
		return file;
	}

	/**
	 * Factory method used to create the {@link HeapDumper}.
	 * @return the heap dumper to use
	 * @throws HeapDumperUnavailableException if the heap dumper cannot be created
	 */
	protected HeapDumper createHeapDumper() throws HeapDumperUnavailableException {
		return new HotSpotDiagnosticMXBeanHeapDumper();
	}

	/**
	 * Strategy interface used to dump the heap to a file.
	 */
	@FunctionalInterface
	protected interface HeapDumper {

		/**
		 * Dump the current heap to the specified file.
		 * @param file the file to dump the heap to
		 * @param live if only <em>live</em> objects (i.e. objects that are reachable from
		 * others) should be dumped
		 * @throws IOException on IO error
		 * @throws InterruptedException on thread interruption
		 */
		void dumpHeap(File file, boolean live) throws IOException, InterruptedException;

	}

	/**
	 * {@link HeapDumper} that uses {@code com.sun.management.HotSpotDiagnosticMXBean}
	 * available on Oracle and OpenJDK to dump the heap to a file.
	 */
	protected static class HotSpotDiagnosticMXBeanHeapDumper implements HeapDumper {

		private Object diagnosticMXBean;

		private Method dumpHeapMethod;

		@SuppressWarnings("unchecked")
		protected HotSpotDiagnosticMXBeanHeapDumper() {
			try {
				Class<?> diagnosticMXBeanClass = ClassUtils
						.resolveClassName("com.sun.management.HotSpotDiagnosticMXBean", null);
				this.diagnosticMXBean = ManagementFactory
						.getPlatformMXBean((Class<PlatformManagedObject>) diagnosticMXBeanClass);
				this.dumpHeapMethod = ReflectionUtils.findMethod(diagnosticMXBeanClass, "dumpHeap", String.class,
						Boolean.TYPE);
			}
			catch (Throwable ex) {
				throw new HeapDumperUnavailableException("Unable to locate HotSpotDiagnosticMXBean", ex);
			}
		}

		@Override
		public void dumpHeap(File file, boolean live) {
			ReflectionUtils.invokeMethod(this.dumpHeapMethod, this.diagnosticMXBean, file.getAbsolutePath(), live);
		}

	}

	/**
	 * Exception to be thrown if the {@link HeapDumper} cannot be created.
	 */
	protected static class HeapDumperUnavailableException extends RuntimeException {

		public HeapDumperUnavailableException(String message, Throwable cause) {
			super(message, cause);
		}

	}

	private static final class TemporaryFileSystemResource extends FileSystemResource {

		private final Log logger = LogFactory.getLog(getClass());

		private TemporaryFileSystemResource(File file) {
			super(file);
		}

		@Override
		public ReadableByteChannel readableChannel() throws IOException {
			ReadableByteChannel readableChannel = super.readableChannel();
			return new ReadableByteChannel() {

				@Override
				public boolean isOpen() {
					return readableChannel.isOpen();
				}

				@Override
				public void close() throws IOException {
					closeThenDeleteFile(readableChannel);
				}

				@Override
				public int read(ByteBuffer dst) throws IOException {
					return readableChannel.read(dst);
				}

			};
		}

		@Override
		public InputStream getInputStream() throws IOException {
			return new FilterInputStream(super.getInputStream()) {

				@Override
				public void close() throws IOException {
					closeThenDeleteFile(this.in);
				}

			};
		}

		private void closeThenDeleteFile(Closeable closeable) throws IOException {
			try {
				closeable.close();
			}
			finally {
				deleteFile();
			}
		}

		private void deleteFile() {
			try {
				Files.delete(getFile().toPath());
			}
			catch (IOException ex) {
				TemporaryFileSystemResource.this.logger
						.warn("Failed to delete temporary heap dump file '" + getFile() + "'", ex);
			}
		}

		@Override
		public boolean isFile() {
			// Prevent zero-copy so we can delete the file on close
			return false;
		}

	}

}
=======
/*
 * Copyright 2012-2019 the original author or authors.
 *
 * Licensed under the Apache License, Version 2.0 (the "License");
 * you may not use this file except in compliance with the License.
 * You may obtain a copy of the License at
 *
 *      https://www.apache.org/licenses/LICENSE-2.0
 *
 * Unless required by applicable law or agreed to in writing, software
 * distributed under the License is distributed on an "AS IS" BASIS,
 * WITHOUT WARRANTIES OR CONDITIONS OF ANY KIND, either express or implied.
 * See the License for the specific language governing permissions and
 * limitations under the License.
 */

package org.springframework.boot.actuate.management;

import java.io.Closeable;
import java.io.File;
import java.io.FilterInputStream;
import java.io.IOException;
import java.io.InputStream;
import java.lang.management.ManagementFactory;
import java.lang.management.PlatformManagedObject;
import java.lang.reflect.Method;
import java.nio.ByteBuffer;
import java.nio.channels.ReadableByteChannel;
import java.nio.file.Files;
import java.time.LocalDateTime;
import java.time.format.DateTimeFormatter;
import java.util.concurrent.TimeUnit;
import java.util.concurrent.locks.Lock;
import java.util.concurrent.locks.ReentrantLock;

import org.apache.commons.logging.Log;
import org.apache.commons.logging.LogFactory;

import org.springframework.boot.actuate.endpoint.annotation.Endpoint;
import org.springframework.boot.actuate.endpoint.annotation.ReadOperation;
import org.springframework.boot.actuate.endpoint.web.WebEndpointResponse;
import org.springframework.boot.actuate.endpoint.web.annotation.WebEndpoint;
import org.springframework.core.io.FileSystemResource;
import org.springframework.core.io.Resource;
import org.springframework.lang.Nullable;
import org.springframework.util.ClassUtils;
import org.springframework.util.ReflectionUtils;

/**
 * Web {@link Endpoint @Endpoint} to expose heap dumps.
 *
 * @author Lari Hotari
 * @author Phillip Webb
 * @author Raja Kolli
 * @author Andy Wilkinson
 * @since 2.0.0
 */
@WebEndpoint(id = "heapdump")
public class HeapDumpWebEndpoint {

	private final long timeout;

	private final Lock lock = new ReentrantLock();

	private HeapDumper heapDumper;

	public HeapDumpWebEndpoint() {
		this(TimeUnit.SECONDS.toMillis(10));
	}

	protected HeapDumpWebEndpoint(long timeout) {
		this.timeout = timeout;
	}

	@ReadOperation
	public WebEndpointResponse<Resource> heapDump(@Nullable Boolean live) {
		try {
			if (this.lock.tryLock(this.timeout, TimeUnit.MILLISECONDS)) {
				try {
					return new WebEndpointResponse<>(dumpHeap((live != null) ? live : true));
				}
				finally {
					this.lock.unlock();
				}
			}
		}
		catch (InterruptedException ex) {
			Thread.currentThread().interrupt();
		}
		catch (IOException ex) {
			return new WebEndpointResponse<>(WebEndpointResponse.STATUS_INTERNAL_SERVER_ERROR);
		}
		catch (HeapDumperUnavailableException ex) {
			return new WebEndpointResponse<>(WebEndpointResponse.STATUS_SERVICE_UNAVAILABLE);
		}
		return new WebEndpointResponse<>(WebEndpointResponse.STATUS_TOO_MANY_REQUESTS);
	}

	private Resource dumpHeap(boolean live) throws IOException, InterruptedException {
		if (this.heapDumper == null) {
			this.heapDumper = createHeapDumper();
		}
		File file = createTempFile(live);
		this.heapDumper.dumpHeap(file, live);
		return new TemporaryFileSystemResource(file);
	}

	private File createTempFile(boolean live) throws IOException {
		String date = DateTimeFormatter.ofPattern("yyyy-MM-dd-HH-mm").format(LocalDateTime.now());
		File file = File.createTempFile("heapdump" + date + (live ? "-live" : ""), ".hprof");
		file.delete();
		return file;
	}

	/**
	 * Factory method used to create the {@link HeapDumper}.
	 * @return the heap dumper to use
	 * @throws HeapDumperUnavailableException if the heap dumper cannot be created
	 */
	protected HeapDumper createHeapDumper() throws HeapDumperUnavailableException {
		return new HotSpotDiagnosticMXBeanHeapDumper();
	}

	/**
	 * Strategy interface used to dump the heap to a file.
	 */
	@FunctionalInterface
	protected interface HeapDumper {

		/**
		 * Dump the current heap to the specified file.
		 * @param file the file to dump the heap to
		 * @param live if only <em>live</em> objects (i.e. objects that are reachable from
		 * others) should be dumped
		 * @throws IOException on IO error
		 * @throws InterruptedException on thread interruption
		 */
		void dumpHeap(File file, boolean live) throws IOException, InterruptedException;

	}

	/**
	 * {@link HeapDumper} that uses {@code com.sun.management.HotSpotDiagnosticMXBean}
	 * available on Oracle and OpenJDK to dump the heap to a file.
	 */
	protected static class HotSpotDiagnosticMXBeanHeapDumper implements HeapDumper {

		private Object diagnosticMXBean;

		private Method dumpHeapMethod;

		@SuppressWarnings("unchecked")
		protected HotSpotDiagnosticMXBeanHeapDumper() {
			try {
				Class<?> diagnosticMXBeanClass = ClassUtils
						.resolveClassName("com.sun.management.HotSpotDiagnosticMXBean", null);
				this.diagnosticMXBean = ManagementFactory
						.getPlatformMXBean((Class<PlatformManagedObject>) diagnosticMXBeanClass);
				this.dumpHeapMethod = ReflectionUtils.findMethod(diagnosticMXBeanClass, "dumpHeap", String.class,
						Boolean.TYPE);
			}
			catch (Throwable ex) {
				throw new HeapDumperUnavailableException("Unable to locate HotSpotDiagnosticMXBean", ex);
			}
		}

		@Override
		public void dumpHeap(File file, boolean live) {
			ReflectionUtils.invokeMethod(this.dumpHeapMethod, this.diagnosticMXBean, file.getAbsolutePath(), live);
		}

	}

	/**
	 * Exception to be thrown if the {@link HeapDumper} cannot be created.
	 */
	protected static class HeapDumperUnavailableException extends RuntimeException {

		public HeapDumperUnavailableException(String message, Throwable cause) {
			super(message, cause);
		}

	}

	private static final class TemporaryFileSystemResource extends FileSystemResource {

		private final Log logger = LogFactory.getLog(getClass());

		private TemporaryFileSystemResource(File file) {
			super(file);
		}

		@Override
		public ReadableByteChannel readableChannel() throws IOException {
			ReadableByteChannel readableChannel = super.readableChannel();
			return new ReadableByteChannel() {

				@Override
				public boolean isOpen() {
					return readableChannel.isOpen();
				}

				@Override
				public void close() throws IOException {
					closeThenDeleteFile(readableChannel);
				}

				@Override
				public int read(ByteBuffer dst) throws IOException {
					return readableChannel.read(dst);
				}

			};
		}

		@Override
		public InputStream getInputStream() throws IOException {
			return new FilterInputStream(super.getInputStream()) {

				@Override
				public void close() throws IOException {
					closeThenDeleteFile(this.in);
				}

			};
		}

		private void closeThenDeleteFile(Closeable closeable) throws IOException {
			try {
				closeable.close();
			}
			finally {
				deleteFile();
			}
		}

		private void deleteFile() {
			try {
				Files.delete(getFile().toPath());
			}
			catch (IOException ex) {
				TemporaryFileSystemResource.this.logger
						.warn("Failed to delete temporary heap dump file '" + getFile() + "'", ex);
			}
		}

		@Override
		public boolean isFile() {
			// Prevent zero-copy so we can delete the file on close
			return false;
		}

	}

}
>>>>>>> 6755b480
<|MERGE_RESOLUTION|>--- conflicted
+++ resolved
@@ -1,260 +1,3 @@
-<<<<<<< HEAD
-/*
- * Copyright 2012-2019 the original author or authors.
- *
- * Licensed under the Apache License, Version 2.0 (the "License");
- * you may not use this file except in compliance with the License.
- * You may obtain a copy of the License at
- *
- *      https://www.apache.org/licenses/LICENSE-2.0
- *
- * Unless required by applicable law or agreed to in writing, software
- * distributed under the License is distributed on an "AS IS" BASIS,
- * WITHOUT WARRANTIES OR CONDITIONS OF ANY KIND, either express or implied.
- * See the License for the specific language governing permissions and
- * limitations under the License.
- */
-
-package org.springframework.boot.actuate.management;
-
-import java.io.Closeable;
-import java.io.File;
-import java.io.FilterInputStream;
-import java.io.IOException;
-import java.io.InputStream;
-import java.lang.management.ManagementFactory;
-import java.lang.management.PlatformManagedObject;
-import java.lang.reflect.Method;
-import java.nio.ByteBuffer;
-import java.nio.channels.ReadableByteChannel;
-import java.nio.file.Files;
-import java.text.SimpleDateFormat;
-import java.util.Date;
-import java.util.concurrent.TimeUnit;
-import java.util.concurrent.locks.Lock;
-import java.util.concurrent.locks.ReentrantLock;
-
-import org.apache.commons.logging.Log;
-import org.apache.commons.logging.LogFactory;
-
-import org.springframework.boot.actuate.endpoint.annotation.Endpoint;
-import org.springframework.boot.actuate.endpoint.annotation.ReadOperation;
-import org.springframework.boot.actuate.endpoint.web.WebEndpointResponse;
-import org.springframework.boot.actuate.endpoint.web.annotation.WebEndpoint;
-import org.springframework.core.io.FileSystemResource;
-import org.springframework.core.io.Resource;
-import org.springframework.lang.Nullable;
-import org.springframework.util.ClassUtils;
-import org.springframework.util.ReflectionUtils;
-
-/**
- * Web {@link Endpoint @Endpoint} to expose heap dumps.
- *
- * @author Lari Hotari
- * @author Phillip Webb
- * @author Raja Kolli
- * @author Andy Wilkinson
- * @since 2.0.0
- */
-@WebEndpoint(id = "heapdump")
-public class HeapDumpWebEndpoint {
-
-	private final long timeout;
-
-	private final Lock lock = new ReentrantLock();
-
-	private HeapDumper heapDumper;
-
-	public HeapDumpWebEndpoint() {
-		this(TimeUnit.SECONDS.toMillis(10));
-	}
-
-	protected HeapDumpWebEndpoint(long timeout) {
-		this.timeout = timeout;
-	}
-
-	@ReadOperation
-	public WebEndpointResponse<Resource> heapDump(@Nullable Boolean live) {
-		try {
-			if (this.lock.tryLock(this.timeout, TimeUnit.MILLISECONDS)) {
-				try {
-					return new WebEndpointResponse<>(dumpHeap((live != null) ? live : true));
-				}
-				finally {
-					this.lock.unlock();
-				}
-			}
-		}
-		catch (InterruptedException ex) {
-			Thread.currentThread().interrupt();
-		}
-		catch (IOException ex) {
-			return new WebEndpointResponse<>(WebEndpointResponse.STATUS_INTERNAL_SERVER_ERROR);
-		}
-		catch (HeapDumperUnavailableException ex) {
-			return new WebEndpointResponse<>(WebEndpointResponse.STATUS_SERVICE_UNAVAILABLE);
-		}
-		return new WebEndpointResponse<>(WebEndpointResponse.STATUS_TOO_MANY_REQUESTS);
-	}
-
-	private Resource dumpHeap(boolean live) throws IOException, InterruptedException {
-		if (this.heapDumper == null) {
-			this.heapDumper = createHeapDumper();
-		}
-		File file = createTempFile(live);
-		this.heapDumper.dumpHeap(file, live);
-		return new TemporaryFileSystemResource(file);
-	}
-
-	private File createTempFile(boolean live) throws IOException {
-		String date = new SimpleDateFormat("yyyy-MM-dd-HH-mm").format(new Date());
-		File file = File.createTempFile("heapdump" + date + (live ? "-live" : ""), ".hprof");
-		file.delete();
-		return file;
-	}
-
-	/**
-	 * Factory method used to create the {@link HeapDumper}.
-	 * @return the heap dumper to use
-	 * @throws HeapDumperUnavailableException if the heap dumper cannot be created
-	 */
-	protected HeapDumper createHeapDumper() throws HeapDumperUnavailableException {
-		return new HotSpotDiagnosticMXBeanHeapDumper();
-	}
-
-	/**
-	 * Strategy interface used to dump the heap to a file.
-	 */
-	@FunctionalInterface
-	protected interface HeapDumper {
-
-		/**
-		 * Dump the current heap to the specified file.
-		 * @param file the file to dump the heap to
-		 * @param live if only <em>live</em> objects (i.e. objects that are reachable from
-		 * others) should be dumped
-		 * @throws IOException on IO error
-		 * @throws InterruptedException on thread interruption
-		 */
-		void dumpHeap(File file, boolean live) throws IOException, InterruptedException;
-
-	}
-
-	/**
-	 * {@link HeapDumper} that uses {@code com.sun.management.HotSpotDiagnosticMXBean}
-	 * available on Oracle and OpenJDK to dump the heap to a file.
-	 */
-	protected static class HotSpotDiagnosticMXBeanHeapDumper implements HeapDumper {
-
-		private Object diagnosticMXBean;
-
-		private Method dumpHeapMethod;
-
-		@SuppressWarnings("unchecked")
-		protected HotSpotDiagnosticMXBeanHeapDumper() {
-			try {
-				Class<?> diagnosticMXBeanClass = ClassUtils
-						.resolveClassName("com.sun.management.HotSpotDiagnosticMXBean", null);
-				this.diagnosticMXBean = ManagementFactory
-						.getPlatformMXBean((Class<PlatformManagedObject>) diagnosticMXBeanClass);
-				this.dumpHeapMethod = ReflectionUtils.findMethod(diagnosticMXBeanClass, "dumpHeap", String.class,
-						Boolean.TYPE);
-			}
-			catch (Throwable ex) {
-				throw new HeapDumperUnavailableException("Unable to locate HotSpotDiagnosticMXBean", ex);
-			}
-		}
-
-		@Override
-		public void dumpHeap(File file, boolean live) {
-			ReflectionUtils.invokeMethod(this.dumpHeapMethod, this.diagnosticMXBean, file.getAbsolutePath(), live);
-		}
-
-	}
-
-	/**
-	 * Exception to be thrown if the {@link HeapDumper} cannot be created.
-	 */
-	protected static class HeapDumperUnavailableException extends RuntimeException {
-
-		public HeapDumperUnavailableException(String message, Throwable cause) {
-			super(message, cause);
-		}
-
-	}
-
-	private static final class TemporaryFileSystemResource extends FileSystemResource {
-
-		private final Log logger = LogFactory.getLog(getClass());
-
-		private TemporaryFileSystemResource(File file) {
-			super(file);
-		}
-
-		@Override
-		public ReadableByteChannel readableChannel() throws IOException {
-			ReadableByteChannel readableChannel = super.readableChannel();
-			return new ReadableByteChannel() {
-
-				@Override
-				public boolean isOpen() {
-					return readableChannel.isOpen();
-				}
-
-				@Override
-				public void close() throws IOException {
-					closeThenDeleteFile(readableChannel);
-				}
-
-				@Override
-				public int read(ByteBuffer dst) throws IOException {
-					return readableChannel.read(dst);
-				}
-
-			};
-		}
-
-		@Override
-		public InputStream getInputStream() throws IOException {
-			return new FilterInputStream(super.getInputStream()) {
-
-				@Override
-				public void close() throws IOException {
-					closeThenDeleteFile(this.in);
-				}
-
-			};
-		}
-
-		private void closeThenDeleteFile(Closeable closeable) throws IOException {
-			try {
-				closeable.close();
-			}
-			finally {
-				deleteFile();
-			}
-		}
-
-		private void deleteFile() {
-			try {
-				Files.delete(getFile().toPath());
-			}
-			catch (IOException ex) {
-				TemporaryFileSystemResource.this.logger
-						.warn("Failed to delete temporary heap dump file '" + getFile() + "'", ex);
-			}
-		}
-
-		@Override
-		public boolean isFile() {
-			// Prevent zero-copy so we can delete the file on close
-			return false;
-		}
-
-	}
-
-}
-=======
 /*
  * Copyright 2012-2019 the original author or authors.
  *
@@ -509,5 +252,4 @@
 
 	}
 
-}
->>>>>>> 6755b480
+}