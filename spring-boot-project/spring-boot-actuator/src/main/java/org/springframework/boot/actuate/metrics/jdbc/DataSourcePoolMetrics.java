--- conflicted
+++ resolved
@@ -1,118 +1,3 @@
-<<<<<<< HEAD
-/*
- * Copyright 2012-2019 the original author or authors.
- *
- * Licensed under the Apache License, Version 2.0 (the "License");
- * you may not use this file except in compliance with the License.
- * You may obtain a copy of the License at
- *
- *      https://www.apache.org/licenses/LICENSE-2.0
- *
- * Unless required by applicable law or agreed to in writing, software
- * distributed under the License is distributed on an "AS IS" BASIS,
- * WITHOUT WARRANTIES OR CONDITIONS OF ANY KIND, either express or implied.
- * See the License for the specific language governing permissions and
- * limitations under the License.
- */
-
-package org.springframework.boot.actuate.metrics.jdbc;
-
-import java.util.Collection;
-import java.util.Map;
-import java.util.function.Function;
-
-import javax.sql.DataSource;
-
-import io.micrometer.core.instrument.MeterRegistry;
-import io.micrometer.core.instrument.Tag;
-import io.micrometer.core.instrument.Tags;
-import io.micrometer.core.instrument.binder.MeterBinder;
-
-import org.springframework.boot.jdbc.metadata.CompositeDataSourcePoolMetadataProvider;
-import org.springframework.boot.jdbc.metadata.DataSourcePoolMetadata;
-import org.springframework.boot.jdbc.metadata.DataSourcePoolMetadataProvider;
-import org.springframework.util.Assert;
-import org.springframework.util.ConcurrentReferenceHashMap;
-
-/**
- * A {@link MeterBinder} for a {@link DataSource}.
- *
- * @author Jon Schneider
- * @author Phillip Webb
- * @since 2.0.0
- */
-public class DataSourcePoolMetrics implements MeterBinder {
-
-	private final DataSource dataSource;
-
-	private final CachingDataSourcePoolMetadataProvider metadataProvider;
-
-	private final Iterable<Tag> tags;
-
-	public DataSourcePoolMetrics(DataSource dataSource, Collection<DataSourcePoolMetadataProvider> metadataProviders,
-			String dataSourceName, Iterable<Tag> tags) {
-		this(dataSource, new CompositeDataSourcePoolMetadataProvider(metadataProviders), dataSourceName, tags);
-	}
-
-	public DataSourcePoolMetrics(DataSource dataSource, DataSourcePoolMetadataProvider metadataProvider, String name,
-			Iterable<Tag> tags) {
-		Assert.notNull(dataSource, "DataSource must not be null");
-		Assert.notNull(metadataProvider, "MetadataProvider must not be null");
-		this.dataSource = dataSource;
-		this.metadataProvider = new CachingDataSourcePoolMetadataProvider(metadataProvider);
-		this.tags = Tags.concat(tags, "name", name);
-	}
-
-	@Override
-	public void bindTo(MeterRegistry registry) {
-		if (this.metadataProvider.getDataSourcePoolMetadata(this.dataSource) != null) {
-			bindPoolMetadata(registry, "active", DataSourcePoolMetadata::getActive);
-			bindPoolMetadata(registry, "max", DataSourcePoolMetadata::getMax);
-			bindPoolMetadata(registry, "min", DataSourcePoolMetadata::getMin);
-		}
-	}
-
-	private <N extends Number> void bindPoolMetadata(MeterRegistry registry, String metricName,
-			Function<DataSourcePoolMetadata, N> function) {
-		bindDataSource(registry, metricName, this.metadataProvider.getValueFunction(function));
-	}
-
-	private <N extends Number> void bindDataSource(MeterRegistry registry, String metricName,
-			Function<DataSource, N> function) {
-		if (function.apply(this.dataSource) != null) {
-			registry.gauge("jdbc.connections." + metricName, this.tags, this.dataSource,
-					(m) -> function.apply(m).doubleValue());
-		}
-	}
-
-	private static class CachingDataSourcePoolMetadataProvider implements DataSourcePoolMetadataProvider {
-
-		private static final Map<DataSource, DataSourcePoolMetadata> cache = new ConcurrentReferenceHashMap<>();
-
-		private final DataSourcePoolMetadataProvider metadataProvider;
-
-		CachingDataSourcePoolMetadataProvider(DataSourcePoolMetadataProvider metadataProvider) {
-			this.metadataProvider = metadataProvider;
-		}
-
-		<N extends Number> Function<DataSource, N> getValueFunction(Function<DataSourcePoolMetadata, N> function) {
-			return (dataSource) -> function.apply(getDataSourcePoolMetadata(dataSource));
-		}
-
-		@Override
-		public DataSourcePoolMetadata getDataSourcePoolMetadata(DataSource dataSource) {
-			DataSourcePoolMetadata metadata = cache.get(dataSource);
-			if (metadata == null) {
-				metadata = this.metadataProvider.getDataSourcePoolMetadata(dataSource);
-				cache.put(dataSource, metadata);
-			}
-			return metadata;
-		}
-
-	}
-
-}
-=======
 /*
  * Copyright 2012-2020 the original author or authors.
  *
@@ -233,5 +118,4 @@
 
 	}
 
-}
->>>>>>> 6755b480
+}