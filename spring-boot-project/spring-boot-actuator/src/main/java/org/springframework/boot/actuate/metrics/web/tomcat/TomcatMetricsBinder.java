--- conflicted
+++ resolved
@@ -1,88 +1,3 @@
-<<<<<<< HEAD
-/*
- * Copyright 2012-2019 the original author or authors.
- *
- * Licensed under the Apache License, Version 2.0 (the "License");
- * you may not use this file except in compliance with the License.
- * You may obtain a copy of the License at
- *
- *      https://www.apache.org/licenses/LICENSE-2.0
- *
- * Unless required by applicable law or agreed to in writing, software
- * distributed under the License is distributed on an "AS IS" BASIS,
- * WITHOUT WARRANTIES OR CONDITIONS OF ANY KIND, either express or implied.
- * See the License for the specific language governing permissions and
- * limitations under the License.
- */
-
-package org.springframework.boot.actuate.metrics.web.tomcat;
-
-import java.util.Collections;
-
-import io.micrometer.core.instrument.MeterRegistry;
-import io.micrometer.core.instrument.Tag;
-import io.micrometer.core.instrument.binder.tomcat.TomcatMetrics;
-import org.apache.catalina.Container;
-import org.apache.catalina.Context;
-import org.apache.catalina.Manager;
-
-import org.springframework.boot.context.event.ApplicationStartedEvent;
-import org.springframework.boot.web.context.WebServerApplicationContext;
-import org.springframework.boot.web.embedded.tomcat.TomcatWebServer;
-import org.springframework.boot.web.server.WebServer;
-import org.springframework.context.ApplicationContext;
-import org.springframework.context.ApplicationListener;
-
-/**
- * Binds {@link TomcatMetrics} in response to the {@link ApplicationStartedEvent}.
- *
- * @author Andy Wilkinson
- * @since 2.1.0
- */
-public class TomcatMetricsBinder implements ApplicationListener<ApplicationStartedEvent> {
-
-	private final MeterRegistry meterRegistry;
-
-	private final Iterable<Tag> tags;
-
-	public TomcatMetricsBinder(MeterRegistry meterRegistry) {
-		this(meterRegistry, Collections.emptyList());
-	}
-
-	public TomcatMetricsBinder(MeterRegistry meterRegistry, Iterable<Tag> tags) {
-		this.meterRegistry = meterRegistry;
-		this.tags = tags;
-	}
-
-	@Override
-	public void onApplicationEvent(ApplicationStartedEvent event) {
-		ApplicationContext applicationContext = event.getApplicationContext();
-		Manager manager = findManager(applicationContext);
-		new TomcatMetrics(manager, this.tags).bindTo(this.meterRegistry);
-	}
-
-	private Manager findManager(ApplicationContext applicationContext) {
-		if (applicationContext instanceof WebServerApplicationContext) {
-			WebServer webServer = ((WebServerApplicationContext) applicationContext).getWebServer();
-			if (webServer instanceof TomcatWebServer) {
-				Context context = findContext((TomcatWebServer) webServer);
-				return context.getManager();
-			}
-		}
-		return null;
-	}
-
-	private Context findContext(TomcatWebServer tomcatWebServer) {
-		for (Container container : tomcatWebServer.getTomcat().getHost().findChildren()) {
-			if (container instanceof Context) {
-				return (Context) container;
-			}
-		}
-		return null;
-	}
-
-}
-=======
 /*
  * Copyright 2012-2020 the original author or authors.
  *
@@ -176,5 +91,4 @@
 		}
 	}
 
-}
->>>>>>> 6755b480
+}