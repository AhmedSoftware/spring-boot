<<<<<<< HEAD
/*
 * Copyright 2012-2019 the original author or authors.
 *
 * Licensed under the Apache License, Version 2.0 (the "License");
 * you may not use this file except in compliance with the License.
 * You may obtain a copy of the License at
 *
 *      https://www.apache.org/licenses/LICENSE-2.0
 *
 * Unless required by applicable law or agreed to in writing, software
 * distributed under the License is distributed on an "AS IS" BASIS,
 * WITHOUT WARRANTIES OR CONDITIONS OF ANY KIND, either express or implied.
 * See the License for the specific language governing permissions and
 * limitations under the License.
 */

package org.springframework.boot.actuate.endpoint.web.annotation;

import java.util.Collection;
import java.util.Collections;
import java.util.List;

import org.springframework.boot.actuate.endpoint.EndpointFilter;
import org.springframework.boot.actuate.endpoint.EndpointId;
import org.springframework.boot.actuate.endpoint.Operation;
import org.springframework.boot.actuate.endpoint.annotation.DiscoveredOperationMethod;
import org.springframework.boot.actuate.endpoint.annotation.EndpointDiscoverer;
import org.springframework.boot.actuate.endpoint.invoke.OperationInvoker;
import org.springframework.boot.actuate.endpoint.invoke.ParameterValueMapper;
import org.springframework.boot.actuate.endpoint.web.ExposableServletEndpoint;
import org.springframework.boot.actuate.endpoint.web.PathMapper;
import org.springframework.context.ApplicationContext;
import org.springframework.core.annotation.MergedAnnotations;
import org.springframework.util.ClassUtils;

/**
 * {@link EndpointDiscoverer} for {@link ExposableServletEndpoint servlet endpoints}.
 *
 * @author Phillip Webb
 * @since 2.0.0
 */
public class ServletEndpointDiscoverer extends EndpointDiscoverer<ExposableServletEndpoint, Operation>
		implements ServletEndpointsSupplier {

	private final List<PathMapper> endpointPathMappers;

	/**
	 * Create a new {@link ServletEndpointDiscoverer} instance.
	 * @param applicationContext the source application context
	 * @param endpointPathMappers the endpoint path mappers
	 * @param filters filters to apply
	 */
	public ServletEndpointDiscoverer(ApplicationContext applicationContext, List<PathMapper> endpointPathMappers,
			Collection<EndpointFilter<ExposableServletEndpoint>> filters) {
		super(applicationContext, ParameterValueMapper.NONE, Collections.emptyList(), filters);
		this.endpointPathMappers = endpointPathMappers;
	}

	@Override
	protected boolean isEndpointExposed(Object endpointBean) {
		Class<?> type = ClassUtils.getUserClass(endpointBean.getClass());
		return MergedAnnotations.from(type).isPresent(ServletEndpoint.class);
	}

	@Override
	protected ExposableServletEndpoint createEndpoint(Object endpointBean, EndpointId id, boolean enabledByDefault,
			Collection<Operation> operations) {
		String rootPath = PathMapper.getRootPath(this.endpointPathMappers, id);
		return new DiscoveredServletEndpoint(this, endpointBean, id, rootPath, enabledByDefault);
	}

	@Override
	protected Operation createOperation(EndpointId endpointId, DiscoveredOperationMethod operationMethod,
			OperationInvoker invoker) {
		throw new IllegalStateException("ServletEndpoints must not declare operations");
	}

	@Override
	protected OperationKey createOperationKey(Operation operation) {
		throw new IllegalStateException("ServletEndpoints must not declare operations");
	}

}
=======
/*
 * Copyright 2012-2020 the original author or authors.
 *
 * Licensed under the Apache License, Version 2.0 (the "License");
 * you may not use this file except in compliance with the License.
 * You may obtain a copy of the License at
 *
 *      https://www.apache.org/licenses/LICENSE-2.0
 *
 * Unless required by applicable law or agreed to in writing, software
 * distributed under the License is distributed on an "AS IS" BASIS,
 * WITHOUT WARRANTIES OR CONDITIONS OF ANY KIND, either express or implied.
 * See the License for the specific language governing permissions and
 * limitations under the License.
 */

package org.springframework.boot.actuate.endpoint.web.annotation;

import java.util.Collection;
import java.util.Collections;
import java.util.List;

import org.springframework.boot.actuate.endpoint.EndpointFilter;
import org.springframework.boot.actuate.endpoint.EndpointId;
import org.springframework.boot.actuate.endpoint.Operation;
import org.springframework.boot.actuate.endpoint.annotation.DiscoveredOperationMethod;
import org.springframework.boot.actuate.endpoint.annotation.EndpointDiscoverer;
import org.springframework.boot.actuate.endpoint.invoke.OperationInvoker;
import org.springframework.boot.actuate.endpoint.invoke.ParameterValueMapper;
import org.springframework.boot.actuate.endpoint.web.ExposableServletEndpoint;
import org.springframework.boot.actuate.endpoint.web.PathMapper;
import org.springframework.context.ApplicationContext;
import org.springframework.core.annotation.MergedAnnotations;
import org.springframework.core.annotation.MergedAnnotations.SearchStrategy;

/**
 * {@link EndpointDiscoverer} for {@link ExposableServletEndpoint servlet endpoints}.
 *
 * @author Phillip Webb
 * @since 2.0.0
 */
public class ServletEndpointDiscoverer extends EndpointDiscoverer<ExposableServletEndpoint, Operation>
		implements ServletEndpointsSupplier {

	private final List<PathMapper> endpointPathMappers;

	/**
	 * Create a new {@link ServletEndpointDiscoverer} instance.
	 * @param applicationContext the source application context
	 * @param endpointPathMappers the endpoint path mappers
	 * @param filters filters to apply
	 */
	public ServletEndpointDiscoverer(ApplicationContext applicationContext, List<PathMapper> endpointPathMappers,
			Collection<EndpointFilter<ExposableServletEndpoint>> filters) {
		super(applicationContext, ParameterValueMapper.NONE, Collections.emptyList(), filters);
		this.endpointPathMappers = endpointPathMappers;
	}

	@Override
	protected boolean isEndpointTypeExposed(Class<?> beanType) {
		return MergedAnnotations.from(beanType, SearchStrategy.SUPERCLASS).isPresent(ServletEndpoint.class);
	}

	@Override
	protected ExposableServletEndpoint createEndpoint(Object endpointBean, EndpointId id, boolean enabledByDefault,
			Collection<Operation> operations) {
		String rootPath = PathMapper.getRootPath(this.endpointPathMappers, id);
		return new DiscoveredServletEndpoint(this, endpointBean, id, rootPath, enabledByDefault);
	}

	@Override
	protected Operation createOperation(EndpointId endpointId, DiscoveredOperationMethod operationMethod,
			OperationInvoker invoker) {
		throw new IllegalStateException("ServletEndpoints must not declare operations");
	}

	@Override
	protected OperationKey createOperationKey(Operation operation) {
		throw new IllegalStateException("ServletEndpoints must not declare operations");
	}

}
>>>>>>> 6755b480
<|MERGE_RESOLUTION|>--- conflicted
+++ resolved
@@ -1,88 +1,3 @@
-<<<<<<< HEAD
-/*
- * Copyright 2012-2019 the original author or authors.
- *
- * Licensed under the Apache License, Version 2.0 (the "License");
- * you may not use this file except in compliance with the License.
- * You may obtain a copy of the License at
- *
- *      https://www.apache.org/licenses/LICENSE-2.0
- *
- * Unless required by applicable law or agreed to in writing, software
- * distributed under the License is distributed on an "AS IS" BASIS,
- * WITHOUT WARRANTIES OR CONDITIONS OF ANY KIND, either express or implied.
- * See the License for the specific language governing permissions and
- * limitations under the License.
- */
-
-package org.springframework.boot.actuate.endpoint.web.annotation;
-
-import java.util.Collection;
-import java.util.Collections;
-import java.util.List;
-
-import org.springframework.boot.actuate.endpoint.EndpointFilter;
-import org.springframework.boot.actuate.endpoint.EndpointId;
-import org.springframework.boot.actuate.endpoint.Operation;
-import org.springframework.boot.actuate.endpoint.annotation.DiscoveredOperationMethod;
-import org.springframework.boot.actuate.endpoint.annotation.EndpointDiscoverer;
-import org.springframework.boot.actuate.endpoint.invoke.OperationInvoker;
-import org.springframework.boot.actuate.endpoint.invoke.ParameterValueMapper;
-import org.springframework.boot.actuate.endpoint.web.ExposableServletEndpoint;
-import org.springframework.boot.actuate.endpoint.web.PathMapper;
-import org.springframework.context.ApplicationContext;
-import org.springframework.core.annotation.MergedAnnotations;
-import org.springframework.util.ClassUtils;
-
-/**
- * {@link EndpointDiscoverer} for {@link ExposableServletEndpoint servlet endpoints}.
- *
- * @author Phillip Webb
- * @since 2.0.0
- */
-public class ServletEndpointDiscoverer extends EndpointDiscoverer<ExposableServletEndpoint, Operation>
-		implements ServletEndpointsSupplier {
-
-	private final List<PathMapper> endpointPathMappers;
-
-	/**
-	 * Create a new {@link ServletEndpointDiscoverer} instance.
-	 * @param applicationContext the source application context
-	 * @param endpointPathMappers the endpoint path mappers
-	 * @param filters filters to apply
-	 */
-	public ServletEndpointDiscoverer(ApplicationContext applicationContext, List<PathMapper> endpointPathMappers,
-			Collection<EndpointFilter<ExposableServletEndpoint>> filters) {
-		super(applicationContext, ParameterValueMapper.NONE, Collections.emptyList(), filters);
-		this.endpointPathMappers = endpointPathMappers;
-	}
-
-	@Override
-	protected boolean isEndpointExposed(Object endpointBean) {
-		Class<?> type = ClassUtils.getUserClass(endpointBean.getClass());
-		return MergedAnnotations.from(type).isPresent(ServletEndpoint.class);
-	}
-
-	@Override
-	protected ExposableServletEndpoint createEndpoint(Object endpointBean, EndpointId id, boolean enabledByDefault,
-			Collection<Operation> operations) {
-		String rootPath = PathMapper.getRootPath(this.endpointPathMappers, id);
-		return new DiscoveredServletEndpoint(this, endpointBean, id, rootPath, enabledByDefault);
-	}
-
-	@Override
-	protected Operation createOperation(EndpointId endpointId, DiscoveredOperationMethod operationMethod,
-			OperationInvoker invoker) {
-		throw new IllegalStateException("ServletEndpoints must not declare operations");
-	}
-
-	@Override
-	protected OperationKey createOperationKey(Operation operation) {
-		throw new IllegalStateException("ServletEndpoints must not declare operations");
-	}
-
-}
-=======
 /*
  * Copyright 2012-2020 the original author or authors.
  *
@@ -164,5 +79,4 @@
 		throw new IllegalStateException("ServletEndpoints must not declare operations");
 	}
 
-}
->>>>>>> 6755b480
+}