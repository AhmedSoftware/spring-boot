--- conflicted
+++ resolved
@@ -1,88 +1,3 @@
-<<<<<<< HEAD
-/*
- * Copyright 2012-2019 the original author or authors.
- *
- * Licensed under the Apache License, Version 2.0 (the "License");
- * you may not use this file except in compliance with the License.
- * You may obtain a copy of the License at
- *
- *      https://www.apache.org/licenses/LICENSE-2.0
- *
- * Unless required by applicable law or agreed to in writing, software
- * distributed under the License is distributed on an "AS IS" BASIS,
- * WITHOUT WARRANTIES OR CONDITIONS OF ANY KIND, either express or implied.
- * See the License for the specific language governing permissions and
- * limitations under the License.
- */
-
-package org.springframework.boot.actuate.logging;
-
-import java.util.Collections;
-import java.util.EnumSet;
-import java.util.Map;
-import java.util.Set;
-
-import org.junit.jupiter.api.Test;
-
-import org.springframework.boot.actuate.logging.LoggersEndpoint.LoggerLevels;
-import org.springframework.boot.logging.LogLevel;
-import org.springframework.boot.logging.LoggerConfiguration;
-import org.springframework.boot.logging.LoggingSystem;
-
-import static org.assertj.core.api.Assertions.assertThat;
-import static org.mockito.BDDMockito.given;
-import static org.mockito.Mockito.mock;
-import static org.mockito.Mockito.verify;
-
-/**
- * Tests for {@link LoggersEndpoint}.
- *
- * @author Ben Hale
- * @author Andy Wilkinson
- */
-class LoggersEndpointTests {
-
-	private final LoggingSystem loggingSystem = mock(LoggingSystem.class);
-
-	@Test
-	@SuppressWarnings("unchecked")
-	void loggersShouldReturnLoggerConfigurations() {
-		given(this.loggingSystem.getLoggerConfigurations())
-				.willReturn(Collections.singletonList(new LoggerConfiguration("ROOT", null, LogLevel.DEBUG)));
-		given(this.loggingSystem.getSupportedLogLevels()).willReturn(EnumSet.allOf(LogLevel.class));
-		Map<String, Object> result = new LoggersEndpoint(this.loggingSystem).loggers();
-		Map<String, LoggerLevels> loggers = (Map<String, LoggerLevels>) result.get("loggers");
-		Set<LogLevel> levels = (Set<LogLevel>) result.get("levels");
-		LoggerLevels rootLevels = loggers.get("ROOT");
-		assertThat(rootLevels.getConfiguredLevel()).isNull();
-		assertThat(rootLevels.getEffectiveLevel()).isEqualTo("DEBUG");
-		assertThat(levels).containsExactly(LogLevel.OFF, LogLevel.FATAL, LogLevel.ERROR, LogLevel.WARN, LogLevel.INFO,
-				LogLevel.DEBUG, LogLevel.TRACE);
-	}
-
-	@Test
-	void loggerLevelsWhenNameSpecifiedShouldReturnLevels() {
-		given(this.loggingSystem.getLoggerConfiguration("ROOT"))
-				.willReturn(new LoggerConfiguration("ROOT", null, LogLevel.DEBUG));
-		LoggerLevels levels = new LoggersEndpoint(this.loggingSystem).loggerLevels("ROOT");
-		assertThat(levels.getConfiguredLevel()).isNull();
-		assertThat(levels.getEffectiveLevel()).isEqualTo("DEBUG");
-	}
-
-	@Test
-	void configureLogLevelShouldSetLevelOnLoggingSystem() {
-		new LoggersEndpoint(this.loggingSystem).configureLogLevel("ROOT", LogLevel.DEBUG);
-		verify(this.loggingSystem).setLogLevel("ROOT", LogLevel.DEBUG);
-	}
-
-	@Test
-	void configureLogLevelWithNullSetsLevelOnLoggingSystemToNull() {
-		new LoggersEndpoint(this.loggingSystem).configureLogLevel("ROOT", null);
-		verify(this.loggingSystem).setLogLevel("ROOT", null);
-	}
-
-}
-=======
 /*
  * Copyright 2012-2019 the original author or authors.
  *
@@ -226,5 +141,4 @@
 		verify(this.loggingSystem).setLogLevel("test.member", null);
 	}
 
-}
->>>>>>> 6755b480
+}