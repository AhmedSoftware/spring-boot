--- conflicted
+++ resolved
@@ -1,130 +1,3 @@
-<<<<<<< HEAD
-/*
- * Copyright 2012-2019 the original author or authors.
- *
- * Licensed under the Apache License, Version 2.0 (the "License");
- * you may not use this file except in compliance with the License.
- * You may obtain a copy of the License at
- *
- *      https://www.apache.org/licenses/LICENSE-2.0
- *
- * Unless required by applicable law or agreed to in writing, software
- * distributed under the License is distributed on an "AS IS" BASIS,
- * WITHOUT WARRANTIES OR CONDITIONS OF ANY KIND, either express or implied.
- * See the License for the specific language governing permissions and
- * limitations under the License.
- */
-
-package org.springframework.boot.actuate.endpoint.invoker.cache;
-
-import java.security.Principal;
-import java.util.Collections;
-import java.util.HashMap;
-import java.util.Map;
-
-import org.junit.jupiter.api.Test;
-
-import org.springframework.boot.actuate.endpoint.InvocationContext;
-import org.springframework.boot.actuate.endpoint.SecurityContext;
-import org.springframework.boot.actuate.endpoint.invoke.OperationInvoker;
-
-import static org.assertj.core.api.Assertions.assertThat;
-import static org.assertj.core.api.Assertions.assertThatIllegalArgumentException;
-import static org.mockito.BDDMockito.given;
-import static org.mockito.Mockito.mock;
-import static org.mockito.Mockito.times;
-import static org.mockito.Mockito.verify;
-import static org.mockito.Mockito.verifyNoMoreInteractions;
-
-/**
- * Tests for {@link CachingOperationInvoker}.
- *
- * @author Stephane Nicoll
- */
-class CachingOperationInvokerTests {
-
-	@Test
-	void createInstanceWithTtlSetToZero() {
-		assertThatIllegalArgumentException()
-				.isThrownBy(() -> new CachingOperationInvoker(mock(OperationInvoker.class), 0))
-				.withMessageContaining("TimeToLive");
-	}
-
-	@Test
-	void cacheInTtlRangeWithNoParameter() {
-		assertCacheIsUsed(Collections.emptyMap());
-	}
-
-	@Test
-	void cacheInTtlWithNullParameters() {
-		Map<String, Object> parameters = new HashMap<>();
-		parameters.put("first", null);
-		parameters.put("second", null);
-		assertCacheIsUsed(parameters);
-	}
-
-	private void assertCacheIsUsed(Map<String, Object> parameters) {
-		OperationInvoker target = mock(OperationInvoker.class);
-		Object expected = new Object();
-		InvocationContext context = new InvocationContext(mock(SecurityContext.class), parameters);
-		given(target.invoke(context)).willReturn(expected);
-		CachingOperationInvoker invoker = new CachingOperationInvoker(target, 500L);
-		Object response = invoker.invoke(context);
-		assertThat(response).isSameAs(expected);
-		verify(target, times(1)).invoke(context);
-		Object cachedResponse = invoker.invoke(context);
-		assertThat(cachedResponse).isSameAs(response);
-		verifyNoMoreInteractions(target);
-	}
-
-	@Test
-	void targetAlwaysInvokedWithParameters() {
-		OperationInvoker target = mock(OperationInvoker.class);
-		Map<String, Object> parameters = new HashMap<>();
-		parameters.put("test", "value");
-		parameters.put("something", null);
-		InvocationContext context = new InvocationContext(mock(SecurityContext.class), parameters);
-		given(target.invoke(context)).willReturn(new Object());
-		CachingOperationInvoker invoker = new CachingOperationInvoker(target, 500L);
-		invoker.invoke(context);
-		invoker.invoke(context);
-		invoker.invoke(context);
-		verify(target, times(3)).invoke(context);
-	}
-
-	@Test
-	void targetAlwaysInvokedWithPrincipal() {
-		OperationInvoker target = mock(OperationInvoker.class);
-		Map<String, Object> parameters = new HashMap<>();
-		SecurityContext securityContext = mock(SecurityContext.class);
-		given(securityContext.getPrincipal()).willReturn(mock(Principal.class));
-		InvocationContext context = new InvocationContext(securityContext, parameters);
-		given(target.invoke(context)).willReturn(new Object());
-		CachingOperationInvoker invoker = new CachingOperationInvoker(target, 500L);
-		invoker.invoke(context);
-		invoker.invoke(context);
-		invoker.invoke(context);
-		verify(target, times(3)).invoke(context);
-	}
-
-	@Test
-	void targetInvokedWhenCacheExpires() throws InterruptedException {
-		OperationInvoker target = mock(OperationInvoker.class);
-		Map<String, Object> parameters = new HashMap<>();
-		InvocationContext context = new InvocationContext(mock(SecurityContext.class), parameters);
-		given(target.invoke(context)).willReturn(new Object());
-		CachingOperationInvoker invoker = new CachingOperationInvoker(target, 50L);
-		invoker.invoke(context);
-		long expired = System.currentTimeMillis() + 50;
-		while (System.currentTimeMillis() < expired) {
-			Thread.sleep(10);
-		}
-		invoker.invoke(context);
-		verify(target, times(2)).invoke(context);
-	}
-
-}
-=======
 /*
  * Copyright 2012-2020 the original author or authors.
  *
@@ -367,5 +240,4 @@
 
 	}
 
-}
->>>>>>> 6755b480
+}