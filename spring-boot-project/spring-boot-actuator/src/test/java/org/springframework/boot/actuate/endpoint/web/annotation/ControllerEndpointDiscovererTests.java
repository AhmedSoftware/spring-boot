<<<<<<< HEAD
/*
 * Copyright 2012-2019 the original author or authors.
 *
 * Licensed under the Apache License, Version 2.0 (the "License");
 * you may not use this file except in compliance with the License.
 * You may obtain a copy of the License at
 *
 *      https://www.apache.org/licenses/LICENSE-2.0
 *
 * Unless required by applicable law or agreed to in writing, software
 * distributed under the License is distributed on an "AS IS" BASIS,
 * WITHOUT WARRANTIES OR CONDITIONS OF ANY KIND, either express or implied.
 * See the License for the specific language governing permissions and
 * limitations under the License.
 */

package org.springframework.boot.actuate.endpoint.web.annotation;

import java.util.Collection;
import java.util.Collections;
import java.util.List;
import java.util.function.Consumer;
import java.util.stream.Collectors;

import org.junit.jupiter.api.Test;

import org.springframework.boot.actuate.endpoint.EndpointId;
import org.springframework.boot.actuate.endpoint.ExposableEndpoint;
import org.springframework.boot.actuate.endpoint.annotation.DiscoveredEndpoint;
import org.springframework.boot.actuate.endpoint.annotation.Endpoint;
import org.springframework.boot.actuate.endpoint.annotation.ReadOperation;
import org.springframework.boot.autoconfigure.AutoConfigurations;
import org.springframework.boot.autoconfigure.validation.ValidationAutoConfiguration;
import org.springframework.boot.test.context.assertj.AssertableApplicationContext;
import org.springframework.boot.test.context.runner.ApplicationContextRunner;
import org.springframework.boot.test.context.runner.ContextConsumer;
import org.springframework.context.annotation.Configuration;
import org.springframework.context.annotation.Import;
import org.springframework.validation.annotation.Validated;

import static org.assertj.core.api.Assertions.assertThat;
import static org.assertj.core.api.Assertions.assertThatIllegalStateException;

/**
 * Tests for {@link ControllerEndpointDiscoverer}.
 *
 * @author Phillip Webb
 * @author Stephane Nicoll
 */
class ControllerEndpointDiscovererTests {

	private final ApplicationContextRunner contextRunner = new ApplicationContextRunner();

	@Test
	void getEndpointsWhenNoEndpointBeansShouldReturnEmptyCollection() {
		this.contextRunner.withUserConfiguration(EmptyConfiguration.class)
				.run(assertDiscoverer((discoverer) -> assertThat(discoverer.getEndpoints()).isEmpty()));
	}

	@Test
	void getEndpointsShouldIncludeControllerEndpoints() {
		this.contextRunner.withUserConfiguration(TestControllerEndpoint.class).run(assertDiscoverer((discoverer) -> {
			Collection<ExposableControllerEndpoint> endpoints = discoverer.getEndpoints();
			assertThat(endpoints).hasSize(1);
			ExposableControllerEndpoint endpoint = endpoints.iterator().next();
			assertThat(endpoint.getEndpointId()).isEqualTo(EndpointId.of("testcontroller"));
			assertThat(endpoint.getController()).isInstanceOf(TestControllerEndpoint.class);
			assertThat(endpoint).isInstanceOf(DiscoveredEndpoint.class);
		}));
	}

	@Test
	void getEndpointsShouldDiscoverProxyControllerEndpoints() {
		this.contextRunner.withUserConfiguration(TestProxyControllerEndpoint.class)
				.withConfiguration(AutoConfigurations.of(ValidationAutoConfiguration.class))
				.run(assertDiscoverer((discoverer) -> {
					Collection<ExposableControllerEndpoint> endpoints = discoverer.getEndpoints();
					assertThat(endpoints).hasSize(1);
					ExposableControllerEndpoint endpoint = endpoints.iterator().next();
					assertThat(endpoint.getEndpointId()).isEqualTo(EndpointId.of("testcontroller"));
					assertThat(endpoint.getController()).isInstanceOf(TestProxyControllerEndpoint.class);
					assertThat(endpoint).isInstanceOf(DiscoveredEndpoint.class);
				}));
	}

	@Test
	void getEndpointsShouldIncludeRestControllerEndpoints() {
		this.contextRunner.withUserConfiguration(TestRestControllerEndpoint.class)
				.run(assertDiscoverer((discoverer) -> {
					Collection<ExposableControllerEndpoint> endpoints = discoverer.getEndpoints();
					assertThat(endpoints).hasSize(1);
					ExposableControllerEndpoint endpoint = endpoints.iterator().next();
					assertThat(endpoint.getEndpointId()).isEqualTo(EndpointId.of("testrestcontroller"));
					assertThat(endpoint.getController()).isInstanceOf(TestRestControllerEndpoint.class);
				}));
	}

	@Test
	void getEndpointsShouldDiscoverProxyRestControllerEndpoints() {
		this.contextRunner.withUserConfiguration(TestProxyRestControllerEndpoint.class)
				.withConfiguration(AutoConfigurations.of(ValidationAutoConfiguration.class))
				.run(assertDiscoverer((discoverer) -> {
					Collection<ExposableControllerEndpoint> endpoints = discoverer.getEndpoints();
					assertThat(endpoints).hasSize(1);
					ExposableControllerEndpoint endpoint = endpoints.iterator().next();
					assertThat(endpoint.getEndpointId()).isEqualTo(EndpointId.of("testrestcontroller"));
					assertThat(endpoint.getController()).isInstanceOf(TestProxyRestControllerEndpoint.class);
					assertThat(endpoint).isInstanceOf(DiscoveredEndpoint.class);
				}));
	}

	@Test
	void getEndpointsShouldNotDiscoverRegularEndpoints() {
		this.contextRunner.withUserConfiguration(WithRegularEndpointConfiguration.class)
				.run(assertDiscoverer((discoverer) -> {
					Collection<ExposableControllerEndpoint> endpoints = discoverer.getEndpoints();
					List<EndpointId> ids = endpoints.stream().map(ExposableEndpoint::getEndpointId)
							.collect(Collectors.toList());
					assertThat(ids).containsOnly(EndpointId.of("testcontroller"), EndpointId.of("testrestcontroller"));
				}));
	}

	@Test
	void getEndpointWhenEndpointHasOperationsShouldThrowException() {
		this.contextRunner.withUserConfiguration(TestControllerWithOperation.class).run(
				assertDiscoverer((discoverer) -> assertThatIllegalStateException().isThrownBy(discoverer::getEndpoints)
						.withMessageContaining("ControllerEndpoints must not declare operations")));
	}

	private ContextConsumer<AssertableApplicationContext> assertDiscoverer(
			Consumer<ControllerEndpointDiscoverer> consumer) {
		return (context) -> {
			ControllerEndpointDiscoverer discoverer = new ControllerEndpointDiscoverer(context, null,
					Collections.emptyList());
			consumer.accept(discoverer);
		};
	}

	@Configuration(proxyBeanMethods = false)
	static class EmptyConfiguration {

	}

	@Configuration(proxyBeanMethods = false)
	@Import({ TestEndpoint.class, TestControllerEndpoint.class, TestRestControllerEndpoint.class })
	static class WithRegularEndpointConfiguration {

	}

	@ControllerEndpoint(id = "testcontroller")
	static class TestControllerEndpoint {

	}

	@ControllerEndpoint(id = "testcontroller")
	@Validated
	static class TestProxyControllerEndpoint {

	}

	@RestControllerEndpoint(id = "testrestcontroller")
	static class TestRestControllerEndpoint {

	}

	@RestControllerEndpoint(id = "testrestcontroller")
	@Validated
	static class TestProxyRestControllerEndpoint {

	}

	@Endpoint(id = "test")
	static class TestEndpoint {

	}

	@ControllerEndpoint(id = "testcontroller")
	static class TestControllerWithOperation {

		@ReadOperation
		String read() {
			return "error";
		}

	}

}
=======
/*
 * Copyright 2012-2020 the original author or authors.
 *
 * Licensed under the Apache License, Version 2.0 (the "License");
 * you may not use this file except in compliance with the License.
 * You may obtain a copy of the License at
 *
 *      https://www.apache.org/licenses/LICENSE-2.0
 *
 * Unless required by applicable law or agreed to in writing, software
 * distributed under the License is distributed on an "AS IS" BASIS,
 * WITHOUT WARRANTIES OR CONDITIONS OF ANY KIND, either express or implied.
 * See the License for the specific language governing permissions and
 * limitations under the License.
 */

package org.springframework.boot.actuate.endpoint.web.annotation;

import java.util.Collection;
import java.util.Collections;
import java.util.List;
import java.util.function.Consumer;
import java.util.stream.Collectors;

import org.junit.jupiter.api.Test;

import org.springframework.boot.actuate.endpoint.EndpointId;
import org.springframework.boot.actuate.endpoint.annotation.DiscoveredEndpoint;
import org.springframework.boot.actuate.endpoint.annotation.Endpoint;
import org.springframework.boot.actuate.endpoint.annotation.ReadOperation;
import org.springframework.boot.autoconfigure.AutoConfigurations;
import org.springframework.boot.autoconfigure.validation.ValidationAutoConfiguration;
import org.springframework.boot.test.context.assertj.AssertableApplicationContext;
import org.springframework.boot.test.context.runner.ApplicationContextRunner;
import org.springframework.boot.test.context.runner.ContextConsumer;
import org.springframework.context.annotation.Configuration;
import org.springframework.context.annotation.Import;
import org.springframework.validation.annotation.Validated;

import static org.assertj.core.api.Assertions.assertThat;
import static org.assertj.core.api.Assertions.assertThatIllegalStateException;

/**
 * Tests for {@link ControllerEndpointDiscoverer}.
 *
 * @author Phillip Webb
 * @author Stephane Nicoll
 */
class ControllerEndpointDiscovererTests {

	private final ApplicationContextRunner contextRunner = new ApplicationContextRunner();

	@Test
	void getEndpointsWhenNoEndpointBeansShouldReturnEmptyCollection() {
		this.contextRunner.withUserConfiguration(EmptyConfiguration.class)
				.run(assertDiscoverer((discoverer) -> assertThat(discoverer.getEndpoints()).isEmpty()));
	}

	@Test
	void getEndpointsShouldIncludeControllerEndpoints() {
		this.contextRunner.withUserConfiguration(TestControllerEndpoint.class).run(assertDiscoverer((discoverer) -> {
			Collection<ExposableControllerEndpoint> endpoints = discoverer.getEndpoints();
			assertThat(endpoints).hasSize(1);
			ExposableControllerEndpoint endpoint = endpoints.iterator().next();
			assertThat(endpoint.getEndpointId()).isEqualTo(EndpointId.of("testcontroller"));
			assertThat(endpoint.getController()).isInstanceOf(TestControllerEndpoint.class);
			assertThat(endpoint).isInstanceOf(DiscoveredEndpoint.class);
		}));
	}

	@Test
	void getEndpointsShouldDiscoverProxyControllerEndpoints() {
		this.contextRunner.withUserConfiguration(TestProxyControllerEndpoint.class)
				.withConfiguration(AutoConfigurations.of(ValidationAutoConfiguration.class))
				.run(assertDiscoverer((discoverer) -> {
					Collection<ExposableControllerEndpoint> endpoints = discoverer.getEndpoints();
					assertThat(endpoints).hasSize(1);
					ExposableControllerEndpoint endpoint = endpoints.iterator().next();
					assertThat(endpoint.getEndpointId()).isEqualTo(EndpointId.of("testcontroller"));
					assertThat(endpoint.getController()).isInstanceOf(TestProxyControllerEndpoint.class);
					assertThat(endpoint).isInstanceOf(DiscoveredEndpoint.class);
				}));
	}

	@Test
	void getEndpointsShouldIncludeRestControllerEndpoints() {
		this.contextRunner.withUserConfiguration(TestRestControllerEndpoint.class)
				.run(assertDiscoverer((discoverer) -> {
					Collection<ExposableControllerEndpoint> endpoints = discoverer.getEndpoints();
					assertThat(endpoints).hasSize(1);
					ExposableControllerEndpoint endpoint = endpoints.iterator().next();
					assertThat(endpoint.getEndpointId()).isEqualTo(EndpointId.of("testrestcontroller"));
					assertThat(endpoint.getController()).isInstanceOf(TestRestControllerEndpoint.class);
				}));
	}

	@Test
	void getEndpointsShouldDiscoverProxyRestControllerEndpoints() {
		this.contextRunner.withUserConfiguration(TestProxyRestControllerEndpoint.class)
				.withConfiguration(AutoConfigurations.of(ValidationAutoConfiguration.class))
				.run(assertDiscoverer((discoverer) -> {
					Collection<ExposableControllerEndpoint> endpoints = discoverer.getEndpoints();
					assertThat(endpoints).hasSize(1);
					ExposableControllerEndpoint endpoint = endpoints.iterator().next();
					assertThat(endpoint.getEndpointId()).isEqualTo(EndpointId.of("testrestcontroller"));
					assertThat(endpoint.getController()).isInstanceOf(TestProxyRestControllerEndpoint.class);
					assertThat(endpoint).isInstanceOf(DiscoveredEndpoint.class);
				}));
	}

	@Test
	void getEndpointsShouldNotDiscoverRegularEndpoints() {
		this.contextRunner.withUserConfiguration(WithRegularEndpointConfiguration.class)
				.run(assertDiscoverer((discoverer) -> {
					Collection<ExposableControllerEndpoint> endpoints = discoverer.getEndpoints();
					List<EndpointId> ids = endpoints.stream().map(ExposableControllerEndpoint::getEndpointId)
							.collect(Collectors.toList());
					assertThat(ids).containsOnly(EndpointId.of("testcontroller"), EndpointId.of("testrestcontroller"));
				}));
	}

	@Test
	void getEndpointWhenEndpointHasOperationsShouldThrowException() {
		this.contextRunner.withUserConfiguration(TestControllerWithOperation.class).run(
				assertDiscoverer((discoverer) -> assertThatIllegalStateException().isThrownBy(discoverer::getEndpoints)
						.withMessageContaining("ControllerEndpoints must not declare operations")));
	}

	private ContextConsumer<AssertableApplicationContext> assertDiscoverer(
			Consumer<ControllerEndpointDiscoverer> consumer) {
		return (context) -> {
			ControllerEndpointDiscoverer discoverer = new ControllerEndpointDiscoverer(context, null,
					Collections.emptyList());
			consumer.accept(discoverer);
		};
	}

	@Configuration(proxyBeanMethods = false)
	static class EmptyConfiguration {

	}

	@Configuration(proxyBeanMethods = false)
	@Import({ TestEndpoint.class, TestControllerEndpoint.class, TestRestControllerEndpoint.class })
	static class WithRegularEndpointConfiguration {

	}

	@ControllerEndpoint(id = "testcontroller")
	static class TestControllerEndpoint {

	}

	@ControllerEndpoint(id = "testcontroller")
	@Validated
	static class TestProxyControllerEndpoint {

	}

	@RestControllerEndpoint(id = "testrestcontroller")
	static class TestRestControllerEndpoint {

	}

	@RestControllerEndpoint(id = "testrestcontroller")
	@Validated
	static class TestProxyRestControllerEndpoint {

	}

	@Endpoint(id = "test")
	static class TestEndpoint {

	}

	@ControllerEndpoint(id = "testcontroller")
	static class TestControllerWithOperation {

		@ReadOperation
		String read() {
			return "error";
		}

	}

}
>>>>>>> 6755b480
<|MERGE_RESOLUTION|>--- conflicted
+++ resolved
@@ -1,192 +1,3 @@
-<<<<<<< HEAD
-/*
- * Copyright 2012-2019 the original author or authors.
- *
- * Licensed under the Apache License, Version 2.0 (the "License");
- * you may not use this file except in compliance with the License.
- * You may obtain a copy of the License at
- *
- *      https://www.apache.org/licenses/LICENSE-2.0
- *
- * Unless required by applicable law or agreed to in writing, software
- * distributed under the License is distributed on an "AS IS" BASIS,
- * WITHOUT WARRANTIES OR CONDITIONS OF ANY KIND, either express or implied.
- * See the License for the specific language governing permissions and
- * limitations under the License.
- */
-
-package org.springframework.boot.actuate.endpoint.web.annotation;
-
-import java.util.Collection;
-import java.util.Collections;
-import java.util.List;
-import java.util.function.Consumer;
-import java.util.stream.Collectors;
-
-import org.junit.jupiter.api.Test;
-
-import org.springframework.boot.actuate.endpoint.EndpointId;
-import org.springframework.boot.actuate.endpoint.ExposableEndpoint;
-import org.springframework.boot.actuate.endpoint.annotation.DiscoveredEndpoint;
-import org.springframework.boot.actuate.endpoint.annotation.Endpoint;
-import org.springframework.boot.actuate.endpoint.annotation.ReadOperation;
-import org.springframework.boot.autoconfigure.AutoConfigurations;
-import org.springframework.boot.autoconfigure.validation.ValidationAutoConfiguration;
-import org.springframework.boot.test.context.assertj.AssertableApplicationContext;
-import org.springframework.boot.test.context.runner.ApplicationContextRunner;
-import org.springframework.boot.test.context.runner.ContextConsumer;
-import org.springframework.context.annotation.Configuration;
-import org.springframework.context.annotation.Import;
-import org.springframework.validation.annotation.Validated;
-
-import static org.assertj.core.api.Assertions.assertThat;
-import static org.assertj.core.api.Assertions.assertThatIllegalStateException;
-
-/**
- * Tests for {@link ControllerEndpointDiscoverer}.
- *
- * @author Phillip Webb
- * @author Stephane Nicoll
- */
-class ControllerEndpointDiscovererTests {
-
-	private final ApplicationContextRunner contextRunner = new ApplicationContextRunner();
-
-	@Test
-	void getEndpointsWhenNoEndpointBeansShouldReturnEmptyCollection() {
-		this.contextRunner.withUserConfiguration(EmptyConfiguration.class)
-				.run(assertDiscoverer((discoverer) -> assertThat(discoverer.getEndpoints()).isEmpty()));
-	}
-
-	@Test
-	void getEndpointsShouldIncludeControllerEndpoints() {
-		this.contextRunner.withUserConfiguration(TestControllerEndpoint.class).run(assertDiscoverer((discoverer) -> {
-			Collection<ExposableControllerEndpoint> endpoints = discoverer.getEndpoints();
-			assertThat(endpoints).hasSize(1);
-			ExposableControllerEndpoint endpoint = endpoints.iterator().next();
-			assertThat(endpoint.getEndpointId()).isEqualTo(EndpointId.of("testcontroller"));
-			assertThat(endpoint.getController()).isInstanceOf(TestControllerEndpoint.class);
-			assertThat(endpoint).isInstanceOf(DiscoveredEndpoint.class);
-		}));
-	}
-
-	@Test
-	void getEndpointsShouldDiscoverProxyControllerEndpoints() {
-		this.contextRunner.withUserConfiguration(TestProxyControllerEndpoint.class)
-				.withConfiguration(AutoConfigurations.of(ValidationAutoConfiguration.class))
-				.run(assertDiscoverer((discoverer) -> {
-					Collection<ExposableControllerEndpoint> endpoints = discoverer.getEndpoints();
-					assertThat(endpoints).hasSize(1);
-					ExposableControllerEndpoint endpoint = endpoints.iterator().next();
-					assertThat(endpoint.getEndpointId()).isEqualTo(EndpointId.of("testcontroller"));
-					assertThat(endpoint.getController()).isInstanceOf(TestProxyControllerEndpoint.class);
-					assertThat(endpoint).isInstanceOf(DiscoveredEndpoint.class);
-				}));
-	}
-
-	@Test
-	void getEndpointsShouldIncludeRestControllerEndpoints() {
-		this.contextRunner.withUserConfiguration(TestRestControllerEndpoint.class)
-				.run(assertDiscoverer((discoverer) -> {
-					Collection<ExposableControllerEndpoint> endpoints = discoverer.getEndpoints();
-					assertThat(endpoints).hasSize(1);
-					ExposableControllerEndpoint endpoint = endpoints.iterator().next();
-					assertThat(endpoint.getEndpointId()).isEqualTo(EndpointId.of("testrestcontroller"));
-					assertThat(endpoint.getController()).isInstanceOf(TestRestControllerEndpoint.class);
-				}));
-	}
-
-	@Test
-	void getEndpointsShouldDiscoverProxyRestControllerEndpoints() {
-		this.contextRunner.withUserConfiguration(TestProxyRestControllerEndpoint.class)
-				.withConfiguration(AutoConfigurations.of(ValidationAutoConfiguration.class))
-				.run(assertDiscoverer((discoverer) -> {
-					Collection<ExposableControllerEndpoint> endpoints = discoverer.getEndpoints();
-					assertThat(endpoints).hasSize(1);
-					ExposableControllerEndpoint endpoint = endpoints.iterator().next();
-					assertThat(endpoint.getEndpointId()).isEqualTo(EndpointId.of("testrestcontroller"));
-					assertThat(endpoint.getController()).isInstanceOf(TestProxyRestControllerEndpoint.class);
-					assertThat(endpoint).isInstanceOf(DiscoveredEndpoint.class);
-				}));
-	}
-
-	@Test
-	void getEndpointsShouldNotDiscoverRegularEndpoints() {
-		this.contextRunner.withUserConfiguration(WithRegularEndpointConfiguration.class)
-				.run(assertDiscoverer((discoverer) -> {
-					Collection<ExposableControllerEndpoint> endpoints = discoverer.getEndpoints();
-					List<EndpointId> ids = endpoints.stream().map(ExposableEndpoint::getEndpointId)
-							.collect(Collectors.toList());
-					assertThat(ids).containsOnly(EndpointId.of("testcontroller"), EndpointId.of("testrestcontroller"));
-				}));
-	}
-
-	@Test
-	void getEndpointWhenEndpointHasOperationsShouldThrowException() {
-		this.contextRunner.withUserConfiguration(TestControllerWithOperation.class).run(
-				assertDiscoverer((discoverer) -> assertThatIllegalStateException().isThrownBy(discoverer::getEndpoints)
-						.withMessageContaining("ControllerEndpoints must not declare operations")));
-	}
-
-	private ContextConsumer<AssertableApplicationContext> assertDiscoverer(
-			Consumer<ControllerEndpointDiscoverer> consumer) {
-		return (context) -> {
-			ControllerEndpointDiscoverer discoverer = new ControllerEndpointDiscoverer(context, null,
-					Collections.emptyList());
-			consumer.accept(discoverer);
-		};
-	}
-
-	@Configuration(proxyBeanMethods = false)
-	static class EmptyConfiguration {
-
-	}
-
-	@Configuration(proxyBeanMethods = false)
-	@Import({ TestEndpoint.class, TestControllerEndpoint.class, TestRestControllerEndpoint.class })
-	static class WithRegularEndpointConfiguration {
-
-	}
-
-	@ControllerEndpoint(id = "testcontroller")
-	static class TestControllerEndpoint {
-
-	}
-
-	@ControllerEndpoint(id = "testcontroller")
-	@Validated
-	static class TestProxyControllerEndpoint {
-
-	}
-
-	@RestControllerEndpoint(id = "testrestcontroller")
-	static class TestRestControllerEndpoint {
-
-	}
-
-	@RestControllerEndpoint(id = "testrestcontroller")
-	@Validated
-	static class TestProxyRestControllerEndpoint {
-
-	}
-
-	@Endpoint(id = "test")
-	static class TestEndpoint {
-
-	}
-
-	@ControllerEndpoint(id = "testcontroller")
-	static class TestControllerWithOperation {
-
-		@ReadOperation
-		String read() {
-			return "error";
-		}
-
-	}
-
-}
-=======
 /*
  * Copyright 2012-2020 the original author or authors.
  *
@@ -372,5 +183,4 @@
 
 	}
 
-}
->>>>>>> 6755b480
+}