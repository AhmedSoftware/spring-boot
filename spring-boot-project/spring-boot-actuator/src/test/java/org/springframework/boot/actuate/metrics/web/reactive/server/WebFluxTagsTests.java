--- conflicted
+++ resolved
@@ -1,160 +1,3 @@
-<<<<<<< HEAD
-/*
- * Copyright 2012-2019 the original author or authors.
- *
- * Licensed under the Apache License, Version 2.0 (the "License");
- * you may not use this file except in compliance with the License.
- * You may obtain a copy of the License at
- *
- *      https://www.apache.org/licenses/LICENSE-2.0
- *
- * Unless required by applicable law or agreed to in writing, software
- * distributed under the License is distributed on an "AS IS" BASIS,
- * WITHOUT WARRANTIES OR CONDITIONS OF ANY KIND, either express or implied.
- * See the License for the specific language governing permissions and
- * limitations under the License.
- */
-
-package org.springframework.boot.actuate.metrics.web.reactive.server;
-
-import io.micrometer.core.instrument.Tag;
-import org.junit.jupiter.api.BeforeEach;
-import org.junit.jupiter.api.Test;
-
-import org.springframework.http.HttpStatus;
-import org.springframework.http.server.reactive.ServerHttpRequest;
-import org.springframework.mock.http.server.reactive.MockServerHttpRequest;
-import org.springframework.mock.web.server.MockServerWebExchange;
-import org.springframework.web.reactive.HandlerMapping;
-import org.springframework.web.server.ServerWebExchange;
-import org.springframework.web.util.pattern.PathPatternParser;
-
-import static org.assertj.core.api.Assertions.assertThat;
-import static org.mockito.BDDMockito.given;
-import static org.mockito.Mockito.mock;
-
-/**
- * Tests for {@link WebFluxTags}.
- *
- * @author Brian Clozel
- * @author Michael McFadyen
- */
-class WebFluxTagsTests {
-
-	private MockServerWebExchange exchange;
-
-	private PathPatternParser parser = new PathPatternParser();
-
-	@BeforeEach
-	void setup() {
-		this.exchange = MockServerWebExchange.from(MockServerHttpRequest.get(""));
-	}
-
-	@Test
-	void uriTagValueIsBestMatchingPatternWhenAvailable() {
-		this.exchange.getAttributes().put(HandlerMapping.BEST_MATCHING_PATTERN_ATTRIBUTE, this.parser.parse("/spring"));
-		this.exchange.getResponse().setStatusCode(HttpStatus.MOVED_PERMANENTLY);
-		Tag tag = WebFluxTags.uri(this.exchange);
-		assertThat(tag.getValue()).isEqualTo("/spring");
-	}
-
-	@Test
-	void uriTagValueIsRedirectionWhenResponseStatusIs3xx() {
-		this.exchange.getResponse().setStatusCode(HttpStatus.MOVED_PERMANENTLY);
-		Tag tag = WebFluxTags.uri(this.exchange);
-		assertThat(tag.getValue()).isEqualTo("REDIRECTION");
-	}
-
-	@Test
-	void uriTagValueIsNotFoundWhenResponseStatusIs404() {
-		this.exchange.getResponse().setStatusCode(HttpStatus.NOT_FOUND);
-		Tag tag = WebFluxTags.uri(this.exchange);
-		assertThat(tag.getValue()).isEqualTo("NOT_FOUND");
-	}
-
-	@Test
-	void uriTagToleratesCustomResponseStatus() {
-		this.exchange.getResponse().setStatusCodeValue(601);
-		Tag tag = WebFluxTags.uri(this.exchange);
-		assertThat(tag.getValue()).isEqualTo("root");
-	}
-
-	@Test
-	void uriTagValueIsRootWhenRequestHasNoPatternOrPathInfo() {
-		Tag tag = WebFluxTags.uri(this.exchange);
-		assertThat(tag.getValue()).isEqualTo("root");
-	}
-
-	@Test
-	void uriTagValueIsRootWhenRequestHasNoPatternAndSlashPathInfo() {
-		MockServerHttpRequest request = MockServerHttpRequest.get("/").build();
-		ServerWebExchange exchange = MockServerWebExchange.from(request);
-		Tag tag = WebFluxTags.uri(exchange);
-		assertThat(tag.getValue()).isEqualTo("root");
-	}
-
-	@Test
-	void uriTagValueIsUnknownWhenRequestHasNoPatternAndNonRootPathInfo() {
-		MockServerHttpRequest request = MockServerHttpRequest.get("/example").build();
-		ServerWebExchange exchange = MockServerWebExchange.from(request);
-		Tag tag = WebFluxTags.uri(exchange);
-		assertThat(tag.getValue()).isEqualTo("UNKNOWN");
-	}
-
-	@Test
-	void methodTagToleratesNonStandardHttpMethods() {
-		ServerWebExchange exchange = mock(ServerWebExchange.class);
-		ServerHttpRequest request = mock(ServerHttpRequest.class);
-		given(exchange.getRequest()).willReturn(request);
-		given(request.getMethodValue()).willReturn("CUSTOM");
-		Tag tag = WebFluxTags.method(exchange);
-		assertThat(tag.getValue()).isEqualTo("CUSTOM");
-	}
-
-	@Test
-	void outcomeTagIsUnknownWhenResponseStatusIsNull() {
-		this.exchange.getResponse().setStatusCode(null);
-		Tag tag = WebFluxTags.outcome(this.exchange);
-		assertThat(tag.getValue()).isEqualTo("UNKNOWN");
-	}
-
-	@Test
-	void outcomeTagIsInformationalWhenResponseIs1xx() {
-		this.exchange.getResponse().setStatusCode(HttpStatus.CONTINUE);
-		Tag tag = WebFluxTags.outcome(this.exchange);
-		assertThat(tag.getValue()).isEqualTo("INFORMATIONAL");
-	}
-
-	@Test
-	void outcomeTagIsSuccessWhenResponseIs2xx() {
-		this.exchange.getResponse().setStatusCode(HttpStatus.OK);
-		Tag tag = WebFluxTags.outcome(this.exchange);
-		assertThat(tag.getValue()).isEqualTo("SUCCESS");
-	}
-
-	@Test
-	void outcomeTagIsRedirectionWhenResponseIs3xx() {
-		this.exchange.getResponse().setStatusCode(HttpStatus.MOVED_PERMANENTLY);
-		Tag tag = WebFluxTags.outcome(this.exchange);
-		assertThat(tag.getValue()).isEqualTo("REDIRECTION");
-	}
-
-	@Test
-	void outcomeTagIsClientErrorWhenResponseIs4xx() {
-		this.exchange.getResponse().setStatusCode(HttpStatus.BAD_REQUEST);
-		Tag tag = WebFluxTags.outcome(this.exchange);
-		assertThat(tag.getValue()).isEqualTo("CLIENT_ERROR");
-	}
-
-	@Test
-	void outcomeTagIsServerErrorWhenResponseIs5xx() {
-		this.exchange.getResponse().setStatusCode(HttpStatus.BAD_GATEWAY);
-		Tag tag = WebFluxTags.outcome(this.exchange);
-		assertThat(tag.getValue()).isEqualTo("SERVER_ERROR");
-	}
-
-}
-=======
 /*
  * Copyright 2012-2020 the original author or authors.
  *
@@ -363,5 +206,4 @@
 		assertThat(tag.getValue()).isEqualTo("UNKNOWN");
 	}
 
-}
->>>>>>> 6755b480
+}