--- conflicted
+++ resolved
@@ -1,66 +1,3 @@
-<<<<<<< HEAD
-/*
- * Copyright 2012-2019 the original author or authors.
- *
- * Licensed under the Apache License, Version 2.0 (the "License");
- * you may not use this file except in compliance with the License.
- * You may obtain a copy of the License at
- *
- *      https://www.apache.org/licenses/LICENSE-2.0
- *
- * Unless required by applicable law or agreed to in writing, software
- * distributed under the License is distributed on an "AS IS" BASIS,
- * WITHOUT WARRANTIES OR CONDITIONS OF ANY KIND, either express or implied.
- * See the License for the specific language governing permissions and
- * limitations under the License.
- */
-
-package org.springframework.boot.loader;
-
-import org.springframework.boot.loader.archive.Archive;
-
-/**
- * {@link Launcher} for WAR based archives. This launcher for standard WAR archives.
- * Supports dependencies in {@code WEB-INF/lib} as well as {@code WEB-INF/lib-provided},
- * classes are loaded from {@code WEB-INF/classes}.
- *
- * @author Phillip Webb
- * @author Andy Wilkinson
- * @since 1.0.0
- */
-public class WarLauncher extends ExecutableArchiveLauncher {
-
-	private static final String WEB_INF = "WEB-INF/";
-
-	private static final String WEB_INF_CLASSES = WEB_INF + "classes/";
-
-	private static final String WEB_INF_LIB = WEB_INF + "lib/";
-
-	private static final String WEB_INF_LIB_PROVIDED = WEB_INF + "lib-provided/";
-
-	public WarLauncher() {
-	}
-
-	protected WarLauncher(Archive archive) {
-		super(archive);
-	}
-
-	@Override
-	public boolean isNestedArchive(Archive.Entry entry) {
-		if (entry.isDirectory()) {
-			return entry.getName().equals(WEB_INF_CLASSES);
-		}
-		else {
-			return entry.getName().startsWith(WEB_INF_LIB) || entry.getName().startsWith(WEB_INF_LIB_PROVIDED);
-		}
-	}
-
-	public static void main(String[] args) throws Exception {
-		new WarLauncher().launch(args);
-	}
-
-}
-=======
 /*
  * Copyright 2012-2019 the original author or authors.
  *
@@ -122,5 +59,4 @@
 		new WarLauncher().launch(args);
 	}
 
-}
->>>>>>> 6755b480
+}