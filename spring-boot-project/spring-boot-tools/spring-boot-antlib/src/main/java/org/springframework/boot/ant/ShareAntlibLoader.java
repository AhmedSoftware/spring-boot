<<<<<<< HEAD
/*
 * Copyright 2012-2017 the original author or authors.
 *
 * Licensed under the Apache License, Version 2.0 (the "License");
 * you may not use this file except in compliance with the License.
 * You may obtain a copy of the License at
 *
 *      https://www.apache.org/licenses/LICENSE-2.0
 *
 * Unless required by applicable law or agreed to in writing, software
 * distributed under the License is distributed on an "AS IS" BASIS,
 * WITHOUT WARRANTIES OR CONDITIONS OF ANY KIND, either express or implied.
 * See the License for the specific language governing permissions and
 * limitations under the License.
 */

package org.springframework.boot.ant;

import org.apache.tools.ant.BuildException;
import org.apache.tools.ant.Project;
import org.apache.tools.ant.Task;

import org.springframework.util.StringUtils;

/**
 * Quiet task that establishes a reference to its loader.
 *
 * @author Matt Benson
 * @since 1.3.0
 */
public class ShareAntlibLoader extends Task {

	private String refid;

	public ShareAntlibLoader(Project project) {
		setProject(project);
	}

	@Override
	public void execute() throws BuildException {
		if (!StringUtils.hasText(this.refid)) {
			throw new BuildException("@refid has no text");
		}
		getProject().addReference(this.refid, getClass().getClassLoader());
	}

	public void setRefid(String refid) {
		this.refid = refid;
	}

}
=======
/*
 * Copyright 2012-2019 the original author or authors.
 *
 * Licensed under the Apache License, Version 2.0 (the "License");
 * you may not use this file except in compliance with the License.
 * You may obtain a copy of the License at
 *
 *      https://www.apache.org/licenses/LICENSE-2.0
 *
 * Unless required by applicable law or agreed to in writing, software
 * distributed under the License is distributed on an "AS IS" BASIS,
 * WITHOUT WARRANTIES OR CONDITIONS OF ANY KIND, either express or implied.
 * See the License for the specific language governing permissions and
 * limitations under the License.
 */

package org.springframework.boot.ant;

import org.apache.tools.ant.BuildException;
import org.apache.tools.ant.Project;
import org.apache.tools.ant.Task;

import org.springframework.util.StringUtils;

/**
 * Quiet task that establishes a reference to its loader.
 *
 * @author Matt Benson
 * @since 1.3.0
 */
public class ShareAntlibLoader extends Task {

	private String refid;

	public ShareAntlibLoader(Project project) {
		setProject(project);
	}

	@Override
	public void execute() throws BuildException {
		if (!StringUtils.hasText(this.refid)) {
			throw new BuildException("@refid has no text");
		}
		getProject().addReference(this.refid, getClass().getClassLoader());
	}

	public void setRefid(String refid) {
		this.refid = refid;
	}

}
>>>>>>> 6755b480
<|MERGE_RESOLUTION|>--- conflicted
+++ resolved
@@ -1,56 +1,3 @@
-<<<<<<< HEAD
-/*
- * Copyright 2012-2017 the original author or authors.
- *
- * Licensed under the Apache License, Version 2.0 (the "License");
- * you may not use this file except in compliance with the License.
- * You may obtain a copy of the License at
- *
- *      https://www.apache.org/licenses/LICENSE-2.0
- *
- * Unless required by applicable law or agreed to in writing, software
- * distributed under the License is distributed on an "AS IS" BASIS,
- * WITHOUT WARRANTIES OR CONDITIONS OF ANY KIND, either express or implied.
- * See the License for the specific language governing permissions and
- * limitations under the License.
- */
-
-package org.springframework.boot.ant;
-
-import org.apache.tools.ant.BuildException;
-import org.apache.tools.ant.Project;
-import org.apache.tools.ant.Task;
-
-import org.springframework.util.StringUtils;
-
-/**
- * Quiet task that establishes a reference to its loader.
- *
- * @author Matt Benson
- * @since 1.3.0
- */
-public class ShareAntlibLoader extends Task {
-
-	private String refid;
-
-	public ShareAntlibLoader(Project project) {
-		setProject(project);
-	}
-
-	@Override
-	public void execute() throws BuildException {
-		if (!StringUtils.hasText(this.refid)) {
-			throw new BuildException("@refid has no text");
-		}
-		getProject().addReference(this.refid, getClass().getClassLoader());
-	}
-
-	public void setRefid(String refid) {
-		this.refid = refid;
-	}
-
-}
-=======
 /*
  * Copyright 2012-2019 the original author or authors.
  *
@@ -101,5 +48,4 @@
 		this.refid = refid;
 	}
 
-}
->>>>>>> 6755b480
+}