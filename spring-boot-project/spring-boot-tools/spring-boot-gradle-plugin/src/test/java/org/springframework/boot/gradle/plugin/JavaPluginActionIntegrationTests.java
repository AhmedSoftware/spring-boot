--- conflicted
+++ resolved
@@ -1,153 +1,3 @@
-<<<<<<< HEAD
-/*
- * Copyright 2012-2019 the original author or authors.
- *
- * Licensed under the Apache License, Version 2.0 (the "License");
- * you may not use this file except in compliance with the License.
- * You may obtain a copy of the License at
- *
- *      https://www.apache.org/licenses/LICENSE-2.0
- *
- * Unless required by applicable law or agreed to in writing, software
- * distributed under the License is distributed on an "AS IS" BASIS,
- * WITHOUT WARRANTIES OR CONDITIONS OF ANY KIND, either express or implied.
- * See the License for the specific language governing permissions and
- * limitations under the License.
- */
-
-package org.springframework.boot.gradle.plugin;
-
-import java.io.File;
-import java.io.FileOutputStream;
-import java.io.IOException;
-import java.util.jar.JarOutputStream;
-
-import org.gradle.testkit.runner.BuildResult;
-import org.gradle.testkit.runner.TaskOutcome;
-import org.junit.jupiter.api.TestTemplate;
-import org.junit.jupiter.api.extension.ExtendWith;
-
-import org.springframework.boot.gradle.junit.GradleCompatibilityExtension;
-import org.springframework.boot.gradle.testkit.GradleBuild;
-
-import static org.assertj.core.api.Assertions.assertThat;
-
-/**
- * Integration tests for {@link WarPluginAction}.
- *
- * @author Andy Wilkinson
- */
-@ExtendWith(GradleCompatibilityExtension.class)
-public class JavaPluginActionIntegrationTests {
-
-	GradleBuild gradleBuild;
-
-	@TestTemplate
-	public void noBootJarTaskWithoutJavaPluginApplied() {
-		assertThat(this.gradleBuild.build("taskExists", "-PtaskName=bootJar").getOutput())
-				.contains("bootJar exists = false");
-	}
-
-	@TestTemplate
-	public void applyingJavaPluginCreatesBootJarTask() {
-		assertThat(this.gradleBuild.build("taskExists", "-PtaskName=bootJar", "-PapplyJavaPlugin").getOutput())
-				.contains("bootJar exists = true");
-	}
-
-	@TestTemplate
-	public void noBootRunTaskWithoutJavaPluginApplied() {
-		assertThat(this.gradleBuild.build("taskExists", "-PtaskName=bootRun").getOutput())
-				.contains("bootRun exists = false");
-	}
-
-	@TestTemplate
-	public void applyingJavaPluginCreatesBootRunTask() {
-		assertThat(this.gradleBuild.build("taskExists", "-PtaskName=bootRun", "-PapplyJavaPlugin").getOutput())
-				.contains("bootRun exists = true");
-	}
-
-	@TestTemplate
-	public void javaCompileTasksUseUtf8Encoding() {
-		assertThat(this.gradleBuild.build("javaCompileEncoding", "-PapplyJavaPlugin").getOutput())
-				.contains("compileJava = UTF-8").contains("compileTestJava = UTF-8");
-	}
-
-	@TestTemplate
-	public void javaCompileTasksUseParametersCompilerFlagByDefault() {
-		assertThat(this.gradleBuild.build("javaCompileTasksCompilerArgs").getOutput())
-				.contains("compileJava compiler args: [-parameters]")
-				.contains("compileTestJava compiler args: [-parameters]");
-	}
-
-	@TestTemplate
-	public void javaCompileTasksUseParametersAndAdditionalCompilerFlags() {
-		assertThat(this.gradleBuild.build("javaCompileTasksCompilerArgs").getOutput())
-				.contains("compileJava compiler args: [-parameters, -Xlint:all]")
-				.contains("compileTestJava compiler args: [-parameters, -Xlint:all]");
-	}
-
-	@TestTemplate
-	public void javaCompileTasksCanOverrideDefaultParametersCompilerFlag() {
-		assertThat(this.gradleBuild.build("javaCompileTasksCompilerArgs").getOutput())
-				.contains("compileJava compiler args: [-Xlint:all]")
-				.contains("compileTestJava compiler args: [-Xlint:all]");
-	}
-
-	@TestTemplate
-	public void assembleRunsBootJarAndJarIsSkipped() {
-		BuildResult result = this.gradleBuild.build("assemble");
-		assertThat(result.task(":bootJar").getOutcome()).isEqualTo(TaskOutcome.SUCCESS);
-		assertThat(result.task(":jar").getOutcome()).isEqualTo(TaskOutcome.SKIPPED);
-	}
-
-	@TestTemplate
-	public void errorMessageIsHelpfulWhenMainClassCannotBeResolved() {
-		BuildResult result = this.gradleBuild.buildAndFail("build", "-PapplyJavaPlugin");
-		assertThat(result.task(":bootJar").getOutcome()).isEqualTo(TaskOutcome.FAILED);
-		assertThat(result.getOutput()).contains("Main class name has not been configured and it could not be resolved");
-	}
-
-	@TestTemplate
-	public void jarAndBootJarCanBothBeBuilt() {
-		BuildResult result = this.gradleBuild.build("assemble");
-		assertThat(result.task(":bootJar").getOutcome()).isEqualTo(TaskOutcome.SUCCESS);
-		assertThat(result.task(":jar").getOutcome()).isEqualTo(TaskOutcome.SUCCESS);
-		File buildLibs = new File(this.gradleBuild.getProjectDir(), "build/libs");
-		assertThat(buildLibs.listFiles()).containsExactlyInAnyOrder(
-				new File(buildLibs, this.gradleBuild.getProjectDir().getName() + ".jar"),
-				new File(buildLibs, this.gradleBuild.getProjectDir().getName() + "-boot.jar"));
-	}
-
-	@TestTemplate
-	public void additionalMetadataLocationsConfiguredWhenProcessorIsPresent() throws IOException {
-		createMinimalMainSource();
-		File libs = new File(this.gradleBuild.getProjectDir(), "libs");
-		libs.mkdirs();
-		new JarOutputStream(new FileOutputStream(new File(libs, "spring-boot-configuration-processor-1.2.3.jar")))
-				.close();
-		BuildResult result = this.gradleBuild.build("compileJava");
-		assertThat(result.task(":compileJava").getOutcome()).isEqualTo(TaskOutcome.SUCCESS);
-		assertThat(result.getOutput()).contains("compileJava compiler args: [-parameters, -Aorg.springframework.boot."
-				+ "configurationprocessor.additionalMetadataLocations="
-				+ new File(this.gradleBuild.getProjectDir(), "src/main/resources").getCanonicalPath());
-	}
-
-	@TestTemplate
-	public void additionalMetadataLocationsNotConfiguredWhenProcessorIsAbsent() throws IOException {
-		createMinimalMainSource();
-		BuildResult result = this.gradleBuild.build("compileJava");
-		assertThat(result.task(":compileJava").getOutcome()).isEqualTo(TaskOutcome.SUCCESS);
-		assertThat(result.getOutput()).contains("compileJava compiler args: [-parameters]");
-	}
-
-	private void createMinimalMainSource() throws IOException {
-		File examplePackage = new File(this.gradleBuild.getProjectDir(), "src/main/java/com/example");
-		examplePackage.mkdirs();
-		new File(examplePackage, "Application.java").createNewFile();
-	}
-
-}
-=======
 /*
  * Copyright 2012-2020 the original author or authors.
  *
@@ -310,5 +160,4 @@
 		new File(examplePackage, "Application.java").createNewFile();
 	}
 
-}
->>>>>>> 6755b480
+}