<<<<<<< HEAD
plugins {
	id 'org.springframework.boot' version '{version}'
}

apply plugin: 'org.jetbrains.kotlin.jvm'

import org.jetbrains.kotlin.gradle.dsl.KotlinCompile

tasks.withType(KotlinCompile) {
	kotlinOptions.javaParameters = false
}

task('kotlinCompileTasksJavaParameters') {
	doFirst {
		tasks.withType(KotlinCompile) {
			println "$name java parameters: ${kotlinOptions.javaParameters}"
		}
	}
}
=======
plugins {
	id 'org.springframework.boot' version '{version}'
}

apply plugin: 'org.jetbrains.kotlin.jvm'

import org.jetbrains.kotlin.gradle.dsl.KotlinCompile

tasks.withType(KotlinCompile) {
	kotlinOptions.javaParameters = false
}

task('kotlinCompileTasksJavaParameters') {
	doFirst {
		tasks.withType(KotlinCompile) {
			println "${name} java parameters: ${kotlinOptions.javaParameters}"
		}
	}
}
>>>>>>> 6755b480
<|MERGE_RESOLUTION|>--- conflicted
+++ resolved
@@ -1,24 +1,3 @@
-<<<<<<< HEAD
-plugins {
-	id 'org.springframework.boot' version '{version}'
-}
-
-apply plugin: 'org.jetbrains.kotlin.jvm'
-
-import org.jetbrains.kotlin.gradle.dsl.KotlinCompile
-
-tasks.withType(KotlinCompile) {
-	kotlinOptions.javaParameters = false
-}
-
-task('kotlinCompileTasksJavaParameters') {
-	doFirst {
-		tasks.withType(KotlinCompile) {
-			println "$name java parameters: ${kotlinOptions.javaParameters}"
-		}
-	}
-}
-=======
 plugins {
 	id 'org.springframework.boot' version '{version}'
 }
@@ -37,5 +16,4 @@
 			println "${name} java parameters: ${kotlinOptions.javaParameters}"
 		}
 	}
-}
->>>>>>> 6755b480
+}