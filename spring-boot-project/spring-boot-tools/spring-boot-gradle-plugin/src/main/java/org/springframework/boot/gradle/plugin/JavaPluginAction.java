<<<<<<< HEAD
/*
 * Copyright 2012-2019 the original author or authors.
 *
 * Licensed under the Apache License, Version 2.0 (the "License");
 * you may not use this file except in compliance with the License.
 * You may obtain a copy of the License at
 *
 *      https://www.apache.org/licenses/LICENSE-2.0
 *
 * Unless required by applicable law or agreed to in writing, software
 * distributed under the License is distributed on an "AS IS" BASIS,
 * WITHOUT WARRANTIES OR CONDITIONS OF ANY KIND, either express or implied.
 * See the License for the specific language governing permissions and
 * limitations under the License.
 */

package org.springframework.boot.gradle.plugin;

import java.io.File;
import java.util.Collections;
import java.util.List;
import java.util.Optional;
import java.util.Set;
import java.util.concurrent.Callable;

import org.gradle.api.Action;
import org.gradle.api.Plugin;
import org.gradle.api.Project;
import org.gradle.api.Task;
import org.gradle.api.file.FileCollection;
import org.gradle.api.internal.artifacts.publish.ArchivePublishArtifact;
import org.gradle.api.plugins.ApplicationPlugin;
import org.gradle.api.plugins.BasePlugin;
import org.gradle.api.plugins.JavaPlugin;
import org.gradle.api.plugins.JavaPluginConvention;
import org.gradle.api.tasks.SourceSet;
import org.gradle.api.tasks.compile.JavaCompile;

import org.springframework.boot.gradle.tasks.bundling.BootJar;
import org.springframework.boot.gradle.tasks.run.BootRun;
import org.springframework.util.StringUtils;

/**
 * {@link Action} that is executed in response to the {@link JavaPlugin} being applied.
 *
 * @author Andy Wilkinson
 */
final class JavaPluginAction implements PluginApplicationAction {

	private static final String PARAMETERS_COMPILER_ARG = "-parameters";

	private final SinglePublishedArtifact singlePublishedArtifact;

	JavaPluginAction(SinglePublishedArtifact singlePublishedArtifact) {
		this.singlePublishedArtifact = singlePublishedArtifact;
	}

	@Override
	public Class<? extends Plugin<? extends Project>> getPluginClass() {
		return JavaPlugin.class;
	}

	@Override
	public void execute(Project project) {
		disableJarTask(project);
		configureBuildTask(project);
		BootJar bootJar = configureBootJarTask(project);
		configureArtifactPublication(bootJar);
		configureBootRunTask(project);
		configureUtf8Encoding(project);
		configureParametersCompilerArg(project);
		configureAdditionalMetadataLocations(project);
	}

	private void disableJarTask(Project project) {
		project.getTasks().getByName(JavaPlugin.JAR_TASK_NAME).setEnabled(false);
	}

	private void configureBuildTask(Project project) {
		project.getTasks().getByName(BasePlugin.ASSEMBLE_TASK_NAME).dependsOn(this.singlePublishedArtifact);
	}

	private BootJar configureBootJarTask(Project project) {
		BootJar bootJar = project.getTasks().create(SpringBootPlugin.BOOT_JAR_TASK_NAME, BootJar.class);
		bootJar.setDescription(
				"Assembles an executable jar archive containing the main" + " classes and their dependencies.");
		bootJar.setGroup(BasePlugin.BUILD_GROUP);
		bootJar.classpath((Callable<FileCollection>) () -> {
			JavaPluginConvention convention = project.getConvention().getPlugin(JavaPluginConvention.class);
			SourceSet mainSourceSet = convention.getSourceSets().getByName(SourceSet.MAIN_SOURCE_SET_NAME);
			return mainSourceSet.getRuntimeClasspath();
		});
		bootJar.conventionMapping("mainClassName", new MainClassConvention(project, bootJar::getClasspath));
		return bootJar;
	}

	private void configureArtifactPublication(BootJar bootJar) {
		ArchivePublishArtifact artifact = new ArchivePublishArtifact(bootJar);
		this.singlePublishedArtifact.addCandidate(artifact);
	}

	private void configureBootRunTask(Project project) {
		JavaPluginConvention javaConvention = project.getConvention().getPlugin(JavaPluginConvention.class);
		BootRun run = project.getTasks().create("bootRun", BootRun.class);
		run.setDescription("Runs this project as a Spring Boot application.");
		run.setGroup(ApplicationPlugin.APPLICATION_GROUP);
		run.classpath(javaConvention.getSourceSets().findByName(SourceSet.MAIN_SOURCE_SET_NAME).getRuntimeClasspath());
		run.getConventionMapping().map("jvmArgs", () -> {
			if (project.hasProperty("applicationDefaultJvmArgs")) {
				return project.property("applicationDefaultJvmArgs");
			}
			return Collections.emptyList();
		});
		run.conventionMapping("main", new MainClassConvention(project, run::getClasspath));
	}

	private void configureUtf8Encoding(Project project) {
		project.afterEvaluate((evaluated) -> evaluated.getTasks().withType(JavaCompile.class, (compile) -> {
			if (compile.getOptions().getEncoding() == null) {
				compile.getOptions().setEncoding("UTF-8");
			}
		}));
	}

	private void configureParametersCompilerArg(Project project) {
		project.getTasks().withType(JavaCompile.class, (compile) -> {
			List<String> compilerArgs = compile.getOptions().getCompilerArgs();
			if (!compilerArgs.contains(PARAMETERS_COMPILER_ARG)) {
				compilerArgs.add(PARAMETERS_COMPILER_ARG);
			}
		});
	}

	private void configureAdditionalMetadataLocations(Project project) {
		project.afterEvaluate((evaluated) -> evaluated.getTasks().withType(JavaCompile.class,
				this::configureAdditionalMetadataLocations));
	}

	private void configureAdditionalMetadataLocations(JavaCompile compile) {
		compile.doFirst(new AdditionalMetadataLocationsConfigurer());
	}

	/**
	 * Task {@link Action} to add additional meta-data locations. We need to use an
	 * inner-class rather than a lambda due to
	 * https://github.com/gradle/gradle/issues/5510.
	 */
	private static class AdditionalMetadataLocationsConfigurer implements Action<Task> {

		@Override
		public void execute(Task task) {
			if (!(task instanceof JavaCompile)) {
				return;
			}
			JavaCompile compile = (JavaCompile) task;
			if (hasConfigurationProcessorOnClasspath(compile)) {
				findMatchingSourceSet(compile)
						.ifPresent((sourceSet) -> configureAdditionalMetadataLocations(compile, sourceSet));
			}
		}

		private boolean hasConfigurationProcessorOnClasspath(JavaCompile compile) {
			Set<File> files = (compile.getOptions().getAnnotationProcessorPath() != null)
					? compile.getOptions().getAnnotationProcessorPath().getFiles() : compile.getClasspath().getFiles();
			return files.stream().map(File::getName)
					.anyMatch((name) -> name.startsWith("spring-boot-configuration-processor"));
		}

		private Optional<SourceSet> findMatchingSourceSet(JavaCompile compile) {
			return compile.getProject().getConvention().getPlugin(JavaPluginConvention.class).getSourceSets().stream()
					.filter((sourceSet) -> sourceSet.getCompileJavaTaskName().equals(compile.getName())).findFirst();
		}

		private void configureAdditionalMetadataLocations(JavaCompile compile, SourceSet sourceSet) {
			String locations = StringUtils.collectionToCommaDelimitedString(sourceSet.getResources().getSrcDirs());
			compile.getOptions().getCompilerArgs()
					.add("-Aorg.springframework.boot.configurationprocessor.additionalMetadataLocations=" + locations);
		}

	}

}
=======
/*
 * Copyright 2012-2021 the original author or authors.
 *
 * Licensed under the Apache License, Version 2.0 (the "License");
 * you may not use this file except in compliance with the License.
 * You may obtain a copy of the License at
 *
 *      https://www.apache.org/licenses/LICENSE-2.0
 *
 * Unless required by applicable law or agreed to in writing, software
 * distributed under the License is distributed on an "AS IS" BASIS,
 * WITHOUT WARRANTIES OR CONDITIONS OF ANY KIND, either express or implied.
 * See the License for the specific language governing permissions and
 * limitations under the License.
 */

package org.springframework.boot.gradle.plugin;

import java.io.File;
import java.util.Collections;
import java.util.List;
import java.util.Optional;
import java.util.Set;

import org.gradle.api.Action;
import org.gradle.api.Plugin;
import org.gradle.api.Project;
import org.gradle.api.Task;
import org.gradle.api.artifacts.Configuration;
import org.gradle.api.attributes.AttributeContainer;
import org.gradle.api.attributes.Bundling;
import org.gradle.api.attributes.LibraryElements;
import org.gradle.api.attributes.Usage;
import org.gradle.api.file.FileCollection;
import org.gradle.api.internal.artifacts.dsl.LazyPublishArtifact;
import org.gradle.api.model.ObjectFactory;
import org.gradle.api.plugins.ApplicationPlugin;
import org.gradle.api.plugins.BasePlugin;
import org.gradle.api.plugins.JavaPlugin;
import org.gradle.api.plugins.JavaPluginConvention;
import org.gradle.api.plugins.JavaPluginExtension;
import org.gradle.api.provider.Provider;
import org.gradle.api.tasks.SourceSet;
import org.gradle.api.tasks.TaskProvider;
import org.gradle.api.tasks.compile.JavaCompile;
import org.gradle.jvm.toolchain.JavaToolchainService;
import org.gradle.jvm.toolchain.JavaToolchainSpec;
import org.gradle.util.GradleVersion;

import org.springframework.boot.gradle.tasks.bundling.BootBuildImage;
import org.springframework.boot.gradle.tasks.bundling.BootJar;
import org.springframework.boot.gradle.tasks.run.BootRun;
import org.springframework.util.StringUtils;

/**
 * {@link Action} that is executed in response to the {@link JavaPlugin} being applied.
 *
 * @author Andy Wilkinson
 * @author Scott Frederick
 */
final class JavaPluginAction implements PluginApplicationAction {

	private static final String PARAMETERS_COMPILER_ARG = "-parameters";

	private final SinglePublishedArtifact singlePublishedArtifact;

	JavaPluginAction(SinglePublishedArtifact singlePublishedArtifact) {
		this.singlePublishedArtifact = singlePublishedArtifact;
	}

	@Override
	public Class<? extends Plugin<? extends Project>> getPluginClass() {
		return JavaPlugin.class;
	}

	@Override
	public void execute(Project project) {
		disableJarTask(project);
		configureBuildTask(project);
		configureDevelopmentOnlyConfiguration(project);
		TaskProvider<BootJar> bootJar = configureBootJarTask(project);
		configureBootBuildImageTask(project, bootJar);
		configureArtifactPublication(bootJar);
		configureBootRunTask(project);
		configureUtf8Encoding(project);
		configureParametersCompilerArg(project);
		configureAdditionalMetadataLocations(project);
	}

	private void disableJarTask(Project project) {
		project.getTasks().named(JavaPlugin.JAR_TASK_NAME).configure((task) -> task.setEnabled(false));
	}

	private void configureBuildTask(Project project) {
		project.getTasks().named(BasePlugin.ASSEMBLE_TASK_NAME)
				.configure((task) -> task.dependsOn(this.singlePublishedArtifact));
	}

	private TaskProvider<BootJar> configureBootJarTask(Project project) {
		SourceSet mainSourceSet = javaPluginConvention(project).getSourceSets()
				.getByName(SourceSet.MAIN_SOURCE_SET_NAME);
		Configuration developmentOnly = project.getConfigurations()
				.getByName(SpringBootPlugin.DEVELOPMENT_ONLY_CONFIGURATION_NAME);
		Configuration productionRuntimeClasspath = project.getConfigurations()
				.getByName(SpringBootPlugin.PRODUCTION_RUNTIME_CLASSPATH_NAME);
		FileCollection classpath = mainSourceSet.getRuntimeClasspath()
				.minus((developmentOnly.minus(productionRuntimeClasspath))).filter(new JarTypeFileSpec());
		TaskProvider<ResolveMainClassName> resolveMainClassName = ResolveMainClassName
				.registerForTask(SpringBootPlugin.BOOT_JAR_TASK_NAME, project, classpath);
		return project.getTasks().register(SpringBootPlugin.BOOT_JAR_TASK_NAME, BootJar.class, (bootJar) -> {
			bootJar.setDescription(
					"Assembles an executable jar archive containing the main classes and their dependencies.");
			bootJar.setGroup(BasePlugin.BUILD_GROUP);
			bootJar.classpath(classpath);
			Provider<String> manifestStartClass = project
					.provider(() -> (String) bootJar.getManifest().getAttributes().get("Start-Class"));
			bootJar.getMainClass().convention(resolveMainClassName.flatMap((resolver) -> manifestStartClass.isPresent()
					? manifestStartClass : resolveMainClassName.get().readMainClassName()));
		});
	}

	private void configureBootBuildImageTask(Project project, TaskProvider<BootJar> bootJar) {
		project.getTasks().register(SpringBootPlugin.BOOT_BUILD_IMAGE_TASK_NAME, BootBuildImage.class, (buildImage) -> {
			buildImage.setDescription("Builds an OCI image of the application using the output of the bootJar task");
			buildImage.setGroup(BasePlugin.BUILD_GROUP);
			buildImage.getJar().set(bootJar.get().getArchiveFile());
			buildImage.getTargetJavaVersion().set(javaPluginConvention(project).getTargetCompatibility());
		});
	}

	private void configureArtifactPublication(TaskProvider<BootJar> bootJar) {
		LazyPublishArtifact artifact = new LazyPublishArtifact(bootJar);
		this.singlePublishedArtifact.addCandidate(artifact);
	}

	private void configureBootRunTask(Project project) {
		FileCollection classpath = javaPluginConvention(project).getSourceSets()
				.findByName(SourceSet.MAIN_SOURCE_SET_NAME).getRuntimeClasspath().filter(new JarTypeFileSpec());
		TaskProvider<ResolveMainClassName> resolveProvider = ResolveMainClassName.registerForTask("bootRun", project,
				classpath);
		project.getTasks().register("bootRun", BootRun.class, (run) -> {
			run.setDescription("Runs this project as a Spring Boot application.");
			run.setGroup(ApplicationPlugin.APPLICATION_GROUP);
			run.classpath(classpath);
			run.getConventionMapping().map("jvmArgs", () -> {
				if (project.hasProperty("applicationDefaultJvmArgs")) {
					return project.property("applicationDefaultJvmArgs");
				}
				return Collections.emptyList();
			});
			try {
				run.getMainClass().convention(resolveProvider.flatMap(ResolveMainClassName::readMainClassName));
			}
			catch (NoSuchMethodError ex) {
				run.getInputs().file(resolveProvider.map((task) -> task.getOutputFile()));
				run.conventionMapping("main",
						() -> resolveProvider.flatMap(ResolveMainClassName::readMainClassName).get());
			}
			configureToolchainConvention(project, run);
		});
	}

	private void configureToolchainConvention(Project project, BootRun run) {
		if (isGradle67OrLater()) {
			JavaToolchainSpec toolchain = project.getExtensions().getByType(JavaPluginExtension.class).getToolchain();
			JavaToolchainService toolchainService = project.getExtensions().getByType(JavaToolchainService.class);
			run.getJavaLauncher().convention(toolchainService.launcherFor(toolchain));
		}
	}

	private boolean isGradle67OrLater() {
		return GradleVersion.current().getBaseVersion().compareTo(GradleVersion.version("6.7")) >= 0;
	}

	private JavaPluginConvention javaPluginConvention(Project project) {
		return project.getConvention().getPlugin(JavaPluginConvention.class);
	}

	private void configureUtf8Encoding(Project project) {
		project.afterEvaluate((evaluated) -> evaluated.getTasks().withType(JavaCompile.class, (compile) -> {
			if (compile.getOptions().getEncoding() == null) {
				compile.getOptions().setEncoding("UTF-8");
			}
		}));
	}

	private void configureParametersCompilerArg(Project project) {
		project.getTasks().withType(JavaCompile.class, (compile) -> {
			List<String> compilerArgs = compile.getOptions().getCompilerArgs();
			if (!compilerArgs.contains(PARAMETERS_COMPILER_ARG)) {
				compilerArgs.add(PARAMETERS_COMPILER_ARG);
			}
		});
	}

	private void configureAdditionalMetadataLocations(Project project) {
		project.afterEvaluate((evaluated) -> evaluated.getTasks().withType(JavaCompile.class,
				this::configureAdditionalMetadataLocations));
	}

	private void configureAdditionalMetadataLocations(JavaCompile compile) {
		compile.doFirst(new AdditionalMetadataLocationsConfigurer());
	}

	private void configureDevelopmentOnlyConfiguration(Project project) {
		Configuration developmentOnly = project.getConfigurations()
				.create(SpringBootPlugin.DEVELOPMENT_ONLY_CONFIGURATION_NAME);
		developmentOnly
				.setDescription("Configuration for development-only dependencies such as Spring Boot's DevTools.");
		Configuration runtimeClasspath = project.getConfigurations()
				.getByName(JavaPlugin.RUNTIME_CLASSPATH_CONFIGURATION_NAME);
		Configuration productionRuntimeClasspath = project.getConfigurations()
				.create(SpringBootPlugin.PRODUCTION_RUNTIME_CLASSPATH_NAME);
		AttributeContainer attributes = productionRuntimeClasspath.getAttributes();
		ObjectFactory objectFactory = project.getObjects();
		attributes.attribute(Usage.USAGE_ATTRIBUTE, objectFactory.named(Usage.class, Usage.JAVA_RUNTIME));
		attributes.attribute(Bundling.BUNDLING_ATTRIBUTE, objectFactory.named(Bundling.class, Bundling.EXTERNAL));
		attributes.attribute(LibraryElements.LIBRARY_ELEMENTS_ATTRIBUTE,
				objectFactory.named(LibraryElements.class, LibraryElements.JAR));
		productionRuntimeClasspath.setVisible(false);
		productionRuntimeClasspath.setExtendsFrom(runtimeClasspath.getExtendsFrom());
		runtimeClasspath.extendsFrom(developmentOnly);
	}

	/**
	 * Task {@link Action} to add additional meta-data locations. We need to use an
	 * inner-class rather than a lambda due to
	 * https://github.com/gradle/gradle/issues/5510.
	 */
	private static class AdditionalMetadataLocationsConfigurer implements Action<Task> {

		@Override
		public void execute(Task task) {
			if (!(task instanceof JavaCompile)) {
				return;
			}
			JavaCompile compile = (JavaCompile) task;
			if (hasConfigurationProcessorOnClasspath(compile)) {
				findMatchingSourceSet(compile)
						.ifPresent((sourceSet) -> configureAdditionalMetadataLocations(compile, sourceSet));
			}
		}

		private boolean hasConfigurationProcessorOnClasspath(JavaCompile compile) {
			Set<File> files = (compile.getOptions().getAnnotationProcessorPath() != null)
					? compile.getOptions().getAnnotationProcessorPath().getFiles() : compile.getClasspath().getFiles();
			return files.stream().map(File::getName)
					.anyMatch((name) -> name.startsWith("spring-boot-configuration-processor"));
		}

		private Optional<SourceSet> findMatchingSourceSet(JavaCompile compile) {
			return compile.getProject().getConvention().getPlugin(JavaPluginConvention.class).getSourceSets().stream()
					.filter((sourceSet) -> sourceSet.getCompileJavaTaskName().equals(compile.getName())).findFirst();
		}

		private void configureAdditionalMetadataLocations(JavaCompile compile, SourceSet sourceSet) {
			String locations = StringUtils.collectionToCommaDelimitedString(sourceSet.getResources().getSrcDirs());
			compile.getOptions().getCompilerArgs()
					.add("-Aorg.springframework.boot.configurationprocessor.additionalMetadataLocations=" + locations);
		}

	}

}
>>>>>>> 6755b480
<|MERGE_RESOLUTION|>--- conflicted
+++ resolved
@@ -1,187 +1,3 @@
-<<<<<<< HEAD
-/*
- * Copyright 2012-2019 the original author or authors.
- *
- * Licensed under the Apache License, Version 2.0 (the "License");
- * you may not use this file except in compliance with the License.
- * You may obtain a copy of the License at
- *
- *      https://www.apache.org/licenses/LICENSE-2.0
- *
- * Unless required by applicable law or agreed to in writing, software
- * distributed under the License is distributed on an "AS IS" BASIS,
- * WITHOUT WARRANTIES OR CONDITIONS OF ANY KIND, either express or implied.
- * See the License for the specific language governing permissions and
- * limitations under the License.
- */
-
-package org.springframework.boot.gradle.plugin;
-
-import java.io.File;
-import java.util.Collections;
-import java.util.List;
-import java.util.Optional;
-import java.util.Set;
-import java.util.concurrent.Callable;
-
-import org.gradle.api.Action;
-import org.gradle.api.Plugin;
-import org.gradle.api.Project;
-import org.gradle.api.Task;
-import org.gradle.api.file.FileCollection;
-import org.gradle.api.internal.artifacts.publish.ArchivePublishArtifact;
-import org.gradle.api.plugins.ApplicationPlugin;
-import org.gradle.api.plugins.BasePlugin;
-import org.gradle.api.plugins.JavaPlugin;
-import org.gradle.api.plugins.JavaPluginConvention;
-import org.gradle.api.tasks.SourceSet;
-import org.gradle.api.tasks.compile.JavaCompile;
-
-import org.springframework.boot.gradle.tasks.bundling.BootJar;
-import org.springframework.boot.gradle.tasks.run.BootRun;
-import org.springframework.util.StringUtils;
-
-/**
- * {@link Action} that is executed in response to the {@link JavaPlugin} being applied.
- *
- * @author Andy Wilkinson
- */
-final class JavaPluginAction implements PluginApplicationAction {
-
-	private static final String PARAMETERS_COMPILER_ARG = "-parameters";
-
-	private final SinglePublishedArtifact singlePublishedArtifact;
-
-	JavaPluginAction(SinglePublishedArtifact singlePublishedArtifact) {
-		this.singlePublishedArtifact = singlePublishedArtifact;
-	}
-
-	@Override
-	public Class<? extends Plugin<? extends Project>> getPluginClass() {
-		return JavaPlugin.class;
-	}
-
-	@Override
-	public void execute(Project project) {
-		disableJarTask(project);
-		configureBuildTask(project);
-		BootJar bootJar = configureBootJarTask(project);
-		configureArtifactPublication(bootJar);
-		configureBootRunTask(project);
-		configureUtf8Encoding(project);
-		configureParametersCompilerArg(project);
-		configureAdditionalMetadataLocations(project);
-	}
-
-	private void disableJarTask(Project project) {
-		project.getTasks().getByName(JavaPlugin.JAR_TASK_NAME).setEnabled(false);
-	}
-
-	private void configureBuildTask(Project project) {
-		project.getTasks().getByName(BasePlugin.ASSEMBLE_TASK_NAME).dependsOn(this.singlePublishedArtifact);
-	}
-
-	private BootJar configureBootJarTask(Project project) {
-		BootJar bootJar = project.getTasks().create(SpringBootPlugin.BOOT_JAR_TASK_NAME, BootJar.class);
-		bootJar.setDescription(
-				"Assembles an executable jar archive containing the main" + " classes and their dependencies.");
-		bootJar.setGroup(BasePlugin.BUILD_GROUP);
-		bootJar.classpath((Callable<FileCollection>) () -> {
-			JavaPluginConvention convention = project.getConvention().getPlugin(JavaPluginConvention.class);
-			SourceSet mainSourceSet = convention.getSourceSets().getByName(SourceSet.MAIN_SOURCE_SET_NAME);
-			return mainSourceSet.getRuntimeClasspath();
-		});
-		bootJar.conventionMapping("mainClassName", new MainClassConvention(project, bootJar::getClasspath));
-		return bootJar;
-	}
-
-	private void configureArtifactPublication(BootJar bootJar) {
-		ArchivePublishArtifact artifact = new ArchivePublishArtifact(bootJar);
-		this.singlePublishedArtifact.addCandidate(artifact);
-	}
-
-	private void configureBootRunTask(Project project) {
-		JavaPluginConvention javaConvention = project.getConvention().getPlugin(JavaPluginConvention.class);
-		BootRun run = project.getTasks().create("bootRun", BootRun.class);
-		run.setDescription("Runs this project as a Spring Boot application.");
-		run.setGroup(ApplicationPlugin.APPLICATION_GROUP);
-		run.classpath(javaConvention.getSourceSets().findByName(SourceSet.MAIN_SOURCE_SET_NAME).getRuntimeClasspath());
-		run.getConventionMapping().map("jvmArgs", () -> {
-			if (project.hasProperty("applicationDefaultJvmArgs")) {
-				return project.property("applicationDefaultJvmArgs");
-			}
-			return Collections.emptyList();
-		});
-		run.conventionMapping("main", new MainClassConvention(project, run::getClasspath));
-	}
-
-	private void configureUtf8Encoding(Project project) {
-		project.afterEvaluate((evaluated) -> evaluated.getTasks().withType(JavaCompile.class, (compile) -> {
-			if (compile.getOptions().getEncoding() == null) {
-				compile.getOptions().setEncoding("UTF-8");
-			}
-		}));
-	}
-
-	private void configureParametersCompilerArg(Project project) {
-		project.getTasks().withType(JavaCompile.class, (compile) -> {
-			List<String> compilerArgs = compile.getOptions().getCompilerArgs();
-			if (!compilerArgs.contains(PARAMETERS_COMPILER_ARG)) {
-				compilerArgs.add(PARAMETERS_COMPILER_ARG);
-			}
-		});
-	}
-
-	private void configureAdditionalMetadataLocations(Project project) {
-		project.afterEvaluate((evaluated) -> evaluated.getTasks().withType(JavaCompile.class,
-				this::configureAdditionalMetadataLocations));
-	}
-
-	private void configureAdditionalMetadataLocations(JavaCompile compile) {
-		compile.doFirst(new AdditionalMetadataLocationsConfigurer());
-	}
-
-	/**
-	 * Task {@link Action} to add additional meta-data locations. We need to use an
-	 * inner-class rather than a lambda due to
-	 * https://github.com/gradle/gradle/issues/5510.
-	 */
-	private static class AdditionalMetadataLocationsConfigurer implements Action<Task> {
-
-		@Override
-		public void execute(Task task) {
-			if (!(task instanceof JavaCompile)) {
-				return;
-			}
-			JavaCompile compile = (JavaCompile) task;
-			if (hasConfigurationProcessorOnClasspath(compile)) {
-				findMatchingSourceSet(compile)
-						.ifPresent((sourceSet) -> configureAdditionalMetadataLocations(compile, sourceSet));
-			}
-		}
-
-		private boolean hasConfigurationProcessorOnClasspath(JavaCompile compile) {
-			Set<File> files = (compile.getOptions().getAnnotationProcessorPath() != null)
-					? compile.getOptions().getAnnotationProcessorPath().getFiles() : compile.getClasspath().getFiles();
-			return files.stream().map(File::getName)
-					.anyMatch((name) -> name.startsWith("spring-boot-configuration-processor"));
-		}
-
-		private Optional<SourceSet> findMatchingSourceSet(JavaCompile compile) {
-			return compile.getProject().getConvention().getPlugin(JavaPluginConvention.class).getSourceSets().stream()
-					.filter((sourceSet) -> sourceSet.getCompileJavaTaskName().equals(compile.getName())).findFirst();
-		}
-
-		private void configureAdditionalMetadataLocations(JavaCompile compile, SourceSet sourceSet) {
-			String locations = StringUtils.collectionToCommaDelimitedString(sourceSet.getResources().getSrcDirs());
-			compile.getOptions().getCompilerArgs()
-					.add("-Aorg.springframework.boot.configurationprocessor.additionalMetadataLocations=" + locations);
-		}
-
-	}
-
-}
-=======
 /*
  * Copyright 2012-2021 the original author or authors.
  *
@@ -445,5 +261,4 @@
 
 	}
 
-}
->>>>>>> 6755b480
+}