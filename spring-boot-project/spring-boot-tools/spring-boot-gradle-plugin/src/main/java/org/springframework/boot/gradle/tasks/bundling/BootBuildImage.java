/*
 * Copyright 2012-2020 the original author or authors.
 *
 * Licensed under the Apache License, Version 2.0 (the "License");
 * you may not use this file except in compliance with the License.
 * You may obtain a copy of the License at
 *
 *      https://www.apache.org/licenses/LICENSE-2.0
 *
 * Unless required by applicable law or agreed to in writing, software
 * distributed under the License is distributed on an "AS IS" BASIS,
 * WITHOUT WARRANTIES OR CONDITIONS OF ANY KIND, either express or implied.
 * See the License for the specific language governing permissions and
 * limitations under the License.
 */

package org.springframework.boot.gradle.tasks.bundling;

import java.io.IOException;
import java.util.HashMap;
import java.util.Map;

import groovy.lang.Closure;
import org.gradle.api.Action;
import org.gradle.api.DefaultTask;
import org.gradle.api.GradleException;
import org.gradle.api.JavaVersion;
import org.gradle.api.Project;
import org.gradle.api.Task;
import org.gradle.api.file.RegularFileProperty;
import org.gradle.api.provider.Property;
import org.gradle.api.tasks.Input;
import org.gradle.api.tasks.Nested;
import org.gradle.api.tasks.Optional;
import org.gradle.api.tasks.TaskAction;
import org.gradle.api.tasks.options.Option;
import org.gradle.util.ConfigureUtil;

import org.springframework.boot.buildpack.platform.build.BuildRequest;
import org.springframework.boot.buildpack.platform.build.Builder;
import org.springframework.boot.buildpack.platform.build.Creator;
import org.springframework.boot.buildpack.platform.build.PullPolicy;
import org.springframework.boot.buildpack.platform.docker.transport.DockerEngineException;
import org.springframework.boot.buildpack.platform.docker.type.ImageName;
import org.springframework.boot.buildpack.platform.docker.type.ImageReference;
import org.springframework.boot.buildpack.platform.io.ZipFileTarArchive;
import org.springframework.boot.gradle.util.VersionExtractor;
import org.springframework.util.StringUtils;

/**
 * A {@link Task} for bundling an application into an OCI image using a
 * <a href="https://buildpacks.io">buildpack</a>.
 *
 * @author Andy Wilkinson
 * @author Scott Frederick
 * @since 2.3.0
 */
public class BootBuildImage extends DefaultTask {

	private static final String BUILDPACK_JVM_VERSION_KEY = "BP_JVM_VERSION";

	private final String projectName;

	private final Property<String> projectVersion;

	private RegularFileProperty jar;

	private Property<JavaVersion> targetJavaVersion;

	private String imageName;

	private String builder;

	private String runImage;

	private Map<String, String> environment = new HashMap<>();

	private boolean cleanCache;

	private boolean verboseLogging;

	private PullPolicy pullPolicy;

	private boolean publish;

	private DockerSpec docker = new DockerSpec();

	public BootBuildImage() {
		this.jar = getProject().getObjects().fileProperty();
		this.targetJavaVersion = getProject().getObjects().property(JavaVersion.class);
		this.projectName = getProject().getName();
		this.projectVersion = getProject().getObjects().property(String.class);
		Project project = getProject();
		this.projectVersion.set(getProject().provider(() -> project.getVersion().toString()));
	}

	/**
	 * Returns the property for the jar file from which the image will be built.
	 * @return the jar property
	 */
	@Input
	@Optional
	public RegularFileProperty getJar() {
		return this.jar;
	}

	/**
	 * Returns the target Java version of the project (e.g. as provided by the
	 * {@code targetCompatibility} build property).
	 * @return the target Java version
	 */
	@Input
	@Optional
	public Property<JavaVersion> getTargetJavaVersion() {
		return this.targetJavaVersion;
	}

	/**
	 * Returns the name of the image that will be built. When {@code null}, the name will
	 * be derived from the {@link Project Project's} {@link Project#getName() name} and
	 * {@link Project#getVersion version}.
	 * @return name of the image
	 */
	@Input
	@Optional
	public String getImageName() {
		return this.imageName;
	}

	/**
	 * Sets the name of the image that will be built.
	 * @param imageName name of the image
	 */
	@Option(option = "imageName", description = "The name of the image to generate")
	public void setImageName(String imageName) {
		this.imageName = imageName;
	}

	/**
	 * Returns the builder that will be used to build the image. When {@code null}, the
	 * default builder will be used.
	 * @return the builder
	 */
	@Input
	@Optional
	public String getBuilder() {
		return this.builder;
	}

	/**
	 * Sets the builder that will be used to build the image.
	 * @param builder the builder
	 */
	@Option(option = "builder", description = "The name of the builder image to use")
	public void setBuilder(String builder) {
		this.builder = builder;
	}

	/**
	 * Returns the run image that will be included in the built image. When {@code null},
	 * the run image bundled with the builder will be used.
	 * @return the run image
	 */
	@Input
	@Optional
	public String getRunImage() {
		return this.runImage;
	}

	/**
	 * Sets the run image that will be included in the built image.
	 * @param runImage the run image
	 */
	@Option(option = "runImage", description = "The name of the run image to use")
	public void setRunImage(String runImage) {
		this.runImage = runImage;
	}

	/**
	 * Returns the environment that will be used when building the image.
	 * @return the environment
	 */
	@Input
	public Map<String, String> getEnvironment() {
		return this.environment;
	}

	/**
	 * Sets the environment that will be used when building the image.
	 * @param environment the environment
	 */
	public void setEnvironment(Map<String, String> environment) {
		this.environment = environment;
	}

	/**
	 * Add an entry to the environment that will be used when building the image.
	 * @param name the name of the entry
	 * @param value the value of the entry
	 */
	public void environment(String name, String value) {
		this.environment.put(name, value);
	}

	/**
	 * Adds entries to the environment that will be used when building the image.
	 * @param entries the entries to add to the environment
	 */
	public void environment(Map<String, String> entries) {
		this.environment.putAll(entries);
	}

	/**
	 * Returns whether caches should be cleaned before packaging.
	 * @return whether caches should be cleaned
	 */
	@Input
	public boolean isCleanCache() {
		return this.cleanCache;
	}

	/**
	 * Sets whether caches should be cleaned before packaging.
	 * @param cleanCache {@code true} to clean the cache, otherwise {@code false}.
	 */
	@Option(option = "cleanCache", description = "Clean caches before packaging")
	public void setCleanCache(boolean cleanCache) {
		this.cleanCache = cleanCache;
	}

	/**
	 * Whether verbose logging should be enabled while building the image.
	 * @return whether verbose logging should be enabled
	 */
	@Input
	public boolean isVerboseLogging() {
		return this.verboseLogging;
	}

	/**
	 * Sets whether verbose logging should be enabled while building the image.
	 * @param verboseLogging {@code true} to enable verbose logging, otherwise
	 * {@code false}.
	 */
	public void setVerboseLogging(boolean verboseLogging) {
		this.verboseLogging = verboseLogging;
	}

	/**
	 * Returns image pull policy that will be used when building the image.
	 * @return whether images should be pulled
	 */
	@Input
	@Optional
	public PullPolicy getPullPolicy() {
		return this.pullPolicy;
	}

	/**
	 * Sets image pull policy that will be used when building the image.
	 * @param pullPolicy image pull policy {@link PullPolicy}
	 */
	@Option(option = "pullPolicy", description = "The image pull policy")
	public void setPullPolicy(PullPolicy pullPolicy) {
		this.pullPolicy = pullPolicy;
	}

	/**
	 * Whether the built image should be pushed to a registry.
	 * @return whether the built image should be pushed
	 */
	@Input
	public boolean isPublish() {
		return this.publish;
	}

	/**
	 * Sets whether the built image should be pushed to a registry.
	 * @param publish {@code true} the push the built image to a registry. {@code false}.
	 */
	@Option(option = "publishImage", description = "Publish the built image to a registry")
	public void setPublish(boolean publish) {
		this.publish = publish;
	}

	/**
	 * Returns the Docker configuration the builder will use.
	 * @return docker configuration.
	 * @since 2.4.0
	 */
	@Nested
	public DockerSpec getDocker() {
		return this.docker;
	}

	/**
	 * Configures the Docker connection using the given {@code action}.
	 * @param action the action to apply
	 * @since 2.4.0
	 */
	public void docker(Action<DockerSpec> action) {
		action.execute(this.docker);
	}

	/**
	 * Configures the Docker connection using the given {@code closure}.
	 * @param closure the closure to apply
	 * @since 2.4.0
	 */
	public void docker(Closure<?> closure) {
		docker(ConfigureUtil.configureUsing(closure));
	}

	@TaskAction
	void buildImage() throws DockerEngineException, IOException {
<<<<<<< HEAD
		Builder builder = new Builder(this.docker.asDockerConfiguration());
=======
		if (!this.jar.isPresent()) {
			throw new GradleException("Executable jar file required for building image");
		}
		Builder builder = new Builder();
>>>>>>> 0e5df229
		BuildRequest request = createRequest();
		builder.build(request);
	}

	BuildRequest createRequest() {
		return customize(BuildRequest.of(determineImageReference(),
				(owner) -> new ZipFileTarArchive(this.jar.get().getAsFile(), owner)));
	}

	private ImageReference determineImageReference() {
		if (StringUtils.hasText(this.imageName)) {
			return ImageReference.of(this.imageName);
		}
		ImageName imageName = ImageName.of(this.projectName);
		if ("unspecified".equals(this.projectVersion.get())) {
			return ImageReference.of(imageName);
		}
		return ImageReference.of(imageName, this.projectVersion.get());
	}

	private BuildRequest customize(BuildRequest request) {
		request = customizeBuilder(request);
		request = customizeRunImage(request);
		request = customizeEnvironment(request);
		request = customizeCreator(request);
		request = request.withCleanCache(this.cleanCache);
		request = request.withVerboseLogging(this.verboseLogging);
		request = customizePullPolicy(request);
		request = customizePublish(request);
		return request;
	}

	private BuildRequest customizeBuilder(BuildRequest request) {
		if (StringUtils.hasText(this.builder)) {
			return request.withBuilder(ImageReference.of(this.builder));
		}
		return request;
	}

	private BuildRequest customizeRunImage(BuildRequest request) {
		if (StringUtils.hasText(this.runImage)) {
			return request.withRunImage(ImageReference.of(this.runImage));
		}
		return request;
	}

	private BuildRequest customizeEnvironment(BuildRequest request) {
		if (this.environment != null && !this.environment.isEmpty()) {
			request = request.withEnv(this.environment);
		}
		if (this.targetJavaVersion.isPresent() && !request.getEnv().containsKey(BUILDPACK_JVM_VERSION_KEY)) {
			request = request.withEnv(BUILDPACK_JVM_VERSION_KEY, translateTargetJavaVersion());
		}
		return request;
	}

	private BuildRequest customizeCreator(BuildRequest request) {
		String springBootVersion = VersionExtractor.forClass(BootBuildImage.class);
		if (StringUtils.hasText(springBootVersion)) {
			return request.withCreator(Creator.withVersion(springBootVersion));
		}
		return request;
	}

	private BuildRequest customizePullPolicy(BuildRequest request) {
		if (this.pullPolicy != null) {
			request = request.withPullPolicy(this.pullPolicy);
		}
		return request;
	}

	private BuildRequest customizePublish(BuildRequest request) {
		boolean publishRegistryAuthNotConfigured = this.docker == null || this.docker.getPublishRegistry() == null
				|| this.docker.getPublishRegistry().hasEmptyAuth();
		if (this.publish && publishRegistryAuthNotConfigured) {
			throw new GradleException("Publishing an image requires docker.publishRegistry to be configured");
		}
		request = request.withPublish(this.publish);
		return request;
	}

	private String translateTargetJavaVersion() {
		return this.targetJavaVersion.get().getMajorVersion() + ".*";
	}

}<|MERGE_RESOLUTION|>--- conflicted
+++ resolved
@@ -313,14 +313,10 @@
 
 	@TaskAction
 	void buildImage() throws DockerEngineException, IOException {
-<<<<<<< HEAD
-		Builder builder = new Builder(this.docker.asDockerConfiguration());
-=======
 		if (!this.jar.isPresent()) {
 			throw new GradleException("Executable jar file required for building image");
 		}
-		Builder builder = new Builder();
->>>>>>> 0e5df229
+		Builder builder = new Builder(this.docker.asDockerConfiguration());
 		BuildRequest request = createRequest();
 		builder.build(request);
 	}
