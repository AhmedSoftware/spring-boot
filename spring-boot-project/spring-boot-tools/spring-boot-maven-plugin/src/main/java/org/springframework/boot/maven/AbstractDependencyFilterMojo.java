<<<<<<< HEAD
/*
 * Copyright 2012-2019 the original author or authors.
 *
 * Licensed under the Apache License, Version 2.0 (the "License");
 * you may not use this file except in compliance with the License.
 * You may obtain a copy of the License at
 *
 *      https://www.apache.org/licenses/LICENSE-2.0
 *
 * Unless required by applicable law or agreed to in writing, software
 * distributed under the License is distributed on an "AS IS" BASIS,
 * WITHOUT WARRANTIES OR CONDITIONS OF ANY KIND, either express or implied.
 * See the License for the specific language governing permissions and
 * limitations under the License.
 */

package org.springframework.boot.maven;

import java.util.LinkedHashSet;
import java.util.List;
import java.util.Set;
import java.util.StringTokenizer;

import org.apache.maven.artifact.Artifact;
import org.apache.maven.plugin.AbstractMojo;
import org.apache.maven.plugin.MojoExecutionException;
import org.apache.maven.plugins.annotations.Parameter;
import org.apache.maven.shared.artifact.filter.collection.ArtifactFilterException;
import org.apache.maven.shared.artifact.filter.collection.ArtifactsFilter;
import org.apache.maven.shared.artifact.filter.collection.FilterArtifacts;

/**
 * A base mojo filtering the dependencies of the project.
 *
 * @author Stephane Nicoll
 * @author David Turanski
 * @since 1.1.0
 */
public abstract class AbstractDependencyFilterMojo extends AbstractMojo {

	/**
	 * Collection of artifact definitions to include. The {@link Include} element defines
	 * a {@code groupId} and {@code artifactId} mandatory properties and an optional
	 * {@code classifier} property.
	 * @since 1.2.0
	 */
	@Parameter(property = "spring-boot.includes")
	private List<Include> includes;

	/**
	 * Collection of artifact definitions to exclude. The {@link Exclude} element defines
	 * a {@code groupId} and {@code artifactId} mandatory properties and an optional
	 * {@code classifier} property.
	 * @since 1.1.0
	 */
	@Parameter(property = "spring-boot.excludes")
	private List<Exclude> excludes;

	/**
	 * Comma separated list of groupId names to exclude (exact match).
	 * @since 1.1.0
	 */
	@Parameter(property = "spring-boot.excludeGroupIds", defaultValue = "")
	private String excludeGroupIds;

	protected void setExcludes(List<Exclude> excludes) {
		this.excludes = excludes;
	}

	protected void setIncludes(List<Include> includes) {
		this.includes = includes;
	}

	protected void setExcludeGroupIds(String excludeGroupIds) {
		this.excludeGroupIds = excludeGroupIds;
	}

	protected Set<Artifact> filterDependencies(Set<Artifact> dependencies, FilterArtifacts filters)
			throws MojoExecutionException {
		try {
			Set<Artifact> filtered = new LinkedHashSet<>(dependencies);
			filtered.retainAll(filters.filter(dependencies));
			return filtered;
		}
		catch (ArtifactFilterException ex) {
			throw new MojoExecutionException(ex.getMessage(), ex);
		}
	}

	/**
	 * Return artifact filters configured for this MOJO.
	 * @param additionalFilters optional additional filters to apply
	 * @return the filters
	 */
	protected final FilterArtifacts getFilters(ArtifactsFilter... additionalFilters) {
		FilterArtifacts filters = new FilterArtifacts();
		for (ArtifactsFilter additionalFilter : additionalFilters) {
			filters.addFilter(additionalFilter);
		}
		filters.addFilter(new MatchingGroupIdFilter(cleanFilterConfig(this.excludeGroupIds)));
		if (this.includes != null && !this.includes.isEmpty()) {
			filters.addFilter(new IncludeFilter(this.includes));
		}
		if (this.excludes != null && !this.excludes.isEmpty()) {
			filters.addFilter(new ExcludeFilter(this.excludes));
		}
		return filters;
	}

	private String cleanFilterConfig(String content) {
		if (content == null || content.trim().isEmpty()) {
			return "";
		}
		StringBuilder cleaned = new StringBuilder();
		StringTokenizer tokenizer = new StringTokenizer(content, ",");
		while (tokenizer.hasMoreElements()) {
			cleaned.append(tokenizer.nextToken().trim());
			if (tokenizer.hasMoreElements()) {
				cleaned.append(",");
			}
		}
		return cleaned.toString();
	}

}
=======
/*
 * Copyright 2012-2020 the original author or authors.
 *
 * Licensed under the Apache License, Version 2.0 (the "License");
 * you may not use this file except in compliance with the License.
 * You may obtain a copy of the License at
 *
 *      https://www.apache.org/licenses/LICENSE-2.0
 *
 * Unless required by applicable law or agreed to in writing, software
 * distributed under the License is distributed on an "AS IS" BASIS,
 * WITHOUT WARRANTIES OR CONDITIONS OF ANY KIND, either express or implied.
 * See the License for the specific language governing permissions and
 * limitations under the License.
 */

package org.springframework.boot.maven;

import java.util.LinkedHashSet;
import java.util.List;
import java.util.Set;
import java.util.StringTokenizer;

import org.apache.maven.artifact.Artifact;
import org.apache.maven.plugin.AbstractMojo;
import org.apache.maven.plugin.MojoExecutionException;
import org.apache.maven.plugins.annotations.Parameter;
import org.apache.maven.shared.artifact.filter.collection.ArtifactFilterException;
import org.apache.maven.shared.artifact.filter.collection.ArtifactsFilter;
import org.apache.maven.shared.artifact.filter.collection.FilterArtifacts;

/**
 * A base mojo filtering the dependencies of the project.
 *
 * @author Stephane Nicoll
 * @author David Turanski
 * @since 1.1.0
 */
public abstract class AbstractDependencyFilterMojo extends AbstractMojo {

	/**
	 * Collection of artifact definitions to include. The {@link Include} element defines
	 * mandatory {@code groupId} and {@code artifactId} properties and an optional
	 * mandatory {@code groupId} and {@code artifactId} properties and an optional
	 * {@code classifier} property.
	 * @since 1.2.0
	 */
	@Parameter(property = "spring-boot.includes")
	private List<Include> includes;

	/**
	 * Collection of artifact definitions to exclude. The {@link Exclude} element defines
	 * mandatory {@code groupId} and {@code artifactId} properties and an optional
	 * {@code classifier} property.
	 * @since 1.1.0
	 */
	@Parameter(property = "spring-boot.excludes")
	private List<Exclude> excludes;

	/**
	 * Comma separated list of groupId names to exclude (exact match).
	 * @since 1.1.0
	 */
	@Parameter(property = "spring-boot.excludeGroupIds", defaultValue = "")
	private String excludeGroupIds;

	protected void setExcludes(List<Exclude> excludes) {
		this.excludes = excludes;
	}

	protected void setIncludes(List<Include> includes) {
		this.includes = includes;
	}

	protected void setExcludeGroupIds(String excludeGroupIds) {
		this.excludeGroupIds = excludeGroupIds;
	}

	protected Set<Artifact> filterDependencies(Set<Artifact> dependencies, FilterArtifacts filters)
			throws MojoExecutionException {
		try {
			Set<Artifact> filtered = new LinkedHashSet<>(dependencies);
			filtered.retainAll(filters.filter(dependencies));
			return filtered;
		}
		catch (ArtifactFilterException ex) {
			throw new MojoExecutionException(ex.getMessage(), ex);
		}
	}

	/**
	 * Return artifact filters configured for this MOJO.
	 * @param additionalFilters optional additional filters to apply
	 * @return the filters
	 */
	protected final FilterArtifacts getFilters(ArtifactsFilter... additionalFilters) {
		FilterArtifacts filters = new FilterArtifacts();
		for (ArtifactsFilter additionalFilter : additionalFilters) {
			filters.addFilter(additionalFilter);
		}
		filters.addFilter(new MatchingGroupIdFilter(cleanFilterConfig(this.excludeGroupIds)));
		if (this.includes != null && !this.includes.isEmpty()) {
			filters.addFilter(new IncludeFilter(this.includes));
		}
		if (this.excludes != null && !this.excludes.isEmpty()) {
			filters.addFilter(new ExcludeFilter(this.excludes));
		}
		filters.addFilter(new JarTypeFilter());
		return filters;
	}

	private String cleanFilterConfig(String content) {
		if (content == null || content.trim().isEmpty()) {
			return "";
		}
		StringBuilder cleaned = new StringBuilder();
		StringTokenizer tokenizer = new StringTokenizer(content, ",");
		while (tokenizer.hasMoreElements()) {
			cleaned.append(tokenizer.nextToken().trim());
			if (tokenizer.hasMoreElements()) {
				cleaned.append(",");
			}
		}
		return cleaned.toString();
	}

}
>>>>>>> 6755b480
<|MERGE_RESOLUTION|>--- conflicted
+++ resolved
@@ -1,130 +1,3 @@
-<<<<<<< HEAD
-/*
- * Copyright 2012-2019 the original author or authors.
- *
- * Licensed under the Apache License, Version 2.0 (the "License");
- * you may not use this file except in compliance with the License.
- * You may obtain a copy of the License at
- *
- *      https://www.apache.org/licenses/LICENSE-2.0
- *
- * Unless required by applicable law or agreed to in writing, software
- * distributed under the License is distributed on an "AS IS" BASIS,
- * WITHOUT WARRANTIES OR CONDITIONS OF ANY KIND, either express or implied.
- * See the License for the specific language governing permissions and
- * limitations under the License.
- */
-
-package org.springframework.boot.maven;
-
-import java.util.LinkedHashSet;
-import java.util.List;
-import java.util.Set;
-import java.util.StringTokenizer;
-
-import org.apache.maven.artifact.Artifact;
-import org.apache.maven.plugin.AbstractMojo;
-import org.apache.maven.plugin.MojoExecutionException;
-import org.apache.maven.plugins.annotations.Parameter;
-import org.apache.maven.shared.artifact.filter.collection.ArtifactFilterException;
-import org.apache.maven.shared.artifact.filter.collection.ArtifactsFilter;
-import org.apache.maven.shared.artifact.filter.collection.FilterArtifacts;
-
-/**
- * A base mojo filtering the dependencies of the project.
- *
- * @author Stephane Nicoll
- * @author David Turanski
- * @since 1.1.0
- */
-public abstract class AbstractDependencyFilterMojo extends AbstractMojo {
-
-	/**
-	 * Collection of artifact definitions to include. The {@link Include} element defines
-	 * a {@code groupId} and {@code artifactId} mandatory properties and an optional
-	 * {@code classifier} property.
-	 * @since 1.2.0
-	 */
-	@Parameter(property = "spring-boot.includes")
-	private List<Include> includes;
-
-	/**
-	 * Collection of artifact definitions to exclude. The {@link Exclude} element defines
-	 * a {@code groupId} and {@code artifactId} mandatory properties and an optional
-	 * {@code classifier} property.
-	 * @since 1.1.0
-	 */
-	@Parameter(property = "spring-boot.excludes")
-	private List<Exclude> excludes;
-
-	/**
-	 * Comma separated list of groupId names to exclude (exact match).
-	 * @since 1.1.0
-	 */
-	@Parameter(property = "spring-boot.excludeGroupIds", defaultValue = "")
-	private String excludeGroupIds;
-
-	protected void setExcludes(List<Exclude> excludes) {
-		this.excludes = excludes;
-	}
-
-	protected void setIncludes(List<Include> includes) {
-		this.includes = includes;
-	}
-
-	protected void setExcludeGroupIds(String excludeGroupIds) {
-		this.excludeGroupIds = excludeGroupIds;
-	}
-
-	protected Set<Artifact> filterDependencies(Set<Artifact> dependencies, FilterArtifacts filters)
-			throws MojoExecutionException {
-		try {
-			Set<Artifact> filtered = new LinkedHashSet<>(dependencies);
-			filtered.retainAll(filters.filter(dependencies));
-			return filtered;
-		}
-		catch (ArtifactFilterException ex) {
-			throw new MojoExecutionException(ex.getMessage(), ex);
-		}
-	}
-
-	/**
-	 * Return artifact filters configured for this MOJO.
-	 * @param additionalFilters optional additional filters to apply
-	 * @return the filters
-	 */
-	protected final FilterArtifacts getFilters(ArtifactsFilter... additionalFilters) {
-		FilterArtifacts filters = new FilterArtifacts();
-		for (ArtifactsFilter additionalFilter : additionalFilters) {
-			filters.addFilter(additionalFilter);
-		}
-		filters.addFilter(new MatchingGroupIdFilter(cleanFilterConfig(this.excludeGroupIds)));
-		if (this.includes != null && !this.includes.isEmpty()) {
-			filters.addFilter(new IncludeFilter(this.includes));
-		}
-		if (this.excludes != null && !this.excludes.isEmpty()) {
-			filters.addFilter(new ExcludeFilter(this.excludes));
-		}
-		return filters;
-	}
-
-	private String cleanFilterConfig(String content) {
-		if (content == null || content.trim().isEmpty()) {
-			return "";
-		}
-		StringBuilder cleaned = new StringBuilder();
-		StringTokenizer tokenizer = new StringTokenizer(content, ",");
-		while (tokenizer.hasMoreElements()) {
-			cleaned.append(tokenizer.nextToken().trim());
-			if (tokenizer.hasMoreElements()) {
-				cleaned.append(",");
-			}
-		}
-		return cleaned.toString();
-	}
-
-}
-=======
 /*
  * Copyright 2012-2020 the original author or authors.
  *
@@ -251,5 +124,4 @@
 		return cleaned.toString();
 	}
 
-}
->>>>>>> 6755b480
+}