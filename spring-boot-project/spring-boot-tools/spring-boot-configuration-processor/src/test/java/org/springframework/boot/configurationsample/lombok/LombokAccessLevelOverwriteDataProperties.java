<<<<<<< HEAD
/*
 * Copyright 2012-2018 the original author or authors.
 *
 * Licensed under the Apache License, Version 2.0 (the "License");
 * you may not use this file except in compliance with the License.
 * You may obtain a copy of the License at
 *
 *      https://www.apache.org/licenses/LICENSE-2.0
 *
 * Unless required by applicable law or agreed to in writing, software
 * distributed under the License is distributed on an "AS IS" BASIS,
 * WITHOUT WARRANTIES OR CONDITIONS OF ANY KIND, either express or implied.
 * See the License for the specific language governing permissions and
 * limitations under the License.
 */

package org.springframework.boot.configurationsample.lombok;

import lombok.AccessLevel;
import lombok.Data;
import lombok.Getter;
import lombok.Setter;

import org.springframework.boot.configurationsample.ConfigurationProperties;

/**
 * Configuration properties using Lombok @Data on element level and overwriting behaviour
 * with @Getter and @Setter at field level.
 *
 * @author Jonas Keßler
 */
@Data
@ConfigurationProperties(prefix = "accesslevel.overwrite.data")
@SuppressWarnings("unused")
public class LombokAccessLevelOverwriteDataProperties {

	private String name0;

	@Getter(AccessLevel.PUBLIC)
	@Setter(AccessLevel.PUBLIC)
	private String name1;

	@Getter(AccessLevel.PUBLIC)
	private String name2;

	@Setter(AccessLevel.PUBLIC)
	private String name3;

	@Getter
	@Setter
	private String name4;

	@Getter
	private String name5;

	@Setter
	private String name6;

	/*
	 * AccessLevel.NONE
	 */
	@Getter(AccessLevel.NONE)
	@Setter(AccessLevel.NONE)
	private String ignoredAccessLevelNone;

	@Getter(AccessLevel.NONE)
	private String ignoredGetterAccessLevelNone;

	@Setter(AccessLevel.NONE)
	private String ignoredSetterAccessLevelNone;

	/*
	 * AccessLevel.PRIVATE
	 */
	@Getter(AccessLevel.PRIVATE)
	@Setter(AccessLevel.PRIVATE)
	private String ignoredAccessLevelPrivate;

	@Getter(AccessLevel.PRIVATE)
	private String ignoredGetterAccessLevelPrivate;

	@Setter(AccessLevel.PRIVATE)
	private String ignoredSetterAccessLevelPrivate;

	/*
	 * AccessLevel.PACKAGE
	 */
	@Getter(AccessLevel.PACKAGE)
	@Setter(AccessLevel.PACKAGE)
	private String ignoredAccessLevelPackage;

	@Getter(AccessLevel.PACKAGE)
	private String ignoredGetterAccessLevelPackage;

	@Setter(AccessLevel.PACKAGE)
	private String ignoredSetterAccessLevelPackage;

	/*
	 * AccessLevel.PROTECTED
	 */
	@Getter(AccessLevel.PROTECTED)
	@Setter(AccessLevel.PROTECTED)
	private String ignoredAccessLevelProtected;

	@Getter(AccessLevel.PROTECTED)
	private String ignoredGetterAccessLevelProtected;

	@Setter(AccessLevel.PROTECTED)
	private String ignoredSetterAccessLevelProtected;

	/*
	 * AccessLevel.MODULE
	 */
	@Getter(AccessLevel.MODULE)
	@Setter(AccessLevel.MODULE)
	private String ignoredAccessLevelModule;

	@Getter(AccessLevel.MODULE)
	private String ignoredGetterAccessLevelModule;

	@Setter(AccessLevel.MODULE)
	private String ignoredSetterAccessLevelModule;

}
=======
/*
 * Copyright 2012-2019 the original author or authors.
 *
 * Licensed under the Apache License, Version 2.0 (the "License");
 * you may not use this file except in compliance with the License.
 * You may obtain a copy of the License at
 *
 *      https://www.apache.org/licenses/LICENSE-2.0
 *
 * Unless required by applicable law or agreed to in writing, software
 * distributed under the License is distributed on an "AS IS" BASIS,
 * WITHOUT WARRANTIES OR CONDITIONS OF ANY KIND, either express or implied.
 * See the License for the specific language governing permissions and
 * limitations under the License.
 */

package org.springframework.boot.configurationsample.lombok;

import lombok.AccessLevel;
import lombok.Data;
import lombok.Getter;
import lombok.Setter;

import org.springframework.boot.configurationsample.ConfigurationProperties;

/**
 * Configuration properties using Lombok @Data on element level and overwriting behaviour
 * with @Getter and @Setter at field level.
 *
 * @author Jonas Keßler
 */
@Data
@ConfigurationProperties(prefix = "accesslevel.overwrite.data")
@SuppressWarnings("unused")
public class LombokAccessLevelOverwriteDataProperties {

	private String name0;

	@Getter(AccessLevel.PUBLIC)
	@Setter(AccessLevel.PUBLIC)
	private String name1;

	@Getter(AccessLevel.PUBLIC)
	private String name2;

	@Setter(AccessLevel.PUBLIC)
	private String name3;

	@Getter
	@Setter
	private String name4;

	@Getter
	private String name5;

	@Setter
	private String name6;

	/*
	 * AccessLevel.NONE
	 */
	@Getter(AccessLevel.NONE)
	@Setter(AccessLevel.NONE)
	private String ignoredAccessLevelNone;

	@Getter(AccessLevel.NONE)
	private String ignoredGetterAccessLevelNone;

	@Setter(AccessLevel.NONE)
	private String ignoredSetterAccessLevelNone;

	/*
	 * AccessLevel.PRIVATE
	 */
	@Getter(AccessLevel.PRIVATE)
	@Setter(AccessLevel.PRIVATE)
	private String ignoredAccessLevelPrivate;

	@Getter(AccessLevel.PRIVATE)
	private String ignoredGetterAccessLevelPrivate;

	@Setter(AccessLevel.PRIVATE)
	private String ignoredSetterAccessLevelPrivate;

	/*
	 * AccessLevel.PACKAGE
	 */
	@Getter(AccessLevel.PACKAGE)
	@Setter(AccessLevel.PACKAGE)
	private String ignoredAccessLevelPackage;

	@Getter(AccessLevel.PACKAGE)
	private String ignoredGetterAccessLevelPackage;

	@Setter(AccessLevel.PACKAGE)
	private String ignoredSetterAccessLevelPackage;

	/*
	 * AccessLevel.PROTECTED
	 */
	@Getter(AccessLevel.PROTECTED)
	@Setter(AccessLevel.PROTECTED)
	private String ignoredAccessLevelProtected;

	@Getter(AccessLevel.PROTECTED)
	private String ignoredGetterAccessLevelProtected;

	@Setter(AccessLevel.PROTECTED)
	private String ignoredSetterAccessLevelProtected;

	/*
	 * AccessLevel.MODULE
	 */
	@Getter(AccessLevel.MODULE)
	@Setter(AccessLevel.MODULE)
	private String ignoredAccessLevelModule;

	@Getter(AccessLevel.MODULE)
	private String ignoredGetterAccessLevelModule;

	@Setter(AccessLevel.MODULE)
	private String ignoredSetterAccessLevelModule;

}
>>>>>>> 6755b480
<|MERGE_RESOLUTION|>--- conflicted
+++ resolved
@@ -1,129 +1,3 @@
-<<<<<<< HEAD
-/*
- * Copyright 2012-2018 the original author or authors.
- *
- * Licensed under the Apache License, Version 2.0 (the "License");
- * you may not use this file except in compliance with the License.
- * You may obtain a copy of the License at
- *
- *      https://www.apache.org/licenses/LICENSE-2.0
- *
- * Unless required by applicable law or agreed to in writing, software
- * distributed under the License is distributed on an "AS IS" BASIS,
- * WITHOUT WARRANTIES OR CONDITIONS OF ANY KIND, either express or implied.
- * See the License for the specific language governing permissions and
- * limitations under the License.
- */
-
-package org.springframework.boot.configurationsample.lombok;
-
-import lombok.AccessLevel;
-import lombok.Data;
-import lombok.Getter;
-import lombok.Setter;
-
-import org.springframework.boot.configurationsample.ConfigurationProperties;
-
-/**
- * Configuration properties using Lombok @Data on element level and overwriting behaviour
- * with @Getter and @Setter at field level.
- *
- * @author Jonas Keßler
- */
-@Data
-@ConfigurationProperties(prefix = "accesslevel.overwrite.data")
-@SuppressWarnings("unused")
-public class LombokAccessLevelOverwriteDataProperties {
-
-	private String name0;
-
-	@Getter(AccessLevel.PUBLIC)
-	@Setter(AccessLevel.PUBLIC)
-	private String name1;
-
-	@Getter(AccessLevel.PUBLIC)
-	private String name2;
-
-	@Setter(AccessLevel.PUBLIC)
-	private String name3;
-
-	@Getter
-	@Setter
-	private String name4;
-
-	@Getter
-	private String name5;
-
-	@Setter
-	private String name6;
-
-	/*
-	 * AccessLevel.NONE
-	 */
-	@Getter(AccessLevel.NONE)
-	@Setter(AccessLevel.NONE)
-	private String ignoredAccessLevelNone;
-
-	@Getter(AccessLevel.NONE)
-	private String ignoredGetterAccessLevelNone;
-
-	@Setter(AccessLevel.NONE)
-	private String ignoredSetterAccessLevelNone;
-
-	/*
-	 * AccessLevel.PRIVATE
-	 */
-	@Getter(AccessLevel.PRIVATE)
-	@Setter(AccessLevel.PRIVATE)
-	private String ignoredAccessLevelPrivate;
-
-	@Getter(AccessLevel.PRIVATE)
-	private String ignoredGetterAccessLevelPrivate;
-
-	@Setter(AccessLevel.PRIVATE)
-	private String ignoredSetterAccessLevelPrivate;
-
-	/*
-	 * AccessLevel.PACKAGE
-	 */
-	@Getter(AccessLevel.PACKAGE)
-	@Setter(AccessLevel.PACKAGE)
-	private String ignoredAccessLevelPackage;
-
-	@Getter(AccessLevel.PACKAGE)
-	private String ignoredGetterAccessLevelPackage;
-
-	@Setter(AccessLevel.PACKAGE)
-	private String ignoredSetterAccessLevelPackage;
-
-	/*
-	 * AccessLevel.PROTECTED
-	 */
-	@Getter(AccessLevel.PROTECTED)
-	@Setter(AccessLevel.PROTECTED)
-	private String ignoredAccessLevelProtected;
-
-	@Getter(AccessLevel.PROTECTED)
-	private String ignoredGetterAccessLevelProtected;
-
-	@Setter(AccessLevel.PROTECTED)
-	private String ignoredSetterAccessLevelProtected;
-
-	/*
-	 * AccessLevel.MODULE
-	 */
-	@Getter(AccessLevel.MODULE)
-	@Setter(AccessLevel.MODULE)
-	private String ignoredAccessLevelModule;
-
-	@Getter(AccessLevel.MODULE)
-	private String ignoredGetterAccessLevelModule;
-
-	@Setter(AccessLevel.MODULE)
-	private String ignoredSetterAccessLevelModule;
-
-}
-=======
 /*
  * Copyright 2012-2019 the original author or authors.
  *
@@ -247,5 +121,4 @@
 	@Setter(AccessLevel.MODULE)
 	private String ignoredSetterAccessLevelModule;
 
-}
->>>>>>> 6755b480
+}