--- conflicted
+++ resolved
@@ -1,76 +1,3 @@
-<<<<<<< HEAD
-/*
- * Copyright 2012-2018 the original author or authors.
- *
- * Licensed under the Apache License, Version 2.0 (the "License");
- * you may not use this file except in compliance with the License.
- * You may obtain a copy of the License at
- *
- *      https://www.apache.org/licenses/LICENSE-2.0
- *
- * Unless required by applicable law or agreed to in writing, software
- * distributed under the License is distributed on an "AS IS" BASIS,
- * WITHOUT WARRANTIES OR CONDITIONS OF ANY KIND, either express or implied.
- * See the License for the specific language governing permissions and
- * limitations under the License.
- */
-
-package org.springframework.boot.configurationsample.lombok;
-
-import java.util.ArrayList;
-import java.util.List;
-
-import lombok.Getter;
-import lombok.Setter;
-
-import org.springframework.boot.configurationsample.ConfigurationProperties;
-
-/**
- * Configuration properties using lombok @Getter/@Setter at field level.
- *
- * @author Stephane Nicoll
- */
-@ConfigurationProperties(prefix = "explicit")
-public class LombokExplicitProperties {
-
-	@Getter
-	private final String id = "super-id";
-
-	/**
-	 * Name description.
-	 */
-	@Getter
-	@Setter
-	private String name;
-
-	@Getter
-	@Setter
-	private String description;
-
-	@Getter
-	@Setter
-	private Integer counter;
-
-	@Deprecated
-	@Getter
-	@Setter
-	private Integer number = 0;
-
-	@Getter
-	private final List<String> items = new ArrayList<>();
-
-	// Should be ignored if no annotation is set
-	@SuppressWarnings("unused")
-	private String ignored;
-
-	@Getter
-	private String ignoredOnlyGetter;
-
-	@Setter
-	private String ignoredOnlySetter;
-
-}
-=======
 /*
  * Copyright 2012-2019 the original author or authors.
  *
@@ -141,5 +68,4 @@
 	@Setter
 	private String ignoredOnlySetter;
 
-}
->>>>>>> 6755b480
+}