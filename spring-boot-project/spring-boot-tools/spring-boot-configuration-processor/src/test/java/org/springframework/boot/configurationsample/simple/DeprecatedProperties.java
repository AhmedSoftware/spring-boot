--- conflicted
+++ resolved
@@ -1,55 +1,3 @@
-<<<<<<< HEAD
-/*
- * Copyright 2012-2017 the original author or authors.
- *
- * Licensed under the Apache License, Version 2.0 (the "License");
- * you may not use this file except in compliance with the License.
- * You may obtain a copy of the License at
- *
- *      https://www.apache.org/licenses/LICENSE-2.0
- *
- * Unless required by applicable law or agreed to in writing, software
- * distributed under the License is distributed on an "AS IS" BASIS,
- * WITHOUT WARRANTIES OR CONDITIONS OF ANY KIND, either express or implied.
- * See the License for the specific language governing permissions and
- * limitations under the License.
- */
-
-package org.springframework.boot.configurationsample.simple;
-
-import org.springframework.boot.configurationsample.ConfigurationProperties;
-
-/**
- * Deprecated configuration properties.
- *
- * @author Stephane Nicoll
- */
-@Deprecated
-@ConfigurationProperties(prefix = "deprecated")
-public class DeprecatedProperties {
-
-	private String name;
-
-	private String description;
-
-	public String getName() {
-		return this.name;
-	}
-
-	public void setName(String name) {
-		this.name = name;
-	}
-
-	public String getDescription() {
-		return this.description;
-	}
-
-	public void setDescription(String description) {
-		this.description = description;
-	}
-
-}
-=======
 /*
  * Copyright 2012-2019 the original author or authors.
  *
@@ -99,5 +47,4 @@
 		this.description = description;
 	}
 
-}
->>>>>>> 6755b480
+}