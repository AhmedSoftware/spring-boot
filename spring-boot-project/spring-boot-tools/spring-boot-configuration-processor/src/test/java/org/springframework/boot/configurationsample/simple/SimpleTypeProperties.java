<<<<<<< HEAD
/*
 * Copyright 2012-2017 the original author or authors.
 *
 * Licensed under the Apache License, Version 2.0 (the "License");
 * you may not use this file except in compliance with the License.
 * You may obtain a copy of the License at
 *
 *      https://www.apache.org/licenses/LICENSE-2.0
 *
 * Unless required by applicable law or agreed to in writing, software
 * distributed under the License is distributed on an "AS IS" BASIS,
 * WITHOUT WARRANTIES OR CONDITIONS OF ANY KIND, either express or implied.
 * See the License for the specific language governing permissions and
 * limitations under the License.
 */

package org.springframework.boot.configurationsample.simple;

import org.springframework.boot.configurationsample.ConfigurationProperties;

/**
 * Expose simple types to make sure these are detected properly.
 *
 * @author Stephane Nicoll
 */
@ConfigurationProperties(prefix = "simple.type")
public class SimpleTypeProperties {

	private String myString;

	private Byte myByte;

	private byte myPrimitiveByte;

	private Character myChar;

	private char myPrimitiveChar;

	private Boolean myBoolean;

	private boolean myPrimitiveBoolean;

	private Short myShort;

	private short myPrimitiveShort;

	private Integer myInteger;

	private int myPrimitiveInteger;

	private Long myLong;

	private long myPrimitiveLong;

	private Double myDouble;

	private double myPrimitiveDouble;

	private Float myFloat;

	private float myPrimitiveFloat;

	public String getMyString() {
		return this.myString;
	}

	public void setMyString(String myString) {
		this.myString = myString;
	}

	public Byte getMyByte() {
		return this.myByte;
	}

	public void setMyByte(Byte myByte) {
		this.myByte = myByte;
	}

	public byte getMyPrimitiveByte() {
		return this.myPrimitiveByte;
	}

	public void setMyPrimitiveByte(byte myPrimitiveByte) {
		this.myPrimitiveByte = myPrimitiveByte;
	}

	public Character getMyChar() {
		return this.myChar;
	}

	public void setMyChar(Character myChar) {
		this.myChar = myChar;
	}

	public char getMyPrimitiveChar() {
		return this.myPrimitiveChar;
	}

	public void setMyPrimitiveChar(char myPrimitiveChar) {
		this.myPrimitiveChar = myPrimitiveChar;
	}

	public Boolean getMyBoolean() {
		return this.myBoolean;
	}

	public void setMyBoolean(Boolean myBoolean) {
		this.myBoolean = myBoolean;
	}

	public boolean isMyPrimitiveBoolean() {
		return this.myPrimitiveBoolean;
	}

	public void setMyPrimitiveBoolean(boolean myPrimitiveBoolean) {
		this.myPrimitiveBoolean = myPrimitiveBoolean;
	}

	public Short getMyShort() {
		return this.myShort;
	}

	public void setMyShort(Short myShort) {
		this.myShort = myShort;
	}

	public short getMyPrimitiveShort() {
		return this.myPrimitiveShort;
	}

	public void setMyPrimitiveShort(short myPrimitiveShort) {
		this.myPrimitiveShort = myPrimitiveShort;
	}

	public Integer getMyInteger() {
		return this.myInteger;
	}

	public void setMyInteger(Integer myInteger) {
		this.myInteger = myInteger;
	}

	public int getMyPrimitiveInteger() {
		return this.myPrimitiveInteger;
	}

	public void setMyPrimitiveInteger(int myPrimitiveInteger) {
		this.myPrimitiveInteger = myPrimitiveInteger;
	}

	public Long getMyLong() {
		return this.myLong;
	}

	public void setMyLong(Long myLong) {
		this.myLong = myLong;
	}

	public long getMyPrimitiveLong() {
		return this.myPrimitiveLong;
	}

	public void setMyPrimitiveLong(long myPrimitiveLong) {
		this.myPrimitiveLong = myPrimitiveLong;
	}

	public Double getMyDouble() {
		return this.myDouble;
	}

	public void setMyDouble(Double myDouble) {
		this.myDouble = myDouble;
	}

	public double getMyPrimitiveDouble() {
		return this.myPrimitiveDouble;
	}

	public void setMyPrimitiveDouble(double myPrimitiveDouble) {
		this.myPrimitiveDouble = myPrimitiveDouble;
	}

	public Float getMyFloat() {
		return this.myFloat;
	}

	public void setMyFloat(Float myFloat) {
		this.myFloat = myFloat;
	}

	public float getMyPrimitiveFloat() {
		return this.myPrimitiveFloat;
	}

	public void setMyPrimitiveFloat(float myPrimitiveFloat) {
		this.myPrimitiveFloat = myPrimitiveFloat;
	}

}
=======
/*
 * Copyright 2012-2019 the original author or authors.
 *
 * Licensed under the Apache License, Version 2.0 (the "License");
 * you may not use this file except in compliance with the License.
 * You may obtain a copy of the License at
 *
 *      https://www.apache.org/licenses/LICENSE-2.0
 *
 * Unless required by applicable law or agreed to in writing, software
 * distributed under the License is distributed on an "AS IS" BASIS,
 * WITHOUT WARRANTIES OR CONDITIONS OF ANY KIND, either express or implied.
 * See the License for the specific language governing permissions and
 * limitations under the License.
 */

package org.springframework.boot.configurationsample.simple;

import org.springframework.boot.configurationsample.ConfigurationProperties;

/**
 * Expose simple types to make sure these are detected properly.
 *
 * @author Stephane Nicoll
 */
@ConfigurationProperties(prefix = "simple.type")
public class SimpleTypeProperties {

	private String myString;

	private Byte myByte;

	private byte myPrimitiveByte;

	private Character myChar;

	private char myPrimitiveChar;

	private Boolean myBoolean;

	private boolean myPrimitiveBoolean;

	private Short myShort;

	private short myPrimitiveShort;

	private Integer myInteger;

	private int myPrimitiveInteger;

	private Long myLong;

	private long myPrimitiveLong;

	private Double myDouble;

	private double myPrimitiveDouble;

	private Float myFloat;

	private float myPrimitiveFloat;

	public String getMyString() {
		return this.myString;
	}

	public void setMyString(String myString) {
		this.myString = myString;
	}

	public Byte getMyByte() {
		return this.myByte;
	}

	public void setMyByte(Byte myByte) {
		this.myByte = myByte;
	}

	public byte getMyPrimitiveByte() {
		return this.myPrimitiveByte;
	}

	public void setMyPrimitiveByte(byte myPrimitiveByte) {
		this.myPrimitiveByte = myPrimitiveByte;
	}

	public Character getMyChar() {
		return this.myChar;
	}

	public void setMyChar(Character myChar) {
		this.myChar = myChar;
	}

	public char getMyPrimitiveChar() {
		return this.myPrimitiveChar;
	}

	public void setMyPrimitiveChar(char myPrimitiveChar) {
		this.myPrimitiveChar = myPrimitiveChar;
	}

	public Boolean getMyBoolean() {
		return this.myBoolean;
	}

	public void setMyBoolean(Boolean myBoolean) {
		this.myBoolean = myBoolean;
	}

	public boolean isMyPrimitiveBoolean() {
		return this.myPrimitiveBoolean;
	}

	public void setMyPrimitiveBoolean(boolean myPrimitiveBoolean) {
		this.myPrimitiveBoolean = myPrimitiveBoolean;
	}

	public Short getMyShort() {
		return this.myShort;
	}

	public void setMyShort(Short myShort) {
		this.myShort = myShort;
	}

	public short getMyPrimitiveShort() {
		return this.myPrimitiveShort;
	}

	public void setMyPrimitiveShort(short myPrimitiveShort) {
		this.myPrimitiveShort = myPrimitiveShort;
	}

	public Integer getMyInteger() {
		return this.myInteger;
	}

	public void setMyInteger(Integer myInteger) {
		this.myInteger = myInteger;
	}

	public int getMyPrimitiveInteger() {
		return this.myPrimitiveInteger;
	}

	public void setMyPrimitiveInteger(int myPrimitiveInteger) {
		this.myPrimitiveInteger = myPrimitiveInteger;
	}

	public Long getMyLong() {
		return this.myLong;
	}

	public void setMyLong(Long myLong) {
		this.myLong = myLong;
	}

	public long getMyPrimitiveLong() {
		return this.myPrimitiveLong;
	}

	public void setMyPrimitiveLong(long myPrimitiveLong) {
		this.myPrimitiveLong = myPrimitiveLong;
	}

	public Double getMyDouble() {
		return this.myDouble;
	}

	public void setMyDouble(Double myDouble) {
		this.myDouble = myDouble;
	}

	public double getMyPrimitiveDouble() {
		return this.myPrimitiveDouble;
	}

	public void setMyPrimitiveDouble(double myPrimitiveDouble) {
		this.myPrimitiveDouble = myPrimitiveDouble;
	}

	public Float getMyFloat() {
		return this.myFloat;
	}

	public void setMyFloat(Float myFloat) {
		this.myFloat = myFloat;
	}

	public float getMyPrimitiveFloat() {
		return this.myPrimitiveFloat;
	}

	public void setMyPrimitiveFloat(float myPrimitiveFloat) {
		this.myPrimitiveFloat = myPrimitiveFloat;
	}

}
>>>>>>> 6755b480
<|MERGE_RESOLUTION|>--- conflicted
+++ resolved
@@ -1,204 +1,3 @@
-<<<<<<< HEAD
-/*
- * Copyright 2012-2017 the original author or authors.
- *
- * Licensed under the Apache License, Version 2.0 (the "License");
- * you may not use this file except in compliance with the License.
- * You may obtain a copy of the License at
- *
- *      https://www.apache.org/licenses/LICENSE-2.0
- *
- * Unless required by applicable law or agreed to in writing, software
- * distributed under the License is distributed on an "AS IS" BASIS,
- * WITHOUT WARRANTIES OR CONDITIONS OF ANY KIND, either express or implied.
- * See the License for the specific language governing permissions and
- * limitations under the License.
- */
-
-package org.springframework.boot.configurationsample.simple;
-
-import org.springframework.boot.configurationsample.ConfigurationProperties;
-
-/**
- * Expose simple types to make sure these are detected properly.
- *
- * @author Stephane Nicoll
- */
-@ConfigurationProperties(prefix = "simple.type")
-public class SimpleTypeProperties {
-
-	private String myString;
-
-	private Byte myByte;
-
-	private byte myPrimitiveByte;
-
-	private Character myChar;
-
-	private char myPrimitiveChar;
-
-	private Boolean myBoolean;
-
-	private boolean myPrimitiveBoolean;
-
-	private Short myShort;
-
-	private short myPrimitiveShort;
-
-	private Integer myInteger;
-
-	private int myPrimitiveInteger;
-
-	private Long myLong;
-
-	private long myPrimitiveLong;
-
-	private Double myDouble;
-
-	private double myPrimitiveDouble;
-
-	private Float myFloat;
-
-	private float myPrimitiveFloat;
-
-	public String getMyString() {
-		return this.myString;
-	}
-
-	public void setMyString(String myString) {
-		this.myString = myString;
-	}
-
-	public Byte getMyByte() {
-		return this.myByte;
-	}
-
-	public void setMyByte(Byte myByte) {
-		this.myByte = myByte;
-	}
-
-	public byte getMyPrimitiveByte() {
-		return this.myPrimitiveByte;
-	}
-
-	public void setMyPrimitiveByte(byte myPrimitiveByte) {
-		this.myPrimitiveByte = myPrimitiveByte;
-	}
-
-	public Character getMyChar() {
-		return this.myChar;
-	}
-
-	public void setMyChar(Character myChar) {
-		this.myChar = myChar;
-	}
-
-	public char getMyPrimitiveChar() {
-		return this.myPrimitiveChar;
-	}
-
-	public void setMyPrimitiveChar(char myPrimitiveChar) {
-		this.myPrimitiveChar = myPrimitiveChar;
-	}
-
-	public Boolean getMyBoolean() {
-		return this.myBoolean;
-	}
-
-	public void setMyBoolean(Boolean myBoolean) {
-		this.myBoolean = myBoolean;
-	}
-
-	public boolean isMyPrimitiveBoolean() {
-		return this.myPrimitiveBoolean;
-	}
-
-	public void setMyPrimitiveBoolean(boolean myPrimitiveBoolean) {
-		this.myPrimitiveBoolean = myPrimitiveBoolean;
-	}
-
-	public Short getMyShort() {
-		return this.myShort;
-	}
-
-	public void setMyShort(Short myShort) {
-		this.myShort = myShort;
-	}
-
-	public short getMyPrimitiveShort() {
-		return this.myPrimitiveShort;
-	}
-
-	public void setMyPrimitiveShort(short myPrimitiveShort) {
-		this.myPrimitiveShort = myPrimitiveShort;
-	}
-
-	public Integer getMyInteger() {
-		return this.myInteger;
-	}
-
-	public void setMyInteger(Integer myInteger) {
-		this.myInteger = myInteger;
-	}
-
-	public int getMyPrimitiveInteger() {
-		return this.myPrimitiveInteger;
-	}
-
-	public void setMyPrimitiveInteger(int myPrimitiveInteger) {
-		this.myPrimitiveInteger = myPrimitiveInteger;
-	}
-
-	public Long getMyLong() {
-		return this.myLong;
-	}
-
-	public void setMyLong(Long myLong) {
-		this.myLong = myLong;
-	}
-
-	public long getMyPrimitiveLong() {
-		return this.myPrimitiveLong;
-	}
-
-	public void setMyPrimitiveLong(long myPrimitiveLong) {
-		this.myPrimitiveLong = myPrimitiveLong;
-	}
-
-	public Double getMyDouble() {
-		return this.myDouble;
-	}
-
-	public void setMyDouble(Double myDouble) {
-		this.myDouble = myDouble;
-	}
-
-	public double getMyPrimitiveDouble() {
-		return this.myPrimitiveDouble;
-	}
-
-	public void setMyPrimitiveDouble(double myPrimitiveDouble) {
-		this.myPrimitiveDouble = myPrimitiveDouble;
-	}
-
-	public Float getMyFloat() {
-		return this.myFloat;
-	}
-
-	public void setMyFloat(Float myFloat) {
-		this.myFloat = myFloat;
-	}
-
-	public float getMyPrimitiveFloat() {
-		return this.myPrimitiveFloat;
-	}
-
-	public void setMyPrimitiveFloat(float myPrimitiveFloat) {
-		this.myPrimitiveFloat = myPrimitiveFloat;
-	}
-
-}
-=======
 /*
  * Copyright 2012-2019 the original author or authors.
  *
@@ -397,5 +196,4 @@
 		this.myPrimitiveFloat = myPrimitiveFloat;
 	}
 
-}
->>>>>>> 6755b480
+}