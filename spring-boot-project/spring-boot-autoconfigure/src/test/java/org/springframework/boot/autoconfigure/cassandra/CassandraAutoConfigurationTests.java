--- conflicted
+++ resolved
@@ -1,157 +1,3 @@
-<<<<<<< HEAD
-/*
- * Copyright 2012-2019 the original author or authors.
- *
- * Licensed under the Apache License, Version 2.0 (the "License");
- * you may not use this file except in compliance with the License.
- * You may obtain a copy of the License at
- *
- *      https://www.apache.org/licenses/LICENSE-2.0
- *
- * Unless required by applicable law or agreed to in writing, software
- * distributed under the License is distributed on an "AS IS" BASIS,
- * WITHOUT WARRANTIES OR CONDITIONS OF ANY KIND, either express or implied.
- * See the License for the specific language governing permissions and
- * limitations under the License.
- */
-
-package org.springframework.boot.autoconfigure.cassandra;
-
-import com.datastax.driver.core.Cluster;
-import com.datastax.driver.core.Cluster.Initializer;
-import com.datastax.driver.core.PoolingOptions;
-import org.junit.jupiter.api.Test;
-
-import org.springframework.boot.autoconfigure.AutoConfigurations;
-import org.springframework.boot.test.context.runner.ApplicationContextRunner;
-import org.springframework.context.annotation.Bean;
-import org.springframework.context.annotation.Configuration;
-
-import static org.assertj.core.api.Assertions.assertThat;
-import static org.mockito.Mockito.mock;
-
-/**
- * Tests for {@link CassandraAutoConfiguration}
- *
- * @author Eddú Meléndez
- * @author Stephane Nicoll
- */
-class CassandraAutoConfigurationTests {
-
-	private final ApplicationContextRunner contextRunner = new ApplicationContextRunner()
-			.withConfiguration(AutoConfigurations.of(CassandraAutoConfiguration.class));
-
-	@Test
-	void createClusterWithDefault() {
-		this.contextRunner.run((context) -> {
-			assertThat(context).hasSingleBean(Cluster.class);
-			assertThat(context.getBean(Cluster.class).getClusterName()).startsWith("cluster");
-		});
-	}
-
-	@Test
-	void createClusterWithOverrides() {
-		this.contextRunner.withPropertyValues("spring.data.cassandra.cluster-name=testcluster").run((context) -> {
-			assertThat(context).hasSingleBean(Cluster.class);
-			assertThat(context.getBean(Cluster.class).getClusterName()).isEqualTo("testcluster");
-		});
-	}
-
-	@Test
-	void createCustomizeCluster() {
-		this.contextRunner.withUserConfiguration(MockCustomizerConfig.class).run((context) -> {
-			assertThat(context).hasSingleBean(Cluster.class);
-			assertThat(context).hasSingleBean(ClusterBuilderCustomizer.class);
-		});
-	}
-
-	@Test
-	void customizerOverridesAutoConfig() {
-		this.contextRunner.withUserConfiguration(SimpleCustomizerConfig.class)
-				.withPropertyValues("spring.data.cassandra.cluster-name=testcluster").run((context) -> {
-					assertThat(context).hasSingleBean(Cluster.class);
-					assertThat(context.getBean(Cluster.class).getClusterName()).isEqualTo("overridden-name");
-				});
-	}
-
-	@Test
-	void defaultPoolOptions() {
-		this.contextRunner.run((context) -> {
-			assertThat(context).hasSingleBean(Cluster.class);
-			PoolingOptions poolingOptions = context.getBean(Cluster.class).getConfiguration().getPoolingOptions();
-			assertThat(poolingOptions.getIdleTimeoutSeconds()).isEqualTo(PoolingOptions.DEFAULT_IDLE_TIMEOUT_SECONDS);
-			assertThat(poolingOptions.getPoolTimeoutMillis()).isEqualTo(PoolingOptions.DEFAULT_POOL_TIMEOUT_MILLIS);
-			assertThat(poolingOptions.getHeartbeatIntervalSeconds())
-					.isEqualTo(PoolingOptions.DEFAULT_HEARTBEAT_INTERVAL_SECONDS);
-			assertThat(poolingOptions.getMaxQueueSize()).isEqualTo(PoolingOptions.DEFAULT_MAX_QUEUE_SIZE);
-		});
-	}
-
-	@Test
-	void customizePoolOptions() {
-		this.contextRunner.withPropertyValues("spring.data.cassandra.pool.idle-timeout=42",
-				"spring.data.cassandra.pool.pool-timeout=52", "spring.data.cassandra.pool.heartbeat-interval=62",
-				"spring.data.cassandra.pool.max-queue-size=72").run((context) -> {
-					assertThat(context).hasSingleBean(Cluster.class);
-					PoolingOptions poolingOptions = context.getBean(Cluster.class).getConfiguration()
-							.getPoolingOptions();
-					assertThat(poolingOptions.getIdleTimeoutSeconds()).isEqualTo(42);
-					assertThat(poolingOptions.getPoolTimeoutMillis()).isEqualTo(52);
-					assertThat(poolingOptions.getHeartbeatIntervalSeconds()).isEqualTo(62);
-					assertThat(poolingOptions.getMaxQueueSize()).isEqualTo(72);
-				});
-	}
-
-	@Test
-	void clusterFactoryIsCalledToCreateCluster() {
-		this.contextRunner.withUserConfiguration(ClusterFactoryConfig.class)
-				.run((context) -> assertThat(context.getBean(TestClusterFactory.class).initializer).isNotNull());
-	}
-
-	@Configuration(proxyBeanMethods = false)
-	static class MockCustomizerConfig {
-
-		@Bean
-		ClusterBuilderCustomizer customizer() {
-			return mock(ClusterBuilderCustomizer.class);
-		}
-
-	}
-
-	@Configuration(proxyBeanMethods = false)
-	static class SimpleCustomizerConfig {
-
-		@Bean
-		ClusterBuilderCustomizer customizer() {
-			return (clusterBuilder) -> clusterBuilder.withClusterName("overridden-name");
-		}
-
-	}
-
-	@Configuration(proxyBeanMethods = false)
-	static class ClusterFactoryConfig {
-
-		@Bean
-		TestClusterFactory clusterFactory() {
-			return new TestClusterFactory();
-		}
-
-	}
-
-	static class TestClusterFactory implements ClusterFactory {
-
-		private Initializer initializer = null;
-
-		@Override
-		public Cluster create(Initializer initializer) {
-			this.initializer = initializer;
-			return Cluster.buildFrom(initializer);
-		}
-
-	}
-
-}
-=======
 /*
  * Copyright 2012-2020 the original author or authors.
  *
@@ -382,5 +228,4 @@
 
 	}
 
-}
->>>>>>> 6755b480
+}