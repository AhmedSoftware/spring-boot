--- conflicted
+++ resolved
@@ -233,7 +233,6 @@
 			.run((context) -> assertThat(hasFilter(context, Saml2LogoutRequestFilter.class)).isTrue());
 	}
 
-<<<<<<< HEAD
 	private String[] getPropertyValuesWithoutSigningCredentials(boolean signRequests) {
 		return new String[] { PREFIX
 				+ ".foo.assertingparty.singlesignon.url=https://simplesaml-for-spring-saml.cfapps.io/saml2/idp/SSOService.php",
@@ -241,7 +240,8 @@
 				PREFIX + ".foo.assertingparty.singlesignon.sign-request=" + signRequests,
 				PREFIX + ".foo.assertingparty.entity-id=https://simplesaml-for-spring-saml.cfapps.io/saml2/idp/metadata.php",
 				PREFIX + ".foo.assertingparty.verification.credentials[0].certificate-location=classpath:saml/certificate-location" };
-=======
+	}
+
 	@Test
 	void autoconfigurationWhenMultipleProvidersAndNoSpecifiedEntityId() throws Exception {
 		testMultipleProviders(null, "https://idp.example.com/idp/shibboleth");
@@ -273,20 +273,6 @@
 				assertThat(registration.getAssertingPartyDetails().getEntityId()).isEqualTo(expected);
 			});
 		}
-	}
-
-	private String[] getPropertyValuesWithoutSigningCredentials(boolean signRequests, boolean useDeprecated) {
-		String assertingParty = useDeprecated ? "identityprovider" : "assertingparty";
-		return new String[] {
-				PREFIX + ".foo." + assertingParty
-						+ ".singlesignon.url=https://simplesaml-for-spring-saml.cfapps.io/saml2/idp/SSOService.php",
-				PREFIX + ".foo." + assertingParty + ".singlesignon.binding=post",
-				PREFIX + ".foo." + assertingParty + ".singlesignon.sign-request=" + signRequests,
-				PREFIX + ".foo." + assertingParty
-						+ ".entity-id=https://simplesaml-for-spring-saml.cfapps.io/saml2/idp/metadata.php",
-				PREFIX + ".foo." + assertingParty
-						+ ".verification.credentials[0].certificate-location=classpath:saml/certificate-location" };
->>>>>>> 094cc556
 	}
 
 	private String[] getPropertyValuesWithoutSsoBinding() {
