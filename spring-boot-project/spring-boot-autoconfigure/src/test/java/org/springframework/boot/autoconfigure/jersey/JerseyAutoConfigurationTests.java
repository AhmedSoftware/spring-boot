--- conflicted
+++ resolved
@@ -76,9 +76,6 @@
 				});
 	}
 
-<<<<<<< HEAD
-	@Configuration(proxyBeanMethods = false)
-=======
 	@Test
 	public void whenJaxbIsAvailableTheObjectMapperIsCustomizedWithAnAnnotationIntrospector() {
 		this.contextRunner
@@ -121,8 +118,7 @@
 				});
 	}
 
-	@Configuration
->>>>>>> f417fa5c
+	@Configuration(proxyBeanMethods = false)
 	static class ResourceConfigConfiguration {
 
 		@Bean
