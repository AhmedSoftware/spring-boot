--- conflicted
+++ resolved
@@ -1,9 +1,5 @@
 /*
-<<<<<<< HEAD
- * Copyright 2012-2022 the original author or authors.
-=======
  * Copyright 2012-2023 the original author or authors.
->>>>>>> df5898a1
  *
  * Licensed under the Apache License, Version 2.0 (the "License");
  * you may not use this file except in compliance with the License.
@@ -52,36 +48,21 @@
 	@Test
 	@EnabledOnJre(JRE.JAVA_17)
 	void doesNotMatchIfBetterVersionIsRequired() {
-<<<<<<< HEAD
 		this.contextRunner.withUserConfiguration(Java18Required.class)
-				.run((context) -> assertThat(context).doesNotHaveBean(String.class));
-=======
-		this.contextRunner.withUserConfiguration(Java9Required.class)
 			.run((context) -> assertThat(context).doesNotHaveBean(String.class));
->>>>>>> df5898a1
 	}
 
 	@Test
 	@EnabledOnJre(JRE.JAVA_18)
 	void doesNotMatchIfLowerIsRequired() {
-<<<<<<< HEAD
 		this.contextRunner.withUserConfiguration(OlderThan18Required.class)
-				.run((context) -> assertThat(context).doesNotHaveBean(String.class));
-=======
-		this.contextRunner.withUserConfiguration(Java7Required.class)
 			.run((context) -> assertThat(context).doesNotHaveBean(String.class));
->>>>>>> df5898a1
 	}
 
 	@Test
 	void matchesIfVersionIsInRange() {
-<<<<<<< HEAD
 		this.contextRunner.withUserConfiguration(Java17Required.class)
-				.run((context) -> assertThat(context).hasSingleBean(String.class));
-=======
-		this.contextRunner.withUserConfiguration(Java8Required.class)
 			.run((context) -> assertThat(context).hasSingleBean(String.class));
->>>>>>> df5898a1
 	}
 
 	@Test
