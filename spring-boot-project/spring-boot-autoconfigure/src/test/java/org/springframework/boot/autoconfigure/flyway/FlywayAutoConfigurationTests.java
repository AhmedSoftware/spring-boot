--- conflicted
+++ resolved
@@ -1,622 +1,3 @@
-<<<<<<< HEAD
-/*
- * Copyright 2012-2019 the original author or authors.
- *
- * Licensed under the Apache License, Version 2.0 (the "License");
- * you may not use this file except in compliance with the License.
- * You may obtain a copy of the License at
- *
- *      https://www.apache.org/licenses/LICENSE-2.0
- *
- * Unless required by applicable law or agreed to in writing, software
- * distributed under the License is distributed on an "AS IS" BASIS,
- * WITHOUT WARRANTIES OR CONDITIONS OF ANY KIND, either express or implied.
- * See the License for the specific language governing permissions and
- * limitations under the License.
- */
-
-package org.springframework.boot.autoconfigure.flyway;
-
-import java.sql.Connection;
-import java.util.Arrays;
-import java.util.HashMap;
-import java.util.Map;
-import java.util.UUID;
-
-import javax.sql.DataSource;
-
-import org.flywaydb.core.Flyway;
-import org.flywaydb.core.api.Location;
-import org.flywaydb.core.api.MigrationVersion;
-import org.flywaydb.core.api.callback.Callback;
-import org.flywaydb.core.api.callback.Context;
-import org.flywaydb.core.api.callback.Event;
-import org.flywaydb.core.api.callback.FlywayCallback;
-import org.flywaydb.core.internal.license.FlywayProUpgradeRequiredException;
-import org.hibernate.engine.transaction.jta.platform.internal.NoJtaPlatform;
-import org.junit.jupiter.api.Test;
-import org.mockito.InOrder;
-
-import org.springframework.beans.factory.BeanCreationException;
-import org.springframework.boot.autoconfigure.AutoConfigurations;
-import org.springframework.boot.autoconfigure.jdbc.EmbeddedDataSourceConfiguration;
-import org.springframework.boot.jdbc.DataSourceBuilder;
-import org.springframework.boot.jdbc.SchemaManagement;
-import org.springframework.boot.orm.jpa.EntityManagerFactoryBuilder;
-import org.springframework.boot.test.context.runner.ApplicationContextRunner;
-import org.springframework.context.annotation.Bean;
-import org.springframework.context.annotation.Configuration;
-import org.springframework.context.annotation.Primary;
-import org.springframework.core.Ordered;
-import org.springframework.core.annotation.Order;
-import org.springframework.core.io.DefaultResourceLoader;
-import org.springframework.core.io.ResourceLoader;
-import org.springframework.orm.jpa.LocalContainerEntityManagerFactoryBean;
-import org.springframework.orm.jpa.vendor.HibernateJpaVendorAdapter;
-import org.springframework.stereotype.Component;
-
-import static org.assertj.core.api.Assertions.assertThat;
-import static org.mockito.ArgumentMatchers.any;
-import static org.mockito.BDDMockito.given;
-import static org.mockito.Mockito.inOrder;
-import static org.mockito.Mockito.mock;
-
-/**
- * Tests for {@link FlywayAutoConfiguration}.
- *
- * @author Dave Syer
- * @author Phillip Webb
- * @author Andy Wilkinson
- * @author Vedran Pavic
- * @author Eddú Meléndez
- * @author Stephane Nicoll
- * @author Dominic Gunn
- * @author András Deák
- */
-@SuppressWarnings("deprecation")
-class FlywayAutoConfigurationTests {
-
-	private ApplicationContextRunner contextRunner = new ApplicationContextRunner()
-			.withConfiguration(AutoConfigurations.of(FlywayAutoConfiguration.class))
-			.withPropertyValues("spring.datasource.generate-unique-name=true");
-
-	@Test
-	void backsOffWithNoDataSourceBeanAndNoFlywayUrl() {
-		this.contextRunner.run((context) -> assertThat(context).doesNotHaveBean(Flyway.class));
-	}
-
-	@Test
-	void createsDataSourceWithNoDataSourceBeanAndFlywayUrl() {
-		this.contextRunner.withPropertyValues("spring.flyway.url:jdbc:hsqldb:mem:" + UUID.randomUUID())
-				.run((context) -> {
-					assertThat(context).hasSingleBean(Flyway.class);
-					assertThat(context.getBean(Flyway.class).getDataSource()).isNotNull();
-				});
-	}
-
-	@Test
-	void createDataSourceWithUrl() {
-		this.contextRunner.withUserConfiguration(EmbeddedDataSourceConfiguration.class)
-				.withPropertyValues("spring.flyway.url:jdbc:hsqldb:mem:flywaytest").run((context) -> {
-					assertThat(context).hasSingleBean(Flyway.class);
-					assertThat(context.getBean(Flyway.class).getDataSource()).isNotNull();
-				});
-	}
-
-	@Test
-	void createDataSourceWithUser() {
-		this.contextRunner.withUserConfiguration(EmbeddedDataSourceConfiguration.class)
-				.withPropertyValues("spring.datasource.url:jdbc:hsqldb:mem:" + UUID.randomUUID(),
-						"spring.flyway.user:sa")
-				.run((context) -> {
-					assertThat(context).hasSingleBean(Flyway.class);
-					assertThat(context.getBean(Flyway.class).getDataSource()).isNotNull();
-				});
-	}
-
-	@Test
-	void createDataSourceFallbackToEmbeddedProperties() {
-		this.contextRunner.withUserConfiguration(EmbeddedDataSourceConfiguration.class)
-				.withPropertyValues("spring.flyway.url:jdbc:hsqldb:mem:flywaytest").run((context) -> {
-					assertThat(context).hasSingleBean(Flyway.class);
-					DataSource dataSource = context.getBean(Flyway.class).getDataSource();
-					assertThat(dataSource).isNotNull();
-					assertThat(dataSource).hasFieldOrPropertyWithValue("user", "sa");
-					assertThat(dataSource).hasFieldOrPropertyWithValue("password", "");
-				});
-	}
-
-	@Test
-	void createDataSourceWithUserAndFallbackToEmbeddedProperties() {
-		this.contextRunner.withUserConfiguration(EmbeddedDataSourceConfiguration.class)
-				.withPropertyValues("spring.flyway.user:sa").run((context) -> {
-					assertThat(context).hasSingleBean(Flyway.class);
-					DataSource dataSource = context.getBean(Flyway.class).getDataSource();
-					assertThat(dataSource).isNotNull();
-					assertThat(dataSource).extracting("url").hasSize(1).first().asString().startsWith("jdbc:h2:mem:");
-				});
-	}
-
-	@Test
-	void flywayDataSource() {
-		this.contextRunner
-				.withUserConfiguration(FlywayDataSourceConfiguration.class, EmbeddedDataSourceConfiguration.class)
-				.run((context) -> {
-					assertThat(context).hasSingleBean(Flyway.class);
-					assertThat(context.getBean(Flyway.class).getDataSource())
-							.isEqualTo(context.getBean("flywayDataSource"));
-				});
-	}
-
-	@Test
-	void flywayDataSourceWithoutDataSourceAutoConfiguration() {
-		this.contextRunner.withUserConfiguration(FlywayDataSourceConfiguration.class).run((context) -> {
-			assertThat(context).hasSingleBean(Flyway.class);
-			assertThat(context.getBean(Flyway.class).getDataSource()).isEqualTo(context.getBean("flywayDataSource"));
-		});
-	}
-
-	@Test
-	void schemaManagementProviderDetectsDataSource() {
-		this.contextRunner
-				.withUserConfiguration(FlywayDataSourceConfiguration.class, EmbeddedDataSourceConfiguration.class)
-				.run((context) -> {
-					FlywaySchemaManagementProvider schemaManagementProvider = context
-							.getBean(FlywaySchemaManagementProvider.class);
-					assertThat(schemaManagementProvider.getSchemaManagement(context.getBean(DataSource.class)))
-							.isEqualTo(SchemaManagement.UNMANAGED);
-					assertThat(schemaManagementProvider
-							.getSchemaManagement(context.getBean("flywayDataSource", DataSource.class)))
-									.isEqualTo(SchemaManagement.MANAGED);
-				});
-	}
-
-	@Test
-	void defaultFlyway() {
-		this.contextRunner.withUserConfiguration(EmbeddedDataSourceConfiguration.class).run((context) -> {
-			assertThat(context).hasSingleBean(Flyway.class);
-			Flyway flyway = context.getBean(Flyway.class);
-			assertThat(flyway.getLocations()).containsExactly(new Location("classpath:db/migration"));
-		});
-	}
-
-	@Test
-	void overrideLocations() {
-		this.contextRunner.withUserConfiguration(EmbeddedDataSourceConfiguration.class)
-				.withPropertyValues("spring.flyway.locations:classpath:db/changelog,classpath:db/migration")
-				.run((context) -> {
-					assertThat(context).hasSingleBean(Flyway.class);
-					Flyway flyway = context.getBean(Flyway.class);
-					assertThat(flyway.getLocations()).containsExactly(new Location("classpath:db/changelog"),
-							new Location("classpath:db/migration"));
-				});
-	}
-
-	@Test
-	void overrideLocationsList() {
-		this.contextRunner.withUserConfiguration(EmbeddedDataSourceConfiguration.class)
-				.withPropertyValues("spring.flyway.locations[0]:classpath:db/changelog",
-						"spring.flyway.locations[1]:classpath:db/migration")
-				.run((context) -> {
-					assertThat(context).hasSingleBean(Flyway.class);
-					Flyway flyway = context.getBean(Flyway.class);
-					assertThat(flyway.getLocations()).containsExactly(new Location("classpath:db/changelog"),
-							new Location("classpath:db/migration"));
-				});
-	}
-
-	@Test
-	void overrideSchemas() {
-		this.contextRunner.withUserConfiguration(EmbeddedDataSourceConfiguration.class)
-				.withPropertyValues("spring.flyway.schemas:public").run((context) -> {
-					assertThat(context).hasSingleBean(Flyway.class);
-					Flyway flyway = context.getBean(Flyway.class);
-					assertThat(Arrays.asList(flyway.getSchemas()).toString()).isEqualTo("[public]");
-				});
-	}
-
-	@Test
-	void changeLogDoesNotExist() {
-		this.contextRunner.withUserConfiguration(EmbeddedDataSourceConfiguration.class)
-				.withPropertyValues("spring.flyway.locations:filesystem:no-such-dir").run((context) -> {
-					assertThat(context).hasFailed();
-					assertThat(context).getFailure().isInstanceOf(BeanCreationException.class);
-				});
-	}
-
-	@Test
-	void checkLocationsAllMissing() {
-		this.contextRunner.withUserConfiguration(EmbeddedDataSourceConfiguration.class)
-				.withPropertyValues("spring.flyway.locations:classpath:db/missing1,classpath:db/migration2")
-				.run((context) -> {
-					assertThat(context).hasFailed();
-					assertThat(context).getFailure().isInstanceOf(BeanCreationException.class);
-					assertThat(context).getFailure().hasMessageContaining("Cannot find migration scripts in");
-				});
-	}
-
-	@Test
-	void checkLocationsAllExist() {
-		this.contextRunner.withUserConfiguration(EmbeddedDataSourceConfiguration.class)
-				.withPropertyValues("spring.flyway.locations:classpath:db/changelog,classpath:db/migration")
-				.run((context) -> assertThat(context).hasNotFailed());
-	}
-
-	@Test
-	void checkLocationsAllExistWithImplicitClasspathPrefix() {
-		this.contextRunner.withUserConfiguration(EmbeddedDataSourceConfiguration.class)
-				.withPropertyValues("spring.flyway.locations:db/changelog,db/migration")
-				.run((context) -> assertThat(context).hasNotFailed());
-	}
-
-	@Test
-	void checkLocationsAllExistWithFilesystemPrefix() {
-		this.contextRunner.withUserConfiguration(EmbeddedDataSourceConfiguration.class)
-				.withPropertyValues("spring.flyway.locations:filesystem:src/test/resources/db/migration")
-				.run((context) -> assertThat(context).hasNotFailed());
-	}
-
-	@Test
-	void customFlywayMigrationStrategy() {
-		this.contextRunner
-				.withUserConfiguration(EmbeddedDataSourceConfiguration.class, MockFlywayMigrationStrategy.class)
-				.run((context) -> {
-					assertThat(context).hasSingleBean(Flyway.class);
-					context.getBean(MockFlywayMigrationStrategy.class).assertCalled();
-				});
-	}
-
-	@Test
-	void customFlywayMigrationInitializer() {
-		this.contextRunner
-				.withUserConfiguration(EmbeddedDataSourceConfiguration.class, CustomFlywayMigrationInitializer.class)
-				.run((context) -> {
-					assertThat(context).hasSingleBean(Flyway.class);
-					FlywayMigrationInitializer initializer = context.getBean(FlywayMigrationInitializer.class);
-					assertThat(initializer.getOrder()).isEqualTo(Ordered.HIGHEST_PRECEDENCE);
-				});
-	}
-
-	@Test
-	void customFlywayWithJpa() {
-		this.contextRunner
-				.withUserConfiguration(EmbeddedDataSourceConfiguration.class, CustomFlywayWithJpaConfiguration.class)
-				.run((context) -> assertThat(context).hasNotFailed());
-	}
-
-	@Test
-	void overrideBaselineVersionString() {
-		this.contextRunner.withUserConfiguration(EmbeddedDataSourceConfiguration.class)
-				.withPropertyValues("spring.flyway.baseline-version=0").run((context) -> {
-					assertThat(context).hasSingleBean(Flyway.class);
-					Flyway flyway = context.getBean(Flyway.class);
-					assertThat(flyway.getBaselineVersion()).isEqualTo(MigrationVersion.fromVersion("0"));
-				});
-	}
-
-	@Test
-	void overrideBaselineVersionNumber() {
-		this.contextRunner.withUserConfiguration(EmbeddedDataSourceConfiguration.class)
-				.withPropertyValues("spring.flyway.baseline-version=1").run((context) -> {
-					assertThat(context).hasSingleBean(Flyway.class);
-					Flyway flyway = context.getBean(Flyway.class);
-					assertThat(flyway.getBaselineVersion()).isEqualTo(MigrationVersion.fromVersion("1"));
-				});
-	}
-
-	@Test
-	void useVendorDirectory() {
-		this.contextRunner.withUserConfiguration(EmbeddedDataSourceConfiguration.class)
-				.withPropertyValues("spring.flyway.locations=classpath:db/vendors/{vendor},classpath:db/changelog")
-				.run((context) -> {
-					assertThat(context).hasSingleBean(Flyway.class);
-					Flyway flyway = context.getBean(Flyway.class);
-					assertThat(flyway.getLocations()).containsExactlyInAnyOrder(new Location("classpath:db/vendors/h2"),
-							new Location("classpath:db/changelog"));
-				});
-	}
-
-	@Test
-	void useOneLocationWithVendorDirectory() {
-		this.contextRunner.withUserConfiguration(EmbeddedDataSourceConfiguration.class)
-				.withPropertyValues("spring.flyway.locations=classpath:db/vendors/{vendor}").run((context) -> {
-					assertThat(context).hasSingleBean(Flyway.class);
-					Flyway flyway = context.getBean(Flyway.class);
-					assertThat(flyway.getLocations()).containsExactly(new Location("classpath:db/vendors/h2"));
-				});
-	}
-
-	@Test
-	void callbacksAreConfiguredAndOrdered() {
-		this.contextRunner.withUserConfiguration(EmbeddedDataSourceConfiguration.class, CallbackConfiguration.class)
-				.run((context) -> {
-					assertThat(context).hasSingleBean(Flyway.class);
-					Flyway flyway = context.getBean(Flyway.class);
-					Callback callbackOne = context.getBean("callbackOne", Callback.class);
-					Callback callbackTwo = context.getBean("callbackTwo", Callback.class);
-					assertThat(flyway.getCallbacks()).hasSize(2);
-					assertThat(flyway.getCallbacks()).containsExactly(callbackTwo, callbackOne);
-					InOrder orderedCallbacks = inOrder(callbackOne, callbackTwo);
-					orderedCallbacks.verify(callbackTwo).handle(any(Event.class), any(Context.class));
-					orderedCallbacks.verify(callbackOne).handle(any(Event.class), any(Context.class));
-				});
-	}
-
-	@Test
-	void legacyCallbacksAreConfiguredAndOrdered() {
-		this.contextRunner
-				.withUserConfiguration(EmbeddedDataSourceConfiguration.class, LegacyCallbackConfiguration.class)
-				.run((context) -> {
-					assertThat(context).hasSingleBean(Flyway.class);
-					Flyway flyway = context.getBean(Flyway.class);
-					FlywayCallback callbackOne = context.getBean("legacyCallbackOne", FlywayCallback.class);
-					FlywayCallback callbackTwo = context.getBean("legacyCallbackTwo", FlywayCallback.class);
-					assertThat(flyway.getCallbacks()).hasSize(2);
-					InOrder orderedCallbacks = inOrder(callbackOne, callbackTwo);
-					orderedCallbacks.verify(callbackTwo).beforeMigrate(any(Connection.class));
-					orderedCallbacks.verify(callbackOne).beforeMigrate(any(Connection.class));
-				});
-	}
-
-	@Test
-	void callbacksAndLegacyCallbacksCannotBeMixed() {
-		this.contextRunner.withUserConfiguration(EmbeddedDataSourceConfiguration.class,
-				LegacyCallbackConfiguration.class, CallbackConfiguration.class).run((context) -> {
-					assertThat(context).hasFailed();
-					assertThat(context.getStartupFailure())
-							.hasMessageContaining("Found a mixture of Callback and FlywayCallback beans."
-									+ " One type must be used exclusively.");
-				});
-	}
-
-	@Test
-	void configurationCustomizersAreConfiguredAndOrdered() {
-		this.contextRunner.withUserConfiguration(EmbeddedDataSourceConfiguration.class,
-				ConfigurationCustomizerConfiguration.class).run((context) -> {
-					assertThat(context).hasSingleBean(Flyway.class);
-					Flyway flyway = context.getBean(Flyway.class);
-					assertThat(flyway.getConfiguration().getConnectRetries()).isEqualTo(5);
-					assertThat(flyway.getConfiguration().isIgnoreMissingMigrations()).isTrue();
-					assertThat(flyway.getConfiguration().isIgnorePendingMigrations()).isTrue();
-				});
-	}
-
-	@Test
-	void batchIsCorrectlyMapped() {
-		this.contextRunner.withUserConfiguration(EmbeddedDataSourceConfiguration.class)
-				.withPropertyValues("spring.flyway.batch=true").run((context) -> {
-					assertThat(context).hasFailed();
-					Throwable failure = context.getStartupFailure();
-					assertThat(failure).hasRootCauseInstanceOf(FlywayProUpgradeRequiredException.class);
-					assertThat(failure).hasMessageContaining(" batch ");
-				});
-	}
-
-	@Test
-	void dryRunOutputIsCorrectlyMapped() {
-		this.contextRunner.withUserConfiguration(EmbeddedDataSourceConfiguration.class)
-				.withPropertyValues("spring.flyway.dryRunOutput=dryrun.sql").run((context) -> {
-					assertThat(context).hasFailed();
-					Throwable failure = context.getStartupFailure();
-					assertThat(failure).hasRootCauseInstanceOf(FlywayProUpgradeRequiredException.class);
-					assertThat(failure).hasMessageContaining(" dryRunOutput ");
-				});
-	}
-
-	@Test
-	void errorOverridesIsCorrectlyMapped() {
-		this.contextRunner.withUserConfiguration(EmbeddedDataSourceConfiguration.class)
-				.withPropertyValues("spring.flyway.errorOverrides=D12345").run((context) -> {
-					assertThat(context).hasFailed();
-					Throwable failure = context.getStartupFailure();
-					assertThat(failure).hasRootCauseInstanceOf(FlywayProUpgradeRequiredException.class);
-					assertThat(failure).hasMessageContaining(" errorOverrides ");
-				});
-	}
-
-	@Test
-	void licenseKeyIsCorrectlyMapped() {
-		this.contextRunner.withUserConfiguration(EmbeddedDataSourceConfiguration.class)
-				.withPropertyValues("spring.flyway.license-key=<<secret>>").run((context) -> {
-					assertThat(context).hasFailed();
-					Throwable failure = context.getStartupFailure();
-					assertThat(failure).hasRootCauseInstanceOf(FlywayProUpgradeRequiredException.class);
-					assertThat(failure).hasMessageContaining(" licenseKey ");
-				});
-	}
-
-	@Test
-	void oracleSqlplusIsCorrectlyMapped() {
-		this.contextRunner.withUserConfiguration(EmbeddedDataSourceConfiguration.class)
-				.withPropertyValues("spring.flyway.oracle-sqlplus=true").run((context) -> {
-					assertThat(context).hasFailed();
-					Throwable failure = context.getStartupFailure();
-					assertThat(failure).hasRootCauseInstanceOf(FlywayProUpgradeRequiredException.class);
-					assertThat(failure).hasMessageContaining(" oracle.sqlplus ");
-				});
-	}
-
-	@Test
-	void streamIsCorrectlyMapped() {
-		this.contextRunner.withUserConfiguration(EmbeddedDataSourceConfiguration.class)
-				.withPropertyValues("spring.flyway.stream=true").run((context) -> {
-					assertThat(context).hasFailed();
-					Throwable failure = context.getStartupFailure();
-					assertThat(failure).hasRootCauseInstanceOf(FlywayProUpgradeRequiredException.class);
-					assertThat(failure).hasMessageContaining(" stream ");
-				});
-	}
-
-	@Test
-	void undoSqlMigrationPrefix() {
-		this.contextRunner.withUserConfiguration(EmbeddedDataSourceConfiguration.class)
-				.withPropertyValues("spring.flyway.undo-sql-migration-prefix=undo").run((context) -> {
-					assertThat(context).hasFailed();
-					Throwable failure = context.getStartupFailure();
-					assertThat(failure).hasRootCauseInstanceOf(FlywayProUpgradeRequiredException.class);
-					assertThat(failure).hasMessageContaining(" undoSqlMigrationPrefix ");
-				});
-	}
-
-	@Test
-	void customFlywayClassLoader() {
-		this.contextRunner
-				.withUserConfiguration(EmbeddedDataSourceConfiguration.class, ResourceLoaderConfiguration.class)
-				.run((context) -> {
-					assertThat(context).hasSingleBean(Flyway.class);
-					Flyway flyway = context.getBean(Flyway.class);
-					assertThat(flyway.getConfiguration().getClassLoader()).isInstanceOf(CustomClassLoader.class);
-				});
-	}
-
-	@Configuration(proxyBeanMethods = false)
-	static class FlywayDataSourceConfiguration {
-
-		@Bean
-		@Primary
-		DataSource normalDataSource() {
-			return DataSourceBuilder.create().url("jdbc:hsqldb:mem:normal").username("sa").build();
-		}
-
-		@FlywayDataSource
-		@Bean
-		DataSource flywayDataSource() {
-			return DataSourceBuilder.create().url("jdbc:hsqldb:mem:flywaytest").username("sa").build();
-		}
-
-	}
-
-	@Configuration(proxyBeanMethods = false)
-	static class ResourceLoaderConfiguration {
-
-		@Bean
-		@Primary
-		ResourceLoader customClassLoader() {
-			return new DefaultResourceLoader(new CustomClassLoader(getClass().getClassLoader()));
-		}
-
-	}
-
-	@Configuration(proxyBeanMethods = false)
-	static class CustomFlywayMigrationInitializer {
-
-		@Bean
-		FlywayMigrationInitializer flywayMigrationInitializer(Flyway flyway) {
-			FlywayMigrationInitializer initializer = new FlywayMigrationInitializer(flyway);
-			initializer.setOrder(Ordered.HIGHEST_PRECEDENCE);
-			return initializer;
-		}
-
-	}
-
-	@Configuration(proxyBeanMethods = false)
-	static class CustomFlywayWithJpaConfiguration {
-
-		private final DataSource dataSource;
-
-		protected CustomFlywayWithJpaConfiguration(DataSource dataSource) {
-			this.dataSource = dataSource;
-		}
-
-		@Bean
-		Flyway flyway() {
-			return new Flyway();
-		}
-
-		@Bean
-		LocalContainerEntityManagerFactoryBean entityManagerFactoryBean() {
-			Map<String, Object> properties = new HashMap<>();
-			properties.put("configured", "manually");
-			properties.put("hibernate.transaction.jta.platform", NoJtaPlatform.INSTANCE);
-			return new EntityManagerFactoryBuilder(new HibernateJpaVendorAdapter(), properties, null)
-					.dataSource(this.dataSource).build();
-		}
-
-	}
-
-	@Component
-	static class MockFlywayMigrationStrategy implements FlywayMigrationStrategy {
-
-		private boolean called = false;
-
-		@Override
-		public void migrate(Flyway flyway) {
-			this.called = true;
-		}
-
-		void assertCalled() {
-			assertThat(this.called).isTrue();
-		}
-
-	}
-
-	@Configuration(proxyBeanMethods = false)
-	static class CallbackConfiguration {
-
-		@Bean
-		@Order(1)
-		Callback callbackOne() {
-			return mockCallback();
-		}
-
-		@Bean
-		@Order(0)
-		Callback callbackTwo() {
-			return mockCallback();
-		}
-
-		private Callback mockCallback() {
-			Callback callback = mock(Callback.class);
-			given(callback.supports(any(Event.class), any(Context.class))).willReturn(true);
-			return callback;
-		}
-
-	}
-
-	@Configuration(proxyBeanMethods = false)
-	static class LegacyCallbackConfiguration {
-
-		@Bean
-		@Order(1)
-		FlywayCallback legacyCallbackOne() {
-			return mock(FlywayCallback.class);
-		}
-
-		@Bean
-		@Order(0)
-		FlywayCallback legacyCallbackTwo() {
-			return mock(FlywayCallback.class);
-		}
-
-	}
-
-	@Configuration(proxyBeanMethods = false)
-	static class ConfigurationCustomizerConfiguration {
-
-		@Bean
-		@Order(1)
-		FlywayConfigurationCustomizer customizerOne() {
-			return (configuration) -> configuration.connectRetries(5).ignorePendingMigrations(true);
-		}
-
-		@Bean
-		@Order(0)
-		FlywayConfigurationCustomizer customizerTwo() {
-			return (configuration) -> configuration.connectRetries(10).ignoreMissingMigrations(true);
-		}
-
-	}
-
-	static final class CustomClassLoader extends ClassLoader {
-
-		private CustomClassLoader(ClassLoader parent) {
-			super(parent);
-		}
-
-	}
-
-}
-=======
 /*
  * Copyright 2012-2020 the original author or authors.
  *
@@ -1482,5 +863,4 @@
 
 	}
 
-}
->>>>>>> 6755b480
+}