<<<<<<< HEAD
/*
 * Copyright 2012-2019 the original author or authors.
 *
 * Licensed under the Apache License, Version 2.0 (the "License");
 * you may not use this file except in compliance with the License.
 * You may obtain a copy of the License at
 *
 *      https://www.apache.org/licenses/LICENSE-2.0
 *
 * Unless required by applicable law or agreed to in writing, software
 * distributed under the License is distributed on an "AS IS" BASIS,
 * WITHOUT WARRANTIES OR CONDITIONS OF ANY KIND, either express or implied.
 * See the License for the specific language governing permissions and
 * limitations under the License.
 */

package org.springframework.boot.autoconfigure.data.cassandra;

import com.datastax.driver.core.Cluster;
import com.datastax.driver.core.Session;
import org.junit.jupiter.api.AfterEach;
import org.junit.jupiter.api.BeforeEach;
import org.junit.jupiter.api.Test;
import org.testcontainers.containers.CassandraContainer;
import org.testcontainers.junit.jupiter.Container;

import org.springframework.boot.autoconfigure.AutoConfigurationPackages;
import org.springframework.boot.autoconfigure.cassandra.CassandraAutoConfiguration;
import org.springframework.boot.autoconfigure.data.cassandra.city.City;
import org.springframework.boot.test.util.TestPropertyValues;
import org.springframework.boot.testsupport.testcontainers.DisabledWithoutDockerTestcontainers;
import org.springframework.context.annotation.AnnotationConfigApplicationContext;
import org.springframework.data.cassandra.config.CassandraSessionFactoryBean;
import org.springframework.data.cassandra.config.SchemaAction;

import static org.assertj.core.api.Assertions.assertThat;

/**
 * Tests for {@link CassandraDataAutoConfiguration} that require a Cassandra instance.
 *
 * @author Mark Paluch
 * @author Stephane Nicoll
 */
@DisabledWithoutDockerTestcontainers
class CassandraDataAutoConfigurationIntegrationTests {

	@Container
	static final CassandraContainer<?> cassandra = new CassandraContainer<>();

	private AnnotationConfigApplicationContext context;

	@BeforeEach
	void setUp() {
		this.context = new AnnotationConfigApplicationContext();
		TestPropertyValues
				.of("spring.data.cassandra.port=" + cassandra.getFirstMappedPort(),
						"spring.data.cassandra.read-timeout=24000", "spring.data.cassandra.connect-timeout=10000")
				.applyTo(this.context.getEnvironment());
	}

	@AfterEach
	void close() {
		if (this.context != null) {
			this.context.close();
		}
	}

	@Test
	void hasDefaultSchemaActionSet() {
		String cityPackage = City.class.getPackage().getName();
		AutoConfigurationPackages.register(this.context, cityPackage);
		this.context.register(CassandraAutoConfiguration.class, CassandraDataAutoConfiguration.class);
		this.context.refresh();
		CassandraSessionFactoryBean bean = this.context.getBean(CassandraSessionFactoryBean.class);
		assertThat(bean.getSchemaAction()).isEqualTo(SchemaAction.NONE);
	}

	@Test
	void hasRecreateSchemaActionSet() {
		createTestKeyspaceIfNotExists();
		String cityPackage = City.class.getPackage().getName();
		AutoConfigurationPackages.register(this.context, cityPackage);
		TestPropertyValues.of("spring.data.cassandra.schemaAction=recreate_drop_unused",
				"spring.data.cassandra.keyspaceName=boot_test").applyTo(this.context);
		this.context.register(CassandraAutoConfiguration.class, CassandraDataAutoConfiguration.class);
		this.context.refresh();
		CassandraSessionFactoryBean bean = this.context.getBean(CassandraSessionFactoryBean.class);
		assertThat(bean.getSchemaAction()).isEqualTo(SchemaAction.RECREATE_DROP_UNUSED);
	}

	private void createTestKeyspaceIfNotExists() {
		Cluster cluster = Cluster.builder().withoutJMXReporting().withPort(cassandra.getFirstMappedPort())
				.addContactPoint(cassandra.getContainerIpAddress()).build();
		try (Session session = cluster.connect()) {
			session.execute("CREATE KEYSPACE IF NOT EXISTS boot_test"
					+ "  WITH REPLICATION = { 'class' : 'SimpleStrategy', 'replication_factor' : 1 };");
		}
	}

}
=======
/*
 * Copyright 2012-2020 the original author or authors.
 *
 * Licensed under the Apache License, Version 2.0 (the "License");
 * you may not use this file except in compliance with the License.
 * You may obtain a copy of the License at
 *
 *      https://www.apache.org/licenses/LICENSE-2.0
 *
 * Unless required by applicable law or agreed to in writing, software
 * distributed under the License is distributed on an "AS IS" BASIS,
 * WITHOUT WARRANTIES OR CONDITIONS OF ANY KIND, either express or implied.
 * See the License for the specific language governing permissions and
 * limitations under the License.
 */

package org.springframework.boot.autoconfigure.data.cassandra;

import java.time.Duration;

import com.datastax.oss.driver.api.core.CqlSession;
import com.datastax.oss.driver.api.core.CqlSessionBuilder;
import org.junit.jupiter.api.Test;
import org.testcontainers.containers.CassandraContainer;
import org.testcontainers.junit.jupiter.Container;
import org.testcontainers.junit.jupiter.Testcontainers;

import org.springframework.beans.factory.support.BeanDefinitionRegistry;
import org.springframework.boot.autoconfigure.AutoConfigurationPackages;
import org.springframework.boot.autoconfigure.AutoConfigurations;
import org.springframework.boot.autoconfigure.cassandra.CassandraAutoConfiguration;
import org.springframework.boot.autoconfigure.data.cassandra.city.City;
import org.springframework.boot.test.context.runner.ApplicationContextRunner;
import org.springframework.boot.testsupport.testcontainers.DockerImageNames;
import org.springframework.context.annotation.Bean;
import org.springframework.context.annotation.Configuration;
import org.springframework.data.cassandra.config.SchemaAction;
import org.springframework.data.cassandra.config.SessionFactoryFactoryBean;

import static org.assertj.core.api.Assertions.assertThat;

/**
 * Tests for {@link CassandraDataAutoConfiguration} that require a Cassandra instance.
 *
 * @author Mark Paluch
 * @author Stephane Nicoll
 */
@Testcontainers(disabledWithoutDocker = true)
class CassandraDataAutoConfigurationIntegrationTests {

	@Container
	static final CassandraContainer<?> cassandra = new CassandraContainer<>(DockerImageNames.cassandra())
			.withStartupAttempts(5).withStartupTimeout(Duration.ofMinutes(10));

	private final ApplicationContextRunner contextRunner = new ApplicationContextRunner()
			.withConfiguration(
					AutoConfigurations.of(CassandraAutoConfiguration.class, CassandraDataAutoConfiguration.class))
			.withPropertyValues(
					"spring.data.cassandra.contact-points:" + cassandra.getHost() + ":"
							+ cassandra.getFirstMappedPort(),
					"spring.data.cassandra.local-datacenter=datacenter1", "spring.data.cassandra.read-timeout=20s",
					"spring.data.cassandra.connect-timeout=10s")
			.withInitializer((context) -> AutoConfigurationPackages.register((BeanDefinitionRegistry) context,
					City.class.getPackage().getName()));

	@Test
	void hasDefaultSchemaActionSet() {
		this.contextRunner.run((context) -> assertThat(context.getBean(SessionFactoryFactoryBean.class))
				.hasFieldOrPropertyWithValue("schemaAction", SchemaAction.NONE));
	}

	@Test
	void hasRecreateSchemaActionSet() {
		this.contextRunner.withUserConfiguration(KeyspaceTestConfiguration.class)
				.withPropertyValues("spring.data.cassandra.schemaAction=recreate_drop_unused")
				.run((context) -> assertThat(context.getBean(SessionFactoryFactoryBean.class))
						.hasFieldOrPropertyWithValue("schemaAction", SchemaAction.RECREATE_DROP_UNUSED));
	}

	@Configuration(proxyBeanMethods = false)
	static class KeyspaceTestConfiguration {

		@Bean
		CqlSession cqlSession(CqlSessionBuilder cqlSessionBuilder) {
			try (CqlSession session = cqlSessionBuilder.build()) {
				session.execute("CREATE KEYSPACE IF NOT EXISTS boot_test"
						+ "  WITH REPLICATION = { 'class' : 'SimpleStrategy', 'replication_factor' : 1 };");
			}
			return cqlSessionBuilder.withKeyspace("boot_test").build();
		}

	}

}
>>>>>>> 6755b480
<|MERGE_RESOLUTION|>--- conflicted
+++ resolved
@@ -1,105 +1,3 @@
-<<<<<<< HEAD
-/*
- * Copyright 2012-2019 the original author or authors.
- *
- * Licensed under the Apache License, Version 2.0 (the "License");
- * you may not use this file except in compliance with the License.
- * You may obtain a copy of the License at
- *
- *      https://www.apache.org/licenses/LICENSE-2.0
- *
- * Unless required by applicable law or agreed to in writing, software
- * distributed under the License is distributed on an "AS IS" BASIS,
- * WITHOUT WARRANTIES OR CONDITIONS OF ANY KIND, either express or implied.
- * See the License for the specific language governing permissions and
- * limitations under the License.
- */
-
-package org.springframework.boot.autoconfigure.data.cassandra;
-
-import com.datastax.driver.core.Cluster;
-import com.datastax.driver.core.Session;
-import org.junit.jupiter.api.AfterEach;
-import org.junit.jupiter.api.BeforeEach;
-import org.junit.jupiter.api.Test;
-import org.testcontainers.containers.CassandraContainer;
-import org.testcontainers.junit.jupiter.Container;
-
-import org.springframework.boot.autoconfigure.AutoConfigurationPackages;
-import org.springframework.boot.autoconfigure.cassandra.CassandraAutoConfiguration;
-import org.springframework.boot.autoconfigure.data.cassandra.city.City;
-import org.springframework.boot.test.util.TestPropertyValues;
-import org.springframework.boot.testsupport.testcontainers.DisabledWithoutDockerTestcontainers;
-import org.springframework.context.annotation.AnnotationConfigApplicationContext;
-import org.springframework.data.cassandra.config.CassandraSessionFactoryBean;
-import org.springframework.data.cassandra.config.SchemaAction;
-
-import static org.assertj.core.api.Assertions.assertThat;
-
-/**
- * Tests for {@link CassandraDataAutoConfiguration} that require a Cassandra instance.
- *
- * @author Mark Paluch
- * @author Stephane Nicoll
- */
-@DisabledWithoutDockerTestcontainers
-class CassandraDataAutoConfigurationIntegrationTests {
-
-	@Container
-	static final CassandraContainer<?> cassandra = new CassandraContainer<>();
-
-	private AnnotationConfigApplicationContext context;
-
-	@BeforeEach
-	void setUp() {
-		this.context = new AnnotationConfigApplicationContext();
-		TestPropertyValues
-				.of("spring.data.cassandra.port=" + cassandra.getFirstMappedPort(),
-						"spring.data.cassandra.read-timeout=24000", "spring.data.cassandra.connect-timeout=10000")
-				.applyTo(this.context.getEnvironment());
-	}
-
-	@AfterEach
-	void close() {
-		if (this.context != null) {
-			this.context.close();
-		}
-	}
-
-	@Test
-	void hasDefaultSchemaActionSet() {
-		String cityPackage = City.class.getPackage().getName();
-		AutoConfigurationPackages.register(this.context, cityPackage);
-		this.context.register(CassandraAutoConfiguration.class, CassandraDataAutoConfiguration.class);
-		this.context.refresh();
-		CassandraSessionFactoryBean bean = this.context.getBean(CassandraSessionFactoryBean.class);
-		assertThat(bean.getSchemaAction()).isEqualTo(SchemaAction.NONE);
-	}
-
-	@Test
-	void hasRecreateSchemaActionSet() {
-		createTestKeyspaceIfNotExists();
-		String cityPackage = City.class.getPackage().getName();
-		AutoConfigurationPackages.register(this.context, cityPackage);
-		TestPropertyValues.of("spring.data.cassandra.schemaAction=recreate_drop_unused",
-				"spring.data.cassandra.keyspaceName=boot_test").applyTo(this.context);
-		this.context.register(CassandraAutoConfiguration.class, CassandraDataAutoConfiguration.class);
-		this.context.refresh();
-		CassandraSessionFactoryBean bean = this.context.getBean(CassandraSessionFactoryBean.class);
-		assertThat(bean.getSchemaAction()).isEqualTo(SchemaAction.RECREATE_DROP_UNUSED);
-	}
-
-	private void createTestKeyspaceIfNotExists() {
-		Cluster cluster = Cluster.builder().withoutJMXReporting().withPort(cassandra.getFirstMappedPort())
-				.addContactPoint(cassandra.getContainerIpAddress()).build();
-		try (Session session = cluster.connect()) {
-			session.execute("CREATE KEYSPACE IF NOT EXISTS boot_test"
-					+ "  WITH REPLICATION = { 'class' : 'SimpleStrategy', 'replication_factor' : 1 };");
-		}
-	}
-
-}
-=======
 /*
  * Copyright 2012-2020 the original author or authors.
  *
@@ -193,5 +91,4 @@
 
 	}
 
-}
->>>>>>> 6755b480
+}