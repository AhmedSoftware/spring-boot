--- conflicted
+++ resolved
@@ -21,16 +21,9 @@
 import java.util.Set;
 
 import com.mongodb.MongoClient;
-<<<<<<< HEAD
-import org.junit.After;
-import org.junit.Rule;
-=======
->>>>>>> c8c32cfa
 import org.junit.Test;
-import org.junit.rules.ExpectedException;
 
 import org.springframework.beans.factory.BeanCreationException;
-import org.springframework.beans.factory.NoSuchBeanDefinitionException;
 import org.springframework.boot.autoconfigure.AutoConfigurationPackages;
 import org.springframework.boot.autoconfigure.AutoConfigurations;
 import org.springframework.boot.autoconfigure.context.PropertyPlaceholderAutoConfiguration;
@@ -64,24 +57,10 @@
  */
 public class MongoDataAutoConfigurationTests {
 
-<<<<<<< HEAD
-	private AnnotationConfigApplicationContext context;
-
-	@Rule
-	public ExpectedException thrown = ExpectedException.none();
-
-	@After
-	public void close() {
-		if (this.context != null) {
-			this.context.close();
-		}
-	}
-=======
 	private final ApplicationContextRunner contextRunner = new ApplicationContextRunner()
 			.withConfiguration(AutoConfigurations.of(
 					PropertyPlaceholderAutoConfiguration.class,
 					MongoAutoConfiguration.class, MongoDataAutoConfiguration.class));
->>>>>>> c8c32cfa
 
 	@Test
 	public void templateExists() {
@@ -183,33 +162,15 @@
 			assertThat(dateProperty.isEntity()).isFalse();
 		});
 
-<<<<<<< HEAD
+	}
+
 	@Test
 	public void backsOffIfMongoClientBeanIsNotPresent() {
-		this.context = new AnnotationConfigApplicationContext();
-		this.context.register(MongoDataAutoConfiguration.class);
-		this.context.refresh();
-		this.thrown.expect(NoSuchBeanDefinitionException.class);
-		assertThat(this.context.getBean(MongoDataAutoConfiguration.class)).isNull();
-	}
-
-	public void testFieldNamingStrategy(String strategy,
-			Class<? extends FieldNamingStrategy> expectedType) {
-		this.context = new AnnotationConfigApplicationContext();
-		if (strategy != null) {
-			TestPropertyValues.of("spring.data.mongodb.field-naming-strategy:" + strategy)
-					.applyTo(this.context);
-		}
-		this.context.register(PropertyPlaceholderAutoConfiguration.class,
-				MongoAutoConfiguration.class, MongoDataAutoConfiguration.class);
-		this.context.refresh();
-		MongoMappingContext mappingContext = this.context
-				.getBean(MongoMappingContext.class);
-		FieldNamingStrategy fieldNamingStrategy = (FieldNamingStrategy) ReflectionTestUtils
-				.getField(mappingContext, "fieldNamingStrategy");
-		assertThat(fieldNamingStrategy.getClass()).isEqualTo(expectedType);
-=======
->>>>>>> c8c32cfa
+		ApplicationContextRunner runner = new ApplicationContextRunner()
+				.withConfiguration(
+						AutoConfigurations.of(MongoDataAutoConfiguration.class));
+		runner.run((context) -> assertThat(context)
+				.doesNotHaveBean(MongoDataAutoConfiguration.class));
 	}
 
 	@SuppressWarnings({ "unchecked", "rawtypes" })
