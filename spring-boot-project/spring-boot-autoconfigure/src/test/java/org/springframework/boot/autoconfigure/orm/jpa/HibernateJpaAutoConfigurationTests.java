--- conflicted
+++ resolved
@@ -148,26 +148,15 @@
 
 	@Test
 	public void jtaDefaultPlatform() {
-<<<<<<< HEAD
-		contextRunner()
-				.withConfiguration(AutoConfigurations.of(JtaAutoConfiguration.class))
+		contextRunner().withConfiguration(AutoConfigurations.of(JtaAutoConfiguration.class))
 				.run(assertJtaPlatform(SpringJtaPlatform.class));
-=======
-		contextRunner().withConfiguration(AutoConfigurations.of(JtaAutoConfiguration.class)).run((context) -> {
-			Map<String, Object> jpaPropertyMap = context.getBean(LocalContainerEntityManagerFactoryBean.class)
-					.getJpaPropertyMap();
-			assertThat(jpaPropertyMap.get("hibernate.transaction.jta.platform")).isInstanceOf(SpringJtaPlatform.class);
-		});
->>>>>>> c6c139d9
 	}
 
 	@Test
 	public void jtaCustomPlatform() {
 		contextRunner()
 				.withPropertyValues(
-<<<<<<< HEAD
-						"spring.jpa.properties.hibernate.transaction.jta.platform:"
-								+ TestJtaPlatform.class.getName())
+						"spring.jpa.properties.hibernate.transaction.jta.platform:" + TestJtaPlatform.class.getName())
 				.withConfiguration(AutoConfigurations.of(JtaAutoConfiguration.class))
 				.run(assertJtaPlatform(TestJtaPlatform.class));
 	}
@@ -177,24 +166,12 @@
 		contextRunner().run(assertJtaPlatform(NoJtaPlatform.class));
 	}
 
-	private ContextConsumer<AssertableApplicationContext> assertJtaPlatform(
-			Class<? extends JtaPlatform> expectedType) {
+	private ContextConsumer<AssertableApplicationContext> assertJtaPlatform(Class<? extends JtaPlatform> expectedType) {
 		return (context) -> {
-			SessionFactoryImpl sessionFactory = context
-					.getBean(LocalContainerEntityManagerFactoryBean.class)
+			SessionFactoryImpl sessionFactory = context.getBean(LocalContainerEntityManagerFactoryBean.class)
 					.getNativeEntityManagerFactory().unwrap(SessionFactoryImpl.class);
-			assertThat(sessionFactory.getServiceRegistry().getService(JtaPlatform.class))
-					.isInstanceOf(expectedType);
+			assertThat(sessionFactory.getServiceRegistry().getService(JtaPlatform.class)).isInstanceOf(expectedType);
 		};
-=======
-						"spring.jpa.properties.hibernate.transaction.jta.platform:" + TestJtaPlatform.class.getName())
-				.withConfiguration(AutoConfigurations.of(JtaAutoConfiguration.class)).run((context) -> {
-					Map<String, Object> jpaPropertyMap = context.getBean(LocalContainerEntityManagerFactoryBean.class)
-							.getJpaPropertyMap();
-					assertThat((String) jpaPropertyMap.get("hibernate.transaction.jta.platform"))
-							.isEqualTo(TestJtaPlatform.class.getName());
-				});
->>>>>>> c6c139d9
 	}
 
 	@Test
@@ -339,15 +316,12 @@
 	@Test
 	public void eventListenerCanBeRegisteredAsBeans() {
 		contextRunner().withUserConfiguration(TestInitializedJpaConfiguration.class)
-				.withClassLoader(new HideDataScriptClassLoader())
-				.withPropertyValues("spring.jpa.show-sql=true",
-						"spring.jpa.hibernate.ddl-auto:create-drop",
-						"spring.datasource.data:classpath:/city.sql")
+				.withClassLoader(new HideDataScriptClassLoader()).withPropertyValues("spring.jpa.show-sql=true",
+						"spring.jpa.hibernate.ddl-auto:create-drop", "spring.datasource.data:classpath:/city.sql")
 				.run((context) -> {
 					// See CityListener
 					assertThat(context).hasSingleBean(City.class);
-					assertThat(context.getBean(City.class).getName())
-							.isEqualTo("Washington");
+					assertThat(context.getBean(City.class).getName()).isEqualTo("Washington");
 				});
 	}
 
@@ -359,16 +333,11 @@
 
 	@Test
 	public void withSyncBootstrappingAnApplicationListenerThatUsesJpaDoesNotTriggerABeanCurrentlyInCreationException() {
-		contextRunner()
-				.withUserConfiguration(JpaUsingApplicationListenerConfiguration.class)
-				.withPropertyValues("spring.datasource.initialization-mode=never")
-				.run((context) -> {
+		contextRunner().withUserConfiguration(JpaUsingApplicationListenerConfiguration.class)
+				.withPropertyValues("spring.datasource.initialization-mode=never").run((context) -> {
 					assertThat(context).hasNotFailed();
-					assertThat(context
-							.getBean(EventCapturingApplicationListener.class).events
-									.stream()
-									.filter(DataSourceSchemaCreatedEvent.class::isInstance))
-											.hasSize(1);
+					assertThat(context.getBean(EventCapturingApplicationListener.class).events.stream()
+							.filter(DataSourceSchemaCreatedEvent.class::isInstance)).hasSize(1);
 				});
 	}
 
@@ -377,24 +346,20 @@
 		contextRunner()
 				.withUserConfiguration(AsyncBootstrappingConfiguration.class,
 						JpaUsingApplicationListenerConfiguration.class)
-				.withPropertyValues("spring.datasource.initialization-mode=never")
-				.run((context) -> {
+				.withPropertyValues("spring.datasource.initialization-mode=never").run((context) -> {
 					assertThat(context).hasNotFailed();
 					EventCapturingApplicationListener listener = context
 							.getBean(EventCapturingApplicationListener.class);
 					long end = System.currentTimeMillis() + 30000;
-					while ((System.currentTimeMillis() < end)
-							&& !dataSourceSchemaCreatedEventReceived(listener)) {
+					while ((System.currentTimeMillis() < end) && !dataSourceSchemaCreatedEventReceived(listener)) {
 						Thread.sleep(100);
 					}
-					assertThat(listener.events.stream()
-							.filter(DataSourceSchemaCreatedEvent.class::isInstance))
-									.hasSize(1);
-				});
-	}
-
-	private boolean dataSourceSchemaCreatedEventReceived(
-			EventCapturingApplicationListener listener) {
+					assertThat(listener.events.stream().filter(DataSourceSchemaCreatedEvent.class::isInstance))
+							.hasSize(1);
+				});
+	}
+
+	private boolean dataSourceSchemaCreatedEventReceived(EventCapturingApplicationListener listener) {
 		for (ApplicationEvent event : listener.events) {
 			if (event instanceof DataSourceSchemaCreatedEvent) {
 				return true;
@@ -464,8 +429,7 @@
 
 		@Bean
 		public HibernatePropertiesCustomizer disableBeanContainerHibernatePropertiesCustomizer() {
-			return (hibernateProperties) -> hibernateProperties
-					.remove(AvailableSettings.BEAN_CONTAINER);
+			return (hibernateProperties) -> hibernateProperties.remove(AvailableSettings.BEAN_CONTAINER);
 		}
 
 	}
@@ -526,13 +490,11 @@
 	static class JpaUsingApplicationListenerConfiguration {
 
 		@Bean
-		public EventCapturingApplicationListener jpaUsingApplicationListener(
-				EntityManagerFactory emf) {
+		public EventCapturingApplicationListener jpaUsingApplicationListener(EntityManagerFactory emf) {
 			return new EventCapturingApplicationListener();
 		}
 
-		static class EventCapturingApplicationListener
-				implements ApplicationListener<ApplicationEvent> {
+		static class EventCapturingApplicationListener implements ApplicationListener<ApplicationEvent> {
 
 			private final List<ApplicationEvent> events = new ArrayList<>();
 
@@ -554,8 +516,7 @@
 		}
 
 		@Bean
-		public EntityManagerFactoryBuilderCustomizer asyncBootstrappingCustomizer(
-				ThreadPoolTaskExecutor executor) {
+		public EntityManagerFactoryBuilderCustomizer asyncBootstrappingCustomizer(ThreadPoolTaskExecutor executor) {
 			return (builder) -> builder.setBootstrapExecutor(executor);
 		}
 
