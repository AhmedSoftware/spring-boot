--- conflicted
+++ resolved
@@ -1,6 +1,5 @@
-<<<<<<< HEAD
 /*
- * Copyright 2012-2019 the original author or authors.
+ * Copyright 2012-2020 the original author or authors.
  *
  * Licensed under the Apache License, Version 2.0 (the "License");
  * you may not use this file except in compliance with the License.
@@ -20,22 +19,27 @@
 import java.io.IOException;
 import java.net.URL;
 import java.net.URLClassLoader;
+import java.time.Duration;
 import java.util.ArrayList;
 import java.util.Arrays;
 import java.util.Collections;
 import java.util.Enumeration;
+import java.util.HashMap;
 import java.util.List;
 import java.util.Map;
 import java.util.function.Consumer;
+import java.util.stream.Collectors;
 
 import javax.persistence.EntityManager;
 import javax.persistence.EntityManagerFactory;
+import javax.sql.DataSource;
 import javax.transaction.Synchronization;
 import javax.transaction.Transaction;
 import javax.transaction.TransactionManager;
 import javax.transaction.UserTransaction;
 
 import com.zaxxer.hikari.HikariDataSource;
+import org.awaitility.Awaitility;
 import org.hibernate.boot.model.naming.ImplicitNamingStrategy;
 import org.hibernate.boot.model.naming.PhysicalNamingStrategy;
 import org.hibernate.cfg.AvailableSettings;
@@ -43,6 +47,7 @@
 import org.hibernate.engine.transaction.jta.platform.internal.NoJtaPlatform;
 import org.hibernate.engine.transaction.jta.platform.spi.JtaPlatform;
 import org.hibernate.internal.SessionFactoryImpl;
+import org.hibernate.jpa.HibernatePersistenceProvider;
 import org.junit.jupiter.api.Test;
 
 import org.springframework.beans.factory.BeanCreationException;
@@ -75,6 +80,7 @@
 
 import static org.assertj.core.api.Assertions.assertThat;
 import static org.assertj.core.api.Assertions.entry;
+import static org.hamcrest.Matchers.hasSize;
 import static org.mockito.Mockito.mock;
 
 /**
@@ -106,577 +112,6 @@
 	@Test
 	void testDataScript() {
 		// This can't succeed because the data SQL is executed immediately after the
-		// schema
-		// and Hibernate hasn't initialized yet at that point
-		contextRunner().withPropertyValues("spring.datasource.data:classpath:/city.sql").run((context) -> {
-			assertThat(context).hasFailed();
-			assertThat(context.getStartupFailure()).isInstanceOf(BeanCreationException.class);
-		});
-	}
-
-	@Test
-	void testDataScriptRunsEarly() {
-		contextRunner().withUserConfiguration(TestInitializedJpaConfiguration.class)
-				.withClassLoader(new HideDataScriptClassLoader())
-				.withPropertyValues("spring.jpa.show-sql=true", "spring.jpa.hibernate.ddl-auto:create-drop",
-						"spring.datasource.data:classpath:/city.sql")
-				.run((context) -> assertThat(context.getBean(TestInitializedJpaConfiguration.class).called).isTrue());
-	}
-
-	@Test
-	void testFlywaySwitchOffDdlAuto() {
-		contextRunner()
-				.withPropertyValues("spring.datasource.initialization-mode:never",
-						"spring.flyway.locations:classpath:db/city")
-				.withConfiguration(AutoConfigurations.of(FlywayAutoConfiguration.class))
-				.run((context) -> assertThat(context).hasNotFailed());
-	}
-
-	@Test
-	void testFlywayPlusValidation() {
-		contextRunner()
-				.withPropertyValues("spring.datasource.initialization-mode:never",
-						"spring.flyway.locations:classpath:db/city", "spring.jpa.hibernate.ddl-auto:validate")
-				.withConfiguration(AutoConfigurations.of(FlywayAutoConfiguration.class))
-				.run((context) -> assertThat(context).hasNotFailed());
-	}
-
-	@Test
-	void testLiquibasePlusValidation() {
-		contextRunner()
-				.withPropertyValues("spring.datasource.initialization-mode:never",
-						"spring.liquibase.changeLog:classpath:db/changelog/db.changelog-city.yaml",
-						"spring.jpa.hibernate.ddl-auto:validate")
-				.withConfiguration(AutoConfigurations.of(LiquibaseAutoConfiguration.class))
-				.run((context) -> assertThat(context).hasNotFailed());
-	}
-
-	@Test
-	void hibernateDialectIsNotSetByDefault() {
-		contextRunner().run(assertJpaVendorAdapter(
-				(adapter) -> assertThat(adapter.getJpaPropertyMap()).doesNotContainKeys("hibernate.dialect")));
-	}
-
-	@Test
-	void hibernateDialectIsSetWhenDatabaseIsSet() {
-		contextRunner().withPropertyValues("spring.jpa.database=H2")
-				.run(assertJpaVendorAdapter((adapter) -> assertThat(adapter.getJpaPropertyMap())
-						.contains(entry("hibernate.dialect", H2Dialect.class.getName()))));
-	}
-
-	@Test
-	void hibernateDialectIsSetWhenDatabasePlatformIsSet() {
-		String databasePlatform = TestH2Dialect.class.getName();
-		contextRunner().withPropertyValues("spring.jpa.database-platform=" + databasePlatform)
-				.run(assertJpaVendorAdapter((adapter) -> assertThat(adapter.getJpaPropertyMap())
-						.contains(entry("hibernate.dialect", databasePlatform))));
-	}
-
-	private ContextConsumer<AssertableApplicationContext> assertJpaVendorAdapter(
-			Consumer<HibernateJpaVendorAdapter> adapter) {
-		return (context) -> {
-			assertThat(context).hasSingleBean(JpaVendorAdapter.class);
-			assertThat(context).hasSingleBean(HibernateJpaVendorAdapter.class);
-			adapter.accept(context.getBean(HibernateJpaVendorAdapter.class));
-		};
-	}
-
-	@Test
-	void jtaDefaultPlatform() {
-		contextRunner().withConfiguration(AutoConfigurations.of(JtaAutoConfiguration.class))
-				.run(assertJtaPlatform(SpringJtaPlatform.class));
-	}
-
-	@Test
-	void jtaCustomPlatform() {
-		contextRunner()
-				.withPropertyValues(
-						"spring.jpa.properties.hibernate.transaction.jta.platform:" + TestJtaPlatform.class.getName())
-				.withConfiguration(AutoConfigurations.of(JtaAutoConfiguration.class))
-				.run(assertJtaPlatform(TestJtaPlatform.class));
-	}
-
-	@Test
-	void jtaNotUsedByTheApplication() {
-		contextRunner().run(assertJtaPlatform(NoJtaPlatform.class));
-	}
-
-	private ContextConsumer<AssertableApplicationContext> assertJtaPlatform(Class<? extends JtaPlatform> expectedType) {
-		return (context) -> {
-			SessionFactoryImpl sessionFactory = context.getBean(LocalContainerEntityManagerFactoryBean.class)
-					.getNativeEntityManagerFactory().unwrap(SessionFactoryImpl.class);
-			assertThat(sessionFactory.getServiceRegistry().getService(JtaPlatform.class)).isInstanceOf(expectedType);
-		};
-	}
-
-	@Test
-	void jtaCustomTransactionManagerUsingProperties() {
-		contextRunner().withPropertyValues("spring.transaction.default-timeout:30",
-				"spring.transaction.rollback-on-commit-failure:true").run((context) -> {
-					JpaTransactionManager transactionManager = context.getBean(JpaTransactionManager.class);
-					assertThat(transactionManager.getDefaultTimeout()).isEqualTo(30);
-					assertThat(transactionManager.isRollbackOnCommitFailure()).isTrue();
-				});
-	}
-
-	@Test
-	void autoConfigurationBacksOffWithSeveralDataSources() {
-		contextRunner()
-				.withConfiguration(AutoConfigurations.of(DataSourceTransactionManagerAutoConfiguration.class,
-						XADataSourceAutoConfiguration.class, JtaAutoConfiguration.class))
-				.withUserConfiguration(TestTwoDataSourcesConfiguration.class).run((context) -> {
-					assertThat(context).hasNotFailed();
-					assertThat(context).doesNotHaveBean(EntityManagerFactory.class);
-				});
-	}
-
-	@Test
-	void providerDisablesAutoCommitIsConfigured() {
-		contextRunner().withPropertyValues("spring.datasource.type:" + HikariDataSource.class.getName(),
-				"spring.datasource.hikari.auto-commit:false").run((context) -> {
-					Map<String, Object> jpaProperties = context.getBean(LocalContainerEntityManagerFactoryBean.class)
-							.getJpaPropertyMap();
-					assertThat(jpaProperties)
-							.contains(entry("hibernate.connection.provider_disables_autocommit", "true"));
-				});
-	}
-
-	@Test
-	void providerDisablesAutoCommitIsNotConfiguredIfAutoCommitIsEnabled() {
-		contextRunner().withPropertyValues("spring.datasource.type:" + HikariDataSource.class.getName(),
-				"spring.datasource.hikari.auto-commit:true").run((context) -> {
-					Map<String, Object> jpaProperties = context.getBean(LocalContainerEntityManagerFactoryBean.class)
-							.getJpaPropertyMap();
-					assertThat(jpaProperties).doesNotContainKeys("hibernate.connection.provider_disables_autocommit");
-				});
-	}
-
-	@Test
-	void providerDisablesAutoCommitIsNotConfiguredIfPropertyIsSet() {
-		contextRunner()
-				.withPropertyValues("spring.datasource.type:" + HikariDataSource.class.getName(),
-						"spring.datasource.hikari.auto-commit:false",
-						"spring.jpa.properties.hibernate.connection.provider_disables_autocommit=false")
-				.run((context) -> {
-					Map<String, Object> jpaProperties = context.getBean(LocalContainerEntityManagerFactoryBean.class)
-							.getJpaPropertyMap();
-					assertThat(jpaProperties)
-							.contains(entry("hibernate.connection.provider_disables_autocommit", "false"));
-				});
-	}
-
-	@Test
-	void providerDisablesAutoCommitIsNotConfiguredWithJta() {
-		contextRunner().withConfiguration(AutoConfigurations.of(JtaAutoConfiguration.class))
-				.withPropertyValues("spring.datasource.type:" + HikariDataSource.class.getName(),
-						"spring.datasource.hikari.auto-commit:false")
-				.run((context) -> {
-					Map<String, Object> jpaProperties = context.getBean(LocalContainerEntityManagerFactoryBean.class)
-							.getJpaPropertyMap();
-					assertThat(jpaProperties).doesNotContainKeys("hibernate.connection.provider_disables_autocommit");
-				});
-	}
-
-	@Test
-	void customResourceMapping() {
-		contextRunner().withClassLoader(new HideDataScriptClassLoader())
-				.withPropertyValues("spring.datasource.data:classpath:/db/non-annotated-data.sql",
-						"spring.jpa.mapping-resources=META-INF/mappings/non-annotated.xml")
-				.run((context) -> {
-					EntityManager em = context.getBean(EntityManagerFactory.class).createEntityManager();
-					NonAnnotatedEntity found = em.find(NonAnnotatedEntity.class, 2000L);
-					assertThat(found).isNotNull();
-					assertThat(found.getValue()).isEqualTo("Test");
-				});
-	}
-
-	@Test
-	void physicalNamingStrategyCanBeUsed() {
-		contextRunner().withUserConfiguration(TestPhysicalNamingStrategyConfiguration.class).run((context) -> {
-			Map<String, Object> hibernateProperties = context.getBean(HibernateJpaConfiguration.class)
-					.getVendorProperties();
-			assertThat(hibernateProperties).contains(
-					entry("hibernate.physical_naming_strategy", context.getBean("testPhysicalNamingStrategy")));
-			assertThat(hibernateProperties).doesNotContainKeys("hibernate.ejb.naming_strategy");
-		});
-	}
-
-	@Test
-	void implicitNamingStrategyCanBeUsed() {
-		contextRunner().withUserConfiguration(TestImplicitNamingStrategyConfiguration.class).run((context) -> {
-			Map<String, Object> hibernateProperties = context.getBean(HibernateJpaConfiguration.class)
-					.getVendorProperties();
-			assertThat(hibernateProperties).contains(
-					entry("hibernate.implicit_naming_strategy", context.getBean("testImplicitNamingStrategy")));
-			assertThat(hibernateProperties).doesNotContainKeys("hibernate.ejb.naming_strategy");
-		});
-	}
-
-	@Test
-	void namingStrategyInstancesTakePrecedenceOverNamingStrategyProperties() {
-		contextRunner()
-				.withUserConfiguration(TestPhysicalNamingStrategyConfiguration.class,
-						TestImplicitNamingStrategyConfiguration.class)
-				.withPropertyValues("spring.jpa.hibernate.naming.physical-strategy:com.example.Physical",
-						"spring.jpa.hibernate.naming.implicit-strategy:com.example.Implicit")
-				.run((context) -> {
-					Map<String, Object> hibernateProperties = context.getBean(HibernateJpaConfiguration.class)
-							.getVendorProperties();
-					assertThat(hibernateProperties).contains(
-							entry("hibernate.physical_naming_strategy", context.getBean("testPhysicalNamingStrategy")),
-							entry("hibernate.implicit_naming_strategy", context.getBean("testImplicitNamingStrategy")));
-					assertThat(hibernateProperties).doesNotContainKeys("hibernate.ejb.naming_strategy");
-				});
-	}
-
-	@Test
-	void hibernatePropertiesCustomizerTakesPrecedenceOverStrategyInstancesAndNamingStrategyProperties() {
-		contextRunner()
-				.withUserConfiguration(TestHibernatePropertiesCustomizerConfiguration.class,
-						TestPhysicalNamingStrategyConfiguration.class, TestImplicitNamingStrategyConfiguration.class)
-				.withPropertyValues("spring.jpa.hibernate.naming.physical-strategy:com.example.Physical",
-						"spring.jpa.hibernate.naming.implicit-strategy:com.example.Implicit")
-				.run((context) -> {
-					Map<String, Object> hibernateProperties = context.getBean(HibernateJpaConfiguration.class)
-							.getVendorProperties();
-					TestHibernatePropertiesCustomizerConfiguration configuration = context
-							.getBean(TestHibernatePropertiesCustomizerConfiguration.class);
-					assertThat(hibernateProperties).contains(
-							entry("hibernate.physical_naming_strategy", configuration.physicalNamingStrategy),
-							entry("hibernate.implicit_naming_strategy", configuration.implicitNamingStrategy));
-					assertThat(hibernateProperties).doesNotContainKeys("hibernate.ejb.naming_strategy");
-				});
-	}
-
-	@Test
-	void eventListenerCanBeRegisteredAsBeans() {
-		contextRunner().withUserConfiguration(TestInitializedJpaConfiguration.class)
-				.withClassLoader(new HideDataScriptClassLoader()).withPropertyValues("spring.jpa.show-sql=true",
-						"spring.jpa.hibernate.ddl-auto:create-drop", "spring.datasource.data:classpath:/city.sql")
-				.run((context) -> {
-					// See CityListener
-					assertThat(context).hasSingleBean(City.class);
-					assertThat(context.getBean(City.class).getName()).isEqualTo("Washington");
-				});
-	}
-
-	@Test
-	void hibernatePropertiesCustomizerCanDisableBeanContainer() {
-		contextRunner().withUserConfiguration(DisableBeanContainerConfiguration.class)
-				.run((context) -> assertThat(context).doesNotHaveBean(City.class));
-	}
-
-	@Test
-	void withSyncBootstrappingAnApplicationListenerThatUsesJpaDoesNotTriggerABeanCurrentlyInCreationException() {
-		contextRunner().withUserConfiguration(JpaUsingApplicationListenerConfiguration.class)
-				.withPropertyValues("spring.datasource.initialization-mode=never").run((context) -> {
-					assertThat(context).hasNotFailed();
-					assertThat(context.getBean(EventCapturingApplicationListener.class).events.stream()
-							.filter(DataSourceSchemaCreatedEvent.class::isInstance)).hasSize(1);
-				});
-	}
-
-	@Test
-	void withAsyncBootstrappingAnApplicationListenerThatUsesJpaDoesNotTriggerABeanCurrentlyInCreationException() {
-		contextRunner()
-				.withUserConfiguration(AsyncBootstrappingConfiguration.class,
-						JpaUsingApplicationListenerConfiguration.class)
-				.withPropertyValues("spring.datasource.initialization-mode=never").run((context) -> {
-					assertThat(context).hasNotFailed();
-					EventCapturingApplicationListener listener = context
-							.getBean(EventCapturingApplicationListener.class);
-					long end = System.currentTimeMillis() + 30000;
-					while ((System.currentTimeMillis() < end) && !dataSourceSchemaCreatedEventReceived(listener)) {
-						Thread.sleep(100);
-					}
-					assertThat(listener.events.stream().filter(DataSourceSchemaCreatedEvent.class::isInstance))
-							.hasSize(1);
-				});
-	}
-
-	private boolean dataSourceSchemaCreatedEventReceived(EventCapturingApplicationListener listener) {
-		for (ApplicationEvent event : listener.events) {
-			if (event instanceof DataSourceSchemaCreatedEvent) {
-				return true;
-			}
-		}
-		return false;
-	}
-
-	@Configuration(proxyBeanMethods = false)
-	@TestAutoConfigurationPackage(City.class)
-	static class TestInitializedJpaConfiguration {
-
-		private boolean called;
-
-		@Autowired
-		void validateDataSourceIsInitialized(EntityManagerFactory entityManagerFactory) {
-			// Inject the entity manager to validate it is initialized at the injection
-			// point
-			EntityManager entityManager = entityManagerFactory.createEntityManager();
-			City city = entityManager.find(City.class, 2000L);
-			assertThat(city).isNotNull();
-			assertThat(city.getName()).isEqualTo("Washington");
-			this.called = true;
-		}
-
-	}
-
-	@Configuration(proxyBeanMethods = false)
-	static class TestImplicitNamingStrategyConfiguration {
-
-		@Bean
-		ImplicitNamingStrategy testImplicitNamingStrategy() {
-			return new SpringImplicitNamingStrategy();
-		}
-
-	}
-
-	@Configuration(proxyBeanMethods = false)
-	static class TestPhysicalNamingStrategyConfiguration {
-
-		@Bean
-		PhysicalNamingStrategy testPhysicalNamingStrategy() {
-			return new SpringPhysicalNamingStrategy();
-		}
-
-	}
-
-	@Configuration(proxyBeanMethods = false)
-	static class TestHibernatePropertiesCustomizerConfiguration {
-
-		private final PhysicalNamingStrategy physicalNamingStrategy = new SpringPhysicalNamingStrategy();
-
-		private final ImplicitNamingStrategy implicitNamingStrategy = new SpringImplicitNamingStrategy();
-
-		@Bean
-		HibernatePropertiesCustomizer testHibernatePropertiesCustomizer() {
-			return (hibernateProperties) -> {
-				hibernateProperties.put("hibernate.physical_naming_strategy", this.physicalNamingStrategy);
-				hibernateProperties.put("hibernate.implicit_naming_strategy", this.implicitNamingStrategy);
-			};
-		}
-
-	}
-
-	@Configuration(proxyBeanMethods = false)
-	static class DisableBeanContainerConfiguration {
-
-		@Bean
-		HibernatePropertiesCustomizer disableBeanContainerHibernatePropertiesCustomizer() {
-			return (hibernateProperties) -> hibernateProperties.remove(AvailableSettings.BEAN_CONTAINER);
-		}
-
-	}
-
-	public static class TestJtaPlatform implements JtaPlatform {
-
-		@Override
-		public TransactionManager retrieveTransactionManager() {
-			return mock(TransactionManager.class);
-		}
-
-		@Override
-		public UserTransaction retrieveUserTransaction() {
-			throw new UnsupportedOperationException();
-		}
-
-		@Override
-		public Object getTransactionIdentifier(Transaction transaction) {
-			throw new UnsupportedOperationException();
-		}
-
-		@Override
-		public boolean canRegisterSynchronization() {
-			throw new UnsupportedOperationException();
-		}
-
-		@Override
-		public void registerSynchronization(Synchronization synchronization) {
-			throw new UnsupportedOperationException();
-		}
-
-		@Override
-		public int getCurrentStatus() {
-			throw new UnsupportedOperationException();
-		}
-
-	}
-
-	static class HideDataScriptClassLoader extends URLClassLoader {
-
-		private static final List<String> HIDDEN_RESOURCES = Arrays.asList("schema-all.sql", "schema.sql");
-
-		HideDataScriptClassLoader() {
-			super(new URL[0], HideDataScriptClassLoader.class.getClassLoader());
-		}
-
-		@Override
-		public Enumeration<URL> getResources(String name) throws IOException {
-			if (HIDDEN_RESOURCES.contains(name)) {
-				return Collections.emptyEnumeration();
-			}
-			return super.getResources(name);
-		}
-
-	}
-
-	@org.springframework.context.annotation.Configuration(proxyBeanMethods = false)
-	static class JpaUsingApplicationListenerConfiguration {
-
-		@Bean
-		EventCapturingApplicationListener jpaUsingApplicationListener(EntityManagerFactory emf) {
-			return new EventCapturingApplicationListener();
-		}
-
-		static class EventCapturingApplicationListener implements ApplicationListener<ApplicationEvent> {
-
-			private final List<ApplicationEvent> events = new ArrayList<>();
-
-			@Override
-			public void onApplicationEvent(ApplicationEvent event) {
-				this.events.add(event);
-			}
-
-		}
-
-	}
-
-	@Configuration(proxyBeanMethods = false)
-	static class AsyncBootstrappingConfiguration {
-
-		@Bean
-		ThreadPoolTaskExecutor ThreadPoolTaskExecutor() {
-			return new ThreadPoolTaskExecutor();
-		}
-
-		@Bean
-		EntityManagerFactoryBuilderCustomizer asyncBootstrappingCustomizer(ThreadPoolTaskExecutor executor) {
-			return (builder) -> builder.setBootstrapExecutor(executor);
-		}
-
-	}
-
-	public static class TestH2Dialect extends H2Dialect {
-
-	}
-
-}
-=======
-/*
- * Copyright 2012-2020 the original author or authors.
- *
- * Licensed under the Apache License, Version 2.0 (the "License");
- * you may not use this file except in compliance with the License.
- * You may obtain a copy of the License at
- *
- *      https://www.apache.org/licenses/LICENSE-2.0
- *
- * Unless required by applicable law or agreed to in writing, software
- * distributed under the License is distributed on an "AS IS" BASIS,
- * WITHOUT WARRANTIES OR CONDITIONS OF ANY KIND, either express or implied.
- * See the License for the specific language governing permissions and
- * limitations under the License.
- */
-
-package org.springframework.boot.autoconfigure.orm.jpa;
-
-import java.io.IOException;
-import java.net.URL;
-import java.net.URLClassLoader;
-import java.time.Duration;
-import java.util.ArrayList;
-import java.util.Arrays;
-import java.util.Collections;
-import java.util.Enumeration;
-import java.util.HashMap;
-import java.util.List;
-import java.util.Map;
-import java.util.function.Consumer;
-import java.util.stream.Collectors;
-
-import javax.persistence.EntityManager;
-import javax.persistence.EntityManagerFactory;
-import javax.sql.DataSource;
-import javax.transaction.Synchronization;
-import javax.transaction.Transaction;
-import javax.transaction.TransactionManager;
-import javax.transaction.UserTransaction;
-
-import com.zaxxer.hikari.HikariDataSource;
-import org.awaitility.Awaitility;
-import org.hibernate.boot.model.naming.ImplicitNamingStrategy;
-import org.hibernate.boot.model.naming.PhysicalNamingStrategy;
-import org.hibernate.cfg.AvailableSettings;
-import org.hibernate.dialect.H2Dialect;
-import org.hibernate.engine.transaction.jta.platform.internal.NoJtaPlatform;
-import org.hibernate.engine.transaction.jta.platform.spi.JtaPlatform;
-import org.hibernate.internal.SessionFactoryImpl;
-import org.hibernate.jpa.HibernatePersistenceProvider;
-import org.junit.jupiter.api.Test;
-
-import org.springframework.beans.factory.BeanCreationException;
-import org.springframework.beans.factory.annotation.Autowired;
-import org.springframework.boot.autoconfigure.AutoConfigurations;
-import org.springframework.boot.autoconfigure.TestAutoConfigurationPackage;
-import org.springframework.boot.autoconfigure.flyway.FlywayAutoConfiguration;
-import org.springframework.boot.autoconfigure.jdbc.DataSourceSchemaCreatedEvent;
-import org.springframework.boot.autoconfigure.jdbc.DataSourceTransactionManagerAutoConfiguration;
-import org.springframework.boot.autoconfigure.jdbc.XADataSourceAutoConfiguration;
-import org.springframework.boot.autoconfigure.liquibase.LiquibaseAutoConfiguration;
-import org.springframework.boot.autoconfigure.orm.jpa.HibernateJpaAutoConfigurationTests.JpaUsingApplicationListenerConfiguration.EventCapturingApplicationListener;
-import org.springframework.boot.autoconfigure.orm.jpa.mapping.NonAnnotatedEntity;
-import org.springframework.boot.autoconfigure.orm.jpa.test.City;
-import org.springframework.boot.autoconfigure.transaction.jta.JtaAutoConfiguration;
-import org.springframework.boot.orm.jpa.hibernate.SpringImplicitNamingStrategy;
-import org.springframework.boot.orm.jpa.hibernate.SpringJtaPlatform;
-import org.springframework.boot.orm.jpa.hibernate.SpringPhysicalNamingStrategy;
-import org.springframework.boot.test.context.assertj.AssertableApplicationContext;
-import org.springframework.boot.test.context.runner.ContextConsumer;
-import org.springframework.context.ApplicationEvent;
-import org.springframework.context.ApplicationListener;
-import org.springframework.context.annotation.Bean;
-import org.springframework.context.annotation.Configuration;
-import org.springframework.orm.jpa.JpaTransactionManager;
-import org.springframework.orm.jpa.JpaVendorAdapter;
-import org.springframework.orm.jpa.LocalContainerEntityManagerFactoryBean;
-import org.springframework.orm.jpa.vendor.HibernateJpaVendorAdapter;
-import org.springframework.scheduling.concurrent.ThreadPoolTaskExecutor;
-
-import static org.assertj.core.api.Assertions.assertThat;
-import static org.assertj.core.api.Assertions.entry;
-import static org.hamcrest.Matchers.hasSize;
-import static org.mockito.Mockito.mock;
-
-/**
- * Tests for {@link HibernateJpaAutoConfiguration}.
- *
- * @author Dave Syer
- * @author Phillip Webb
- * @author Andy Wilkinson
- * @author Kazuki Shimizu
- * @author Stephane Nicoll
- */
-class HibernateJpaAutoConfigurationTests extends AbstractJpaAutoConfigurationTests {
-
-	HibernateJpaAutoConfigurationTests() {
-		super(HibernateJpaAutoConfiguration.class);
-	}
-
-	@Test
-	void testDataScriptWithMissingDdl() {
-		contextRunner().withPropertyValues("spring.datasource.data:classpath:/city.sql",
-				// Missing:
-				"spring.datasource.schema:classpath:/ddl.sql").run((context) -> {
-					assertThat(context).hasFailed();
-					assertThat(context.getStartupFailure()).hasMessageContaining("ddl.sql");
-					assertThat(context.getStartupFailure()).hasMessageContaining("spring.datasource.schema");
-				});
-	}
-
-	@Test
-	void testDataScript() {
-		// This can't succeed because the data SQL is executed immediately after the
 		// schema and Hibernate hasn't initialized yet at that point
 		contextRunner().withPropertyValues("spring.datasource.data:classpath:/city.sql").run((context) -> {
 			assertThat(context).hasFailed();
@@ -1154,5 +589,4 @@
 
 	}
 
-}
->>>>>>> 6755b480
+}