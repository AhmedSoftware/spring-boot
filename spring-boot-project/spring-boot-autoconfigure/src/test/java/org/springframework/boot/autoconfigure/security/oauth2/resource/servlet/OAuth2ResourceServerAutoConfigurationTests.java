--- conflicted
+++ resolved
@@ -1,361 +1,3 @@
-<<<<<<< HEAD
-/*
- * Copyright 2012-2019 the original author or authors.
- *
- * Licensed under the Apache License, Version 2.0 (the "License");
- * you may not use this file except in compliance with the License.
- * You may obtain a copy of the License at
- *
- *      https://www.apache.org/licenses/LICENSE-2.0
- *
- * Unless required by applicable law or agreed to in writing, software
- * distributed under the License is distributed on an "AS IS" BASIS,
- * WITHOUT WARRANTIES OR CONDITIONS OF ANY KIND, either express or implied.
- * See the License for the specific language governing permissions and
- * limitations under the License.
- */
-package org.springframework.boot.autoconfigure.security.oauth2.resource.servlet;
-
-import java.util.Collections;
-import java.util.HashMap;
-import java.util.List;
-import java.util.Map;
-
-import javax.servlet.Filter;
-
-import com.fasterxml.jackson.core.JsonProcessingException;
-import com.fasterxml.jackson.databind.ObjectMapper;
-import com.nimbusds.jose.JWSAlgorithm;
-import okhttp3.mockwebserver.MockResponse;
-import okhttp3.mockwebserver.MockWebServer;
-import org.junit.jupiter.api.AfterEach;
-import org.junit.jupiter.api.Test;
-
-import org.springframework.boot.autoconfigure.AutoConfigurations;
-import org.springframework.boot.test.context.FilteredClassLoader;
-import org.springframework.boot.test.context.assertj.AssertableWebApplicationContext;
-import org.springframework.boot.test.context.runner.WebApplicationContextRunner;
-import org.springframework.context.annotation.Bean;
-import org.springframework.context.annotation.Configuration;
-import org.springframework.http.HttpHeaders;
-import org.springframework.http.HttpStatus;
-import org.springframework.http.MediaType;
-import org.springframework.security.config.BeanIds;
-import org.springframework.security.config.annotation.web.configuration.EnableWebSecurity;
-import org.springframework.security.oauth2.jwt.JwtDecoder;
-import org.springframework.security.oauth2.server.resource.authentication.JwtAuthenticationToken;
-import org.springframework.security.oauth2.server.resource.authentication.OAuth2IntrospectionAuthenticationToken;
-import org.springframework.security.oauth2.server.resource.introspection.OAuth2TokenIntrospectionClient;
-import org.springframework.security.oauth2.server.resource.web.BearerTokenAuthenticationFilter;
-import org.springframework.security.web.FilterChainProxy;
-import org.springframework.security.web.SecurityFilterChain;
-import org.springframework.test.util.ReflectionTestUtils;
-
-import static org.assertj.core.api.Assertions.assertThat;
-import static org.mockito.Mockito.mock;
-
-/**
- * Tests for {@link OAuth2ResourceServerAutoConfiguration}.
- *
- * @author Madhura Bhave
- * @author Artsiom Yudovin
- */
-class OAuth2ResourceServerAutoConfigurationTests {
-
-	private WebApplicationContextRunner contextRunner = new WebApplicationContextRunner()
-			.withConfiguration(AutoConfigurations.of(OAuth2ResourceServerAutoConfiguration.class))
-			.withUserConfiguration(TestConfig.class);
-
-	private MockWebServer server;
-
-	@AfterEach
-	void cleanup() throws Exception {
-		if (this.server != null) {
-			this.server.shutdown();
-		}
-	}
-
-	@Test
-	void autoConfigurationShouldConfigureResourceServer() {
-		this.contextRunner
-				.withPropertyValues("spring.security.oauth2.resourceserver.jwt.jwk-set-uri=https://jwk-set-uri.com")
-				.run((context) -> {
-					assertThat(context).hasSingleBean(JwtDecoder.class);
-					assertThat(getBearerTokenFilter(context)).isNotNull();
-				});
-	}
-
-	@Test
-	void autoConfigurationShouldMatchDefaultJwsAlgorithm() {
-		this.contextRunner
-				.withPropertyValues("spring.security.oauth2.resourceserver.jwt.jwk-set-uri=https://jwk-set-uri.com")
-				.run((context) -> {
-					JwtDecoder jwtDecoder = context.getBean(JwtDecoder.class);
-					Object processor = ReflectionTestUtils.getField(jwtDecoder, "jwtProcessor");
-					Object keySelector = ReflectionTestUtils.getField(processor, "jwsKeySelector");
-					assertThat(keySelector).hasFieldOrPropertyWithValue("jwsAlg", JWSAlgorithm.RS256);
-				});
-	}
-
-	@Test
-	void autoConfigurationShouldConfigureResourceServerWithJwsAlgorithm() {
-		this.contextRunner
-				.withPropertyValues("spring.security.oauth2.resourceserver.jwt.jwk-set-uri=https://jwk-set-uri.com",
-						"spring.security.oauth2.resourceserver.jwt.jws-algorithm=RS384")
-				.run((context) -> {
-					JwtDecoder jwtDecoder = context.getBean(JwtDecoder.class);
-					Object processor = ReflectionTestUtils.getField(jwtDecoder, "jwtProcessor");
-					Object keySelector = ReflectionTestUtils.getField(processor, "jwsKeySelector");
-					assertThat(keySelector).hasFieldOrPropertyWithValue("jwsAlg", JWSAlgorithm.RS384);
-					assertThat(getBearerTokenFilter(context)).isNotNull();
-				});
-	}
-
-	@Test
-	void autoConfigurationShouldConfigureResourceServerUsingOidcIssuerUri() throws Exception {
-		this.server = new MockWebServer();
-		this.server.start();
-		String issuer = this.server.url("").toString();
-		String cleanIssuerPath = cleanIssuerPath(issuer);
-		setupMockResponse(cleanIssuerPath);
-		this.contextRunner.withPropertyValues("spring.security.oauth2.resourceserver.jwt.issuer-uri=http://"
-				+ this.server.getHostName() + ":" + this.server.getPort()).run((context) -> {
-					assertThat(context).hasSingleBean(JwtDecoder.class);
-					assertThat(getBearerTokenFilter(context)).isNotNull();
-				});
-	}
-
-	@Test
-	void autoConfigurationShouldConfigureResourceServerUsingPublicKeyValue() throws Exception {
-		this.server = new MockWebServer();
-		this.server.start();
-		String issuer = this.server.url("").toString();
-		String cleanIssuerPath = cleanIssuerPath(issuer);
-		setupMockResponse(cleanIssuerPath);
-		this.contextRunner
-				.withPropertyValues(
-						"spring.security.oauth2.resourceserver.jwt.public-key-location=classpath:public-key-location")
-				.run((context) -> {
-					assertThat(context).hasSingleBean(JwtDecoder.class);
-					assertThat(getBearerTokenFilter(context)).isNotNull();
-				});
-	}
-
-	@Test
-	void autoConfigurationShouldFailIfPublicKeyLocationDoesNotExist() {
-		this.contextRunner
-				.withPropertyValues(
-						"spring.security.oauth2.resourceserver.jwt.public-key-location=classpath:does-not-exist")
-				.run((context) -> assertThat(context).hasFailed().getFailure()
-						.hasMessageContaining("class path resource [does-not-exist]")
-						.hasMessageContaining("Public key location does not exist"));
-	}
-
-	@Test
-	void autoConfigurationWhenSetUriKeyLocationAndIssuerUriPresentShouldUseSetUri() {
-		this.contextRunner
-				.withPropertyValues("spring.security.oauth2.resourceserver.jwt.issuer-uri=https://issuer-uri.com",
-						"spring.security.oauth2.resourceserver.jwt.public-key-location=classpath:public-key-location",
-						"spring.security.oauth2.resourceserver.jwt.jwk-set-uri=https://jwk-set-uri.com")
-				.run((context) -> {
-					assertThat(context).hasSingleBean(JwtDecoder.class);
-					assertThat(getBearerTokenFilter(context)).isNotNull();
-					assertThat(context.containsBean("jwtDecoderByJwkKeySetUri")).isTrue();
-					assertThat(context.containsBean("jwtDecoderByIssuerUri")).isFalse();
-				});
-	}
-
-	@Test
-	void autoConfigurationWhenKeyLocationAndIssuerUriPresentShouldUseIssuerUri() throws Exception {
-		this.server = new MockWebServer();
-		this.server.start();
-		String issuer = this.server.url("").toString();
-		String cleanIssuerPath = cleanIssuerPath(issuer);
-		setupMockResponse(cleanIssuerPath);
-		this.contextRunner
-				.withPropertyValues(
-						"spring.security.oauth2.resourceserver.jwt.issuer-uri=http://" + this.server.getHostName() + ":"
-								+ this.server.getPort(),
-						"spring.security.oauth2.resourceserver.jwt.public-key-location=classpath:public-key-location")
-				.run((context) -> {
-					assertThat(context).hasSingleBean(JwtDecoder.class);
-					assertThat(getBearerTokenFilter(context)).isNotNull();
-					assertThat(context.containsBean("jwtDecoderByIssuerUri")).isTrue();
-				});
-	}
-
-	@Test
-	void autoConfigurationWhenJwkSetUriNullShouldNotFail() {
-		this.contextRunner.run((context) -> assertThat(getBearerTokenFilter(context)).isNull());
-	}
-
-	@Test
-	void jwtDecoderByJwkSetUriIsConditionalOnMissingBean() {
-		this.contextRunner
-				.withPropertyValues("spring.security.oauth2.resourceserver.jwt.jwk-set-uri=https://jwk-set-uri.com")
-				.withUserConfiguration(JwtDecoderConfig.class)
-				.run((context) -> assertThat(getBearerTokenFilter(context)).isNotNull());
-	}
-
-	@Test
-	void jwtDecoderByOidcIssuerUriIsConditionalOnMissingBean() {
-		this.contextRunner
-				.withPropertyValues(
-						"spring.security.oauth2.resourceserver.jwt.issuer-uri=https://jwk-oidc-issuer-location.com")
-				.withUserConfiguration(JwtDecoderConfig.class)
-				.run((context) -> assertThat(getBearerTokenFilter(context)).isNotNull());
-	}
-
-	@Test
-	void autoConfigurationShouldBeConditionalOnJwtAuthenticationTokenClass() {
-		this.contextRunner
-				.withPropertyValues("spring.security.oauth2.resourceserver.jwt.jwk-set-uri=https://jwk-set-uri.com")
-				.withUserConfiguration(JwtDecoderConfig.class)
-				.withClassLoader(new FilteredClassLoader(JwtAuthenticationToken.class))
-				.run((context) -> assertThat(getBearerTokenFilter(context)).isNull());
-	}
-
-	@Test
-	void autoConfigurationShouldBeConditionalOnJwtDecoderClass() {
-		this.contextRunner
-				.withPropertyValues("spring.security.oauth2.resourceserver.jwt.jwk-set-uri=https://jwk-set-uri.com")
-				.withUserConfiguration(JwtDecoderConfig.class)
-				.withClassLoader(new FilteredClassLoader(JwtDecoder.class))
-				.run((context) -> assertThat(getBearerTokenFilter(context)).isNull());
-	}
-
-	@Test
-	void autoConfigurationWhenIntrospectionUriAvailableShouldConfigureIntrospectionClient() {
-		this.contextRunner
-				.withPropertyValues(
-						"spring.security.oauth2.resourceserver.opaquetoken.introspection-uri=https://check-token.com",
-						"spring.security.oauth2.resourceserver.opaquetoken.client-id=my-client-id",
-						"spring.security.oauth2.resourceserver.opaquetoken.client-secret=my-client-secret")
-				.run((context) -> {
-					assertThat(context).hasSingleBean(OAuth2TokenIntrospectionClient.class);
-					assertThat(getBearerTokenFilter(context)).isNotNull();
-				});
-	}
-
-	@Test
-	void oAuth2TokenIntrospectionClientIsConditionalOnMissingBean() {
-		this.contextRunner
-				.withPropertyValues(
-						"spring.security.oauth2.resourceserver.opaquetoken.introspection-uri=https://check-token.com")
-				.withUserConfiguration(OAuth2TokenIntrospectionClientConfig.class)
-				.run((context) -> assertThat(getBearerTokenFilter(context)).isNotNull());
-	}
-
-	@Test
-	void autoConfigurationWhenIntrospectionUriAvailableShouldBeConditionalOnClass() {
-		this.contextRunner.withClassLoader(new FilteredClassLoader(OAuth2IntrospectionAuthenticationToken.class))
-				.withPropertyValues(
-						"spring.security.oauth2.resourceserver.opaquetoken.introspection-uri=https://check-token.com",
-						"spring.security.oauth2.resourceserver.opaquetoken.client-id=my-client-id",
-						"spring.security.oauth2.resourceserver.opaquetoken.client-secret=my-client-secret")
-				.run((context) -> assertThat(context).doesNotHaveBean(OAuth2TokenIntrospectionClient.class));
-	}
-
-	@Test
-	void autoConfigurationWhenBothJwkSetUriAndTokenIntrospectionUriSetShouldFail() {
-		this.contextRunner
-				.withPropertyValues(
-						"spring.security.oauth2.resourceserver.opaquetoken.introspection-uri=https://check-token.com",
-						"spring.security.oauth2.resourceserver.jwt.jwk-set-uri=https://jwk-set-uri.com")
-				.run((context) -> assertThat(context).hasFailed().getFailure().hasMessageContaining(
-						"Only one of jwt.jwk-set-uri and opaquetoken.introspection-uri should be configured."));
-	}
-
-	@Test
-	void autoConfigurationWhenBothJwtIssuerUriAndTokenIntrospectionUriSetShouldFail() {
-		this.contextRunner
-				.withPropertyValues(
-						"spring.security.oauth2.resourceserver.opaquetoken.introspection-uri=https://check-token.com",
-						"spring.security.oauth2.resourceserver.jwt.issuer-uri=https://jwk-oidc-issuer-location.com")
-				.run((context) -> assertThat(context).hasFailed().getFailure().hasMessageContaining(
-						"Only one of jwt.issuer-uri and opaquetoken.introspection-uri should be configured."));
-	}
-
-	@Test
-	void autoConfigurationWhenBothJwtKeyLocationAndTokenIntrospectionUriSetShouldFail() {
-		this.contextRunner
-				.withPropertyValues(
-						"spring.security.oauth2.resourceserver.opaquetoken.introspection-uri=https://check-token.com",
-						"spring.security.oauth2.resourceserver.jwt.public-key-location=classpath:public-key-location")
-				.run((context) -> assertThat(context).hasFailed().getFailure().hasMessageContaining(
-						"Only one of jwt.public-key-location and opaquetoken.introspection-uri should be configured."));
-	}
-
-	private Filter getBearerTokenFilter(AssertableWebApplicationContext context) {
-		FilterChainProxy filterChain = (FilterChainProxy) context.getBean(BeanIds.SPRING_SECURITY_FILTER_CHAIN);
-		List<SecurityFilterChain> filterChains = filterChain.getFilterChains();
-		List<Filter> filters = filterChains.get(0).getFilters();
-		return filters.stream().filter((f) -> f instanceof BearerTokenAuthenticationFilter).findFirst().orElse(null);
-	}
-
-	private String cleanIssuerPath(String issuer) {
-		if (issuer.endsWith("/")) {
-			return issuer.substring(0, issuer.length() - 1);
-		}
-		return issuer;
-	}
-
-	private void setupMockResponse(String issuer) throws JsonProcessingException {
-		MockResponse mockResponse = new MockResponse().setResponseCode(HttpStatus.OK.value())
-				.setBody(new ObjectMapper().writeValueAsString(getResponse(issuer)))
-				.setHeader(HttpHeaders.CONTENT_TYPE, MediaType.APPLICATION_JSON_VALUE);
-		this.server.enqueue(mockResponse);
-	}
-
-	private Map<String, Object> getResponse(String issuer) {
-		Map<String, Object> response = new HashMap<>();
-		response.put("authorization_endpoint", "https://example.com/o/oauth2/v2/auth");
-		response.put("claims_supported", Collections.emptyList());
-		response.put("code_challenge_methods_supported", Collections.emptyList());
-		response.put("id_token_signing_alg_values_supported", Collections.emptyList());
-		response.put("issuer", issuer);
-		response.put("jwks_uri", "https://example.com/oauth2/v3/certs");
-		response.put("response_types_supported", Collections.emptyList());
-		response.put("revocation_endpoint", "https://example.com/o/oauth2/revoke");
-		response.put("scopes_supported", Collections.singletonList("openid"));
-		response.put("subject_types_supported", Collections.singletonList("public"));
-		response.put("grant_types_supported", Collections.singletonList("authorization_code"));
-		response.put("token_endpoint", "https://example.com/oauth2/v4/token");
-		response.put("token_endpoint_auth_methods_supported", Collections.singletonList("client_secret_basic"));
-		response.put("userinfo_endpoint", "https://example.com/oauth2/v3/userinfo");
-		return response;
-	}
-
-	@Configuration(proxyBeanMethods = false)
-	@EnableWebSecurity
-	static class TestConfig {
-
-	}
-
-	@Configuration(proxyBeanMethods = false)
-	@EnableWebSecurity
-	static class JwtDecoderConfig {
-
-		@Bean
-		JwtDecoder decoder() {
-			return mock(JwtDecoder.class);
-		}
-
-	}
-
-	@Configuration(proxyBeanMethods = false)
-	@EnableWebSecurity
-	static class OAuth2TokenIntrospectionClientConfig {
-
-		@Bean
-		OAuth2TokenIntrospectionClient decoder() {
-			return mock(OAuth2TokenIntrospectionClient.class);
-		}
-
-	}
-
-}
-=======
 /*
  * Copyright 2012-2021 the original author or authors.
  *
@@ -852,5 +494,4 @@
 
 	}
 
-}
->>>>>>> 6755b480
+}