<<<<<<< HEAD
/*
 * Copyright 2012-2019 the original author or authors.
 *
 * Licensed under the Apache License, Version 2.0 (the "License");
 * you may not use this file except in compliance with the License.
 * You may obtain a copy of the License at
 *
 *      https://www.apache.org/licenses/LICENSE-2.0
 *
 * Unless required by applicable law or agreed to in writing, software
 * distributed under the License is distributed on an "AS IS" BASIS,
 * WITHOUT WARRANTIES OR CONDITIONS OF ANY KIND, either express or implied.
 * See the License for the specific language governing permissions and
 * limitations under the License.
 */

package org.springframework.boot.autoconfigure.jdbc;

import java.nio.charset.Charset;
import java.util.LinkedHashMap;
import java.util.List;
import java.util.Map;
import java.util.UUID;

import javax.sql.DataSource;

import org.springframework.beans.factory.BeanClassLoaderAware;
import org.springframework.beans.factory.BeanCreationException;
import org.springframework.beans.factory.InitializingBean;
import org.springframework.boot.context.properties.ConfigurationProperties;
import org.springframework.boot.jdbc.DataSourceBuilder;
import org.springframework.boot.jdbc.DataSourceInitializationMode;
import org.springframework.boot.jdbc.DatabaseDriver;
import org.springframework.boot.jdbc.EmbeddedDatabaseConnection;
import org.springframework.util.Assert;
import org.springframework.util.ClassUtils;
import org.springframework.util.StringUtils;

/**
 * Base class for configuration of a data source.
 *
 * @author Dave Syer
 * @author Maciej Walkowiak
 * @author Stephane Nicoll
 * @author Benedikt Ritter
 * @author Eddú Meléndez
 * @since 1.1.0
 */
@ConfigurationProperties(prefix = "spring.datasource")
public class DataSourceProperties implements BeanClassLoaderAware, InitializingBean {

	private ClassLoader classLoader;

	/**
	 * Name of the datasource. Default to "testdb" when using an embedded database.
	 */
	private String name;

	/**
	 * Whether to generate a random datasource name.
	 */
	private boolean generateUniqueName;

	/**
	 * Fully qualified name of the connection pool implementation to use. By default, it
	 * is auto-detected from the classpath.
	 */
	private Class<? extends DataSource> type;

	/**
	 * Fully qualified name of the JDBC driver. Auto-detected based on the URL by default.
	 */
	private String driverClassName;

	/**
	 * JDBC URL of the database.
	 */
	private String url;

	/**
	 * Login username of the database.
	 */
	private String username;

	/**
	 * Login password of the database.
	 */
	private String password;

	/**
	 * JNDI location of the datasource. Class, url, username & password are ignored when
	 * set.
	 */
	private String jndiName;

	/**
	 * Initialize the datasource with available DDL and DML scripts.
	 */
	private DataSourceInitializationMode initializationMode = DataSourceInitializationMode.EMBEDDED;

	/**
	 * Platform to use in the DDL or DML scripts (such as schema-${platform}.sql or
	 * data-${platform}.sql).
	 */
	private String platform = "all";

	/**
	 * Schema (DDL) script resource references.
	 */
	private List<String> schema;

	/**
	 * Username of the database to execute DDL scripts (if different).
	 */
	private String schemaUsername;

	/**
	 * Password of the database to execute DDL scripts (if different).
	 */
	private String schemaPassword;

	/**
	 * Data (DML) script resource references.
	 */
	private List<String> data;

	/**
	 * Username of the database to execute DML scripts (if different).
	 */
	private String dataUsername;

	/**
	 * Password of the database to execute DML scripts (if different).
	 */
	private String dataPassword;

	/**
	 * Whether to stop if an error occurs while initializing the database.
	 */
	private boolean continueOnError = false;

	/**
	 * Statement separator in SQL initialization scripts.
	 */
	private String separator = ";";

	/**
	 * SQL scripts encoding.
	 */
	private Charset sqlScriptEncoding;

	private EmbeddedDatabaseConnection embeddedDatabaseConnection = EmbeddedDatabaseConnection.NONE;

	private Xa xa = new Xa();

	private String uniqueName;

	@Override
	public void setBeanClassLoader(ClassLoader classLoader) {
		this.classLoader = classLoader;
	}

	@Override
	public void afterPropertiesSet() throws Exception {
		this.embeddedDatabaseConnection = EmbeddedDatabaseConnection.get(this.classLoader);
	}

	/**
	 * Initialize a {@link DataSourceBuilder} with the state of this instance.
	 * @return a {@link DataSourceBuilder} initialized with the customizations defined on
	 * this instance
	 */
	public DataSourceBuilder<?> initializeDataSourceBuilder() {
		return DataSourceBuilder.create(getClassLoader()).type(getType()).driverClassName(determineDriverClassName())
				.url(determineUrl()).username(determineUsername()).password(determinePassword());
	}

	public String getName() {
		return this.name;
	}

	public void setName(String name) {
		this.name = name;
	}

	public boolean isGenerateUniqueName() {
		return this.generateUniqueName;
	}

	public void setGenerateUniqueName(boolean generateUniqueName) {
		this.generateUniqueName = generateUniqueName;
	}

	public Class<? extends DataSource> getType() {
		return this.type;
	}

	public void setType(Class<? extends DataSource> type) {
		this.type = type;
	}

	/**
	 * Return the configured driver or {@code null} if none was configured.
	 * @return the configured driver
	 * @see #determineDriverClassName()
	 */
	public String getDriverClassName() {
		return this.driverClassName;
	}

	public void setDriverClassName(String driverClassName) {
		this.driverClassName = driverClassName;
	}

	/**
	 * Determine the driver to use based on this configuration and the environment.
	 * @return the driver to use
	 * @since 1.4.0
	 */
	public String determineDriverClassName() {
		if (StringUtils.hasText(this.driverClassName)) {
			Assert.state(driverClassIsLoadable(), () -> "Cannot load driver class: " + this.driverClassName);
			return this.driverClassName;
		}
		String driverClassName = null;
		if (StringUtils.hasText(this.url)) {
			driverClassName = DatabaseDriver.fromJdbcUrl(this.url).getDriverClassName();
		}
		if (!StringUtils.hasText(driverClassName)) {
			driverClassName = this.embeddedDatabaseConnection.getDriverClassName();
		}
		if (!StringUtils.hasText(driverClassName)) {
			throw new DataSourceBeanCreationException("Failed to determine a suitable driver class", this,
					this.embeddedDatabaseConnection);
		}
		return driverClassName;
	}

	private boolean driverClassIsLoadable() {
		try {
			ClassUtils.forName(this.driverClassName, null);
			return true;
		}
		catch (UnsupportedClassVersionError ex) {
			// Driver library has been compiled with a later JDK, propagate error
			throw ex;
		}
		catch (Throwable ex) {
			return false;
		}
	}

	/**
	 * Return the configured url or {@code null} if none was configured.
	 * @return the configured url
	 * @see #determineUrl()
	 */
	public String getUrl() {
		return this.url;
	}

	public void setUrl(String url) {
		this.url = url;
	}

	/**
	 * Determine the url to use based on this configuration and the environment.
	 * @return the url to use
	 * @since 1.4.0
	 */
	public String determineUrl() {
		if (StringUtils.hasText(this.url)) {
			return this.url;
		}
		String databaseName = determineDatabaseName();
		String url = (databaseName != null) ? this.embeddedDatabaseConnection.getUrl(databaseName) : null;
		if (!StringUtils.hasText(url)) {
			throw new DataSourceBeanCreationException("Failed to determine suitable jdbc url", this,
					this.embeddedDatabaseConnection);
		}
		return url;
	}

	/**
	 * Determine the name to used based on this configuration.
	 * @return the database name to use or {@code null}
	 * @since 2.0.0
	 */
	public String determineDatabaseName() {
		if (this.generateUniqueName) {
			if (this.uniqueName == null) {
				this.uniqueName = UUID.randomUUID().toString();
			}
			return this.uniqueName;
		}
		if (StringUtils.hasLength(this.name)) {
			return this.name;
		}
		if (this.embeddedDatabaseConnection != EmbeddedDatabaseConnection.NONE) {
			return "testdb";
		}
		return null;
	}

	/**
	 * Return the configured username or {@code null} if none was configured.
	 * @return the configured username
	 * @see #determineUsername()
	 */
	public String getUsername() {
		return this.username;
	}

	public void setUsername(String username) {
		this.username = username;
	}

	/**
	 * Determine the username to use based on this configuration and the environment.
	 * @return the username to use
	 * @since 1.4.0
	 */
	public String determineUsername() {
		if (StringUtils.hasText(this.username)) {
			return this.username;
		}
		if (EmbeddedDatabaseConnection.isEmbedded(determineDriverClassName())) {
			return "sa";
		}
		return null;
	}

	/**
	 * Return the configured password or {@code null} if none was configured.
	 * @return the configured password
	 * @see #determinePassword()
	 */
	public String getPassword() {
		return this.password;
	}

	public void setPassword(String password) {
		this.password = password;
	}

	/**
	 * Determine the password to use based on this configuration and the environment.
	 * @return the password to use
	 * @since 1.4.0
	 */
	public String determinePassword() {
		if (StringUtils.hasText(this.password)) {
			return this.password;
		}
		if (EmbeddedDatabaseConnection.isEmbedded(determineDriverClassName())) {
			return "";
		}
		return null;
	}

	public String getJndiName() {
		return this.jndiName;
	}

	/**
	 * Allows the DataSource to be managed by the container and obtained via JNDI. The
	 * {@code URL}, {@code driverClassName}, {@code username} and {@code password} fields
	 * will be ignored when using JNDI lookups.
	 * @param jndiName the JNDI name
	 */
	public void setJndiName(String jndiName) {
		this.jndiName = jndiName;
	}

	public DataSourceInitializationMode getInitializationMode() {
		return this.initializationMode;
	}

	public void setInitializationMode(DataSourceInitializationMode initializationMode) {
		this.initializationMode = initializationMode;
	}

	public String getPlatform() {
		return this.platform;
	}

	public void setPlatform(String platform) {
		this.platform = platform;
	}

	public List<String> getSchema() {
		return this.schema;
	}

	public void setSchema(List<String> schema) {
		this.schema = schema;
	}

	public String getSchemaUsername() {
		return this.schemaUsername;
	}

	public void setSchemaUsername(String schemaUsername) {
		this.schemaUsername = schemaUsername;
	}

	public String getSchemaPassword() {
		return this.schemaPassword;
	}

	public void setSchemaPassword(String schemaPassword) {
		this.schemaPassword = schemaPassword;
	}

	public List<String> getData() {
		return this.data;
	}

	public void setData(List<String> data) {
		this.data = data;
	}

	public String getDataUsername() {
		return this.dataUsername;
	}

	public void setDataUsername(String dataUsername) {
		this.dataUsername = dataUsername;
	}

	public String getDataPassword() {
		return this.dataPassword;
	}

	public void setDataPassword(String dataPassword) {
		this.dataPassword = dataPassword;
	}

	public boolean isContinueOnError() {
		return this.continueOnError;
	}

	public void setContinueOnError(boolean continueOnError) {
		this.continueOnError = continueOnError;
	}

	public String getSeparator() {
		return this.separator;
	}

	public void setSeparator(String separator) {
		this.separator = separator;
	}

	public Charset getSqlScriptEncoding() {
		return this.sqlScriptEncoding;
	}

	public void setSqlScriptEncoding(Charset sqlScriptEncoding) {
		this.sqlScriptEncoding = sqlScriptEncoding;
	}

	public ClassLoader getClassLoader() {
		return this.classLoader;
	}

	public Xa getXa() {
		return this.xa;
	}

	public void setXa(Xa xa) {
		this.xa = xa;
	}

	/**
	 * XA Specific datasource settings.
	 */
	public static class Xa {

		/**
		 * XA datasource fully qualified name.
		 */
		private String dataSourceClassName;

		/**
		 * Properties to pass to the XA data source.
		 */
		private Map<String, String> properties = new LinkedHashMap<>();

		public String getDataSourceClassName() {
			return this.dataSourceClassName;
		}

		public void setDataSourceClassName(String dataSourceClassName) {
			this.dataSourceClassName = dataSourceClassName;
		}

		public Map<String, String> getProperties() {
			return this.properties;
		}

		public void setProperties(Map<String, String> properties) {
			this.properties = properties;
		}

	}

	static class DataSourceBeanCreationException extends BeanCreationException {

		private final DataSourceProperties properties;

		private final EmbeddedDatabaseConnection connection;

		DataSourceBeanCreationException(String message, DataSourceProperties properties,
				EmbeddedDatabaseConnection connection) {
			super(message);
			this.properties = properties;
			this.connection = connection;
		}

		DataSourceProperties getProperties() {
			return this.properties;
		}

		EmbeddedDatabaseConnection getConnection() {
			return this.connection;
		}

	}

}
=======
/*
 * Copyright 2012-2020 the original author or authors.
 *
 * Licensed under the Apache License, Version 2.0 (the "License");
 * you may not use this file except in compliance with the License.
 * You may obtain a copy of the License at
 *
 *      https://www.apache.org/licenses/LICENSE-2.0
 *
 * Unless required by applicable law or agreed to in writing, software
 * distributed under the License is distributed on an "AS IS" BASIS,
 * WITHOUT WARRANTIES OR CONDITIONS OF ANY KIND, either express or implied.
 * See the License for the specific language governing permissions and
 * limitations under the License.
 */

package org.springframework.boot.autoconfigure.jdbc;

import java.nio.charset.Charset;
import java.util.LinkedHashMap;
import java.util.List;
import java.util.Map;
import java.util.UUID;

import javax.sql.DataSource;

import org.springframework.beans.factory.BeanClassLoaderAware;
import org.springframework.beans.factory.BeanCreationException;
import org.springframework.beans.factory.InitializingBean;
import org.springframework.boot.context.properties.ConfigurationProperties;
import org.springframework.boot.jdbc.DataSourceBuilder;
import org.springframework.boot.jdbc.DataSourceInitializationMode;
import org.springframework.boot.jdbc.DatabaseDriver;
import org.springframework.boot.jdbc.EmbeddedDatabaseConnection;
import org.springframework.util.Assert;
import org.springframework.util.ClassUtils;
import org.springframework.util.StringUtils;

/**
 * Base class for configuration of a data source.
 *
 * @author Dave Syer
 * @author Maciej Walkowiak
 * @author Stephane Nicoll
 * @author Benedikt Ritter
 * @author Eddú Meléndez
 * @author Scott Frederick
 * @since 1.1.0
 */
@ConfigurationProperties(prefix = "spring.datasource")
public class DataSourceProperties implements BeanClassLoaderAware, InitializingBean {

	private ClassLoader classLoader;

	/**
	 * Name of the datasource. Default to "testdb" when using an embedded database.
	 */
	private String name;

	/**
	 * Whether to generate a random datasource name.
	 */
	private boolean generateUniqueName = true;

	/**
	 * Fully qualified name of the connection pool implementation to use. By default, it
	 * is auto-detected from the classpath.
	 */
	private Class<? extends DataSource> type;

	/**
	 * Fully qualified name of the JDBC driver. Auto-detected based on the URL by default.
	 */
	private String driverClassName;

	/**
	 * JDBC URL of the database.
	 */
	private String url;

	/**
	 * Login username of the database.
	 */
	private String username;

	/**
	 * Login password of the database.
	 */
	private String password;

	/**
	 * JNDI location of the datasource. Class, url, username and password are ignored when
	 * set.
	 */
	private String jndiName;

	/**
	 * Mode to apply when determining if DataSource initialization should be performed
	 * using the available DDL and DML scripts.
	 */
	private DataSourceInitializationMode initializationMode = DataSourceInitializationMode.EMBEDDED;

	/**
	 * Platform to use in the DDL or DML scripts (such as schema-${platform}.sql or
	 * data-${platform}.sql).
	 */
	private String platform = "all";

	/**
	 * Schema (DDL) script resource references.
	 */
	private List<String> schema;

	/**
	 * Username of the database to execute DDL scripts (if different).
	 */
	private String schemaUsername;

	/**
	 * Password of the database to execute DDL scripts (if different).
	 */
	private String schemaPassword;

	/**
	 * Data (DML) script resource references.
	 */
	private List<String> data;

	/**
	 * Username of the database to execute DML scripts (if different).
	 */
	private String dataUsername;

	/**
	 * Password of the database to execute DML scripts (if different).
	 */
	private String dataPassword;

	/**
	 * Whether to stop if an error occurs while initializing the database.
	 */
	private boolean continueOnError = false;

	/**
	 * Statement separator in SQL initialization scripts.
	 */
	private String separator = ";";

	/**
	 * SQL scripts encoding.
	 */
	private Charset sqlScriptEncoding;

	private EmbeddedDatabaseConnection embeddedDatabaseConnection = EmbeddedDatabaseConnection.NONE;

	private Xa xa = new Xa();

	private String uniqueName;

	@Override
	public void setBeanClassLoader(ClassLoader classLoader) {
		this.classLoader = classLoader;
	}

	@Override
	public void afterPropertiesSet() throws Exception {
		this.embeddedDatabaseConnection = EmbeddedDatabaseConnection.get(this.classLoader);
	}

	/**
	 * Initialize a {@link DataSourceBuilder} with the state of this instance.
	 * @return a {@link DataSourceBuilder} initialized with the customizations defined on
	 * this instance
	 */
	public DataSourceBuilder<?> initializeDataSourceBuilder() {
		return DataSourceBuilder.create(getClassLoader()).type(getType()).driverClassName(determineDriverClassName())
				.url(determineUrl()).username(determineUsername()).password(determinePassword());
	}

	public String getName() {
		return this.name;
	}

	public void setName(String name) {
		this.name = name;
	}

	public boolean isGenerateUniqueName() {
		return this.generateUniqueName;
	}

	public void setGenerateUniqueName(boolean generateUniqueName) {
		this.generateUniqueName = generateUniqueName;
	}

	public Class<? extends DataSource> getType() {
		return this.type;
	}

	public void setType(Class<? extends DataSource> type) {
		this.type = type;
	}

	/**
	 * Return the configured driver or {@code null} if none was configured.
	 * @return the configured driver
	 * @see #determineDriverClassName()
	 */
	public String getDriverClassName() {
		return this.driverClassName;
	}

	public void setDriverClassName(String driverClassName) {
		this.driverClassName = driverClassName;
	}

	/**
	 * Determine the driver to use based on this configuration and the environment.
	 * @return the driver to use
	 * @since 1.4.0
	 */
	public String determineDriverClassName() {
		if (StringUtils.hasText(this.driverClassName)) {
			Assert.state(driverClassIsLoadable(), () -> "Cannot load driver class: " + this.driverClassName);
			return this.driverClassName;
		}
		String driverClassName = null;
		if (StringUtils.hasText(this.url)) {
			driverClassName = DatabaseDriver.fromJdbcUrl(this.url).getDriverClassName();
		}
		if (!StringUtils.hasText(driverClassName)) {
			driverClassName = this.embeddedDatabaseConnection.getDriverClassName();
		}
		if (!StringUtils.hasText(driverClassName)) {
			throw new DataSourceBeanCreationException("Failed to determine a suitable driver class", this,
					this.embeddedDatabaseConnection);
		}
		return driverClassName;
	}

	private boolean driverClassIsLoadable() {
		try {
			ClassUtils.forName(this.driverClassName, null);
			return true;
		}
		catch (UnsupportedClassVersionError ex) {
			// Driver library has been compiled with a later JDK, propagate error
			throw ex;
		}
		catch (Throwable ex) {
			return false;
		}
	}

	/**
	 * Return the configured url or {@code null} if none was configured.
	 * @return the configured url
	 * @see #determineUrl()
	 */
	public String getUrl() {
		return this.url;
	}

	public void setUrl(String url) {
		this.url = url;
	}

	/**
	 * Determine the url to use based on this configuration and the environment.
	 * @return the url to use
	 * @since 1.4.0
	 */
	public String determineUrl() {
		if (StringUtils.hasText(this.url)) {
			return this.url;
		}
		String databaseName = determineDatabaseName();
		String url = (databaseName != null) ? this.embeddedDatabaseConnection.getUrl(databaseName) : null;
		if (!StringUtils.hasText(url)) {
			throw new DataSourceBeanCreationException("Failed to determine suitable jdbc url", this,
					this.embeddedDatabaseConnection);
		}
		return url;
	}

	/**
	 * Determine the name to used based on this configuration.
	 * @return the database name to use or {@code null}
	 * @since 2.0.0
	 */
	public String determineDatabaseName() {
		if (this.generateUniqueName) {
			if (this.uniqueName == null) {
				this.uniqueName = UUID.randomUUID().toString();
			}
			return this.uniqueName;
		}
		if (StringUtils.hasLength(this.name)) {
			return this.name;
		}
		if (this.embeddedDatabaseConnection != EmbeddedDatabaseConnection.NONE) {
			return "testdb";
		}
		return null;
	}

	/**
	 * Return the configured username or {@code null} if none was configured.
	 * @return the configured username
	 * @see #determineUsername()
	 */
	public String getUsername() {
		return this.username;
	}

	public void setUsername(String username) {
		this.username = username;
	}

	/**
	 * Determine the username to use based on this configuration and the environment.
	 * @return the username to use
	 * @since 1.4.0
	 */
	public String determineUsername() {
		if (StringUtils.hasText(this.username)) {
			return this.username;
		}
		if (EmbeddedDatabaseConnection.isEmbedded(determineDriverClassName(), determineUrl())) {
			return "sa";
		}
		return null;
	}

	/**
	 * Return the configured password or {@code null} if none was configured.
	 * @return the configured password
	 * @see #determinePassword()
	 */
	public String getPassword() {
		return this.password;
	}

	public void setPassword(String password) {
		this.password = password;
	}

	/**
	 * Determine the password to use based on this configuration and the environment.
	 * @return the password to use
	 * @since 1.4.0
	 */
	public String determinePassword() {
		if (StringUtils.hasText(this.password)) {
			return this.password;
		}
		if (EmbeddedDatabaseConnection.isEmbedded(determineDriverClassName(), determineUrl())) {
			return "";
		}
		return null;
	}

	public String getJndiName() {
		return this.jndiName;
	}

	/**
	 * Allows the DataSource to be managed by the container and obtained via JNDI. The
	 * {@code URL}, {@code driverClassName}, {@code username} and {@code password} fields
	 * will be ignored when using JNDI lookups.
	 * @param jndiName the JNDI name
	 */
	public void setJndiName(String jndiName) {
		this.jndiName = jndiName;
	}

	public DataSourceInitializationMode getInitializationMode() {
		return this.initializationMode;
	}

	public void setInitializationMode(DataSourceInitializationMode initializationMode) {
		this.initializationMode = initializationMode;
	}

	public String getPlatform() {
		return this.platform;
	}

	public void setPlatform(String platform) {
		this.platform = platform;
	}

	public List<String> getSchema() {
		return this.schema;
	}

	public void setSchema(List<String> schema) {
		this.schema = schema;
	}

	public String getSchemaUsername() {
		return this.schemaUsername;
	}

	public void setSchemaUsername(String schemaUsername) {
		this.schemaUsername = schemaUsername;
	}

	public String getSchemaPassword() {
		return this.schemaPassword;
	}

	public void setSchemaPassword(String schemaPassword) {
		this.schemaPassword = schemaPassword;
	}

	public List<String> getData() {
		return this.data;
	}

	public void setData(List<String> data) {
		this.data = data;
	}

	public String getDataUsername() {
		return this.dataUsername;
	}

	public void setDataUsername(String dataUsername) {
		this.dataUsername = dataUsername;
	}

	public String getDataPassword() {
		return this.dataPassword;
	}

	public void setDataPassword(String dataPassword) {
		this.dataPassword = dataPassword;
	}

	public boolean isContinueOnError() {
		return this.continueOnError;
	}

	public void setContinueOnError(boolean continueOnError) {
		this.continueOnError = continueOnError;
	}

	public String getSeparator() {
		return this.separator;
	}

	public void setSeparator(String separator) {
		this.separator = separator;
	}

	public Charset getSqlScriptEncoding() {
		return this.sqlScriptEncoding;
	}

	public void setSqlScriptEncoding(Charset sqlScriptEncoding) {
		this.sqlScriptEncoding = sqlScriptEncoding;
	}

	public ClassLoader getClassLoader() {
		return this.classLoader;
	}

	public Xa getXa() {
		return this.xa;
	}

	public void setXa(Xa xa) {
		this.xa = xa;
	}

	/**
	 * XA Specific datasource settings.
	 */
	public static class Xa {

		/**
		 * XA datasource fully qualified name.
		 */
		private String dataSourceClassName;

		/**
		 * Properties to pass to the XA data source.
		 */
		private Map<String, String> properties = new LinkedHashMap<>();

		public String getDataSourceClassName() {
			return this.dataSourceClassName;
		}

		public void setDataSourceClassName(String dataSourceClassName) {
			this.dataSourceClassName = dataSourceClassName;
		}

		public Map<String, String> getProperties() {
			return this.properties;
		}

		public void setProperties(Map<String, String> properties) {
			this.properties = properties;
		}

	}

	static class DataSourceBeanCreationException extends BeanCreationException {

		private final DataSourceProperties properties;

		private final EmbeddedDatabaseConnection connection;

		DataSourceBeanCreationException(String message, DataSourceProperties properties,
				EmbeddedDatabaseConnection connection) {
			super(message);
			this.properties = properties;
			this.connection = connection;
		}

		DataSourceProperties getProperties() {
			return this.properties;
		}

		EmbeddedDatabaseConnection getConnection() {
			return this.connection;
		}

	}

}
>>>>>>> 6755b480
<|MERGE_RESOLUTION|>--- conflicted
+++ resolved
@@ -1,536 +1,3 @@
-<<<<<<< HEAD
-/*
- * Copyright 2012-2019 the original author or authors.
- *
- * Licensed under the Apache License, Version 2.0 (the "License");
- * you may not use this file except in compliance with the License.
- * You may obtain a copy of the License at
- *
- *      https://www.apache.org/licenses/LICENSE-2.0
- *
- * Unless required by applicable law or agreed to in writing, software
- * distributed under the License is distributed on an "AS IS" BASIS,
- * WITHOUT WARRANTIES OR CONDITIONS OF ANY KIND, either express or implied.
- * See the License for the specific language governing permissions and
- * limitations under the License.
- */
-
-package org.springframework.boot.autoconfigure.jdbc;
-
-import java.nio.charset.Charset;
-import java.util.LinkedHashMap;
-import java.util.List;
-import java.util.Map;
-import java.util.UUID;
-
-import javax.sql.DataSource;
-
-import org.springframework.beans.factory.BeanClassLoaderAware;
-import org.springframework.beans.factory.BeanCreationException;
-import org.springframework.beans.factory.InitializingBean;
-import org.springframework.boot.context.properties.ConfigurationProperties;
-import org.springframework.boot.jdbc.DataSourceBuilder;
-import org.springframework.boot.jdbc.DataSourceInitializationMode;
-import org.springframework.boot.jdbc.DatabaseDriver;
-import org.springframework.boot.jdbc.EmbeddedDatabaseConnection;
-import org.springframework.util.Assert;
-import org.springframework.util.ClassUtils;
-import org.springframework.util.StringUtils;
-
-/**
- * Base class for configuration of a data source.
- *
- * @author Dave Syer
- * @author Maciej Walkowiak
- * @author Stephane Nicoll
- * @author Benedikt Ritter
- * @author Eddú Meléndez
- * @since 1.1.0
- */
-@ConfigurationProperties(prefix = "spring.datasource")
-public class DataSourceProperties implements BeanClassLoaderAware, InitializingBean {
-
-	private ClassLoader classLoader;
-
-	/**
-	 * Name of the datasource. Default to "testdb" when using an embedded database.
-	 */
-	private String name;
-
-	/**
-	 * Whether to generate a random datasource name.
-	 */
-	private boolean generateUniqueName;
-
-	/**
-	 * Fully qualified name of the connection pool implementation to use. By default, it
-	 * is auto-detected from the classpath.
-	 */
-	private Class<? extends DataSource> type;
-
-	/**
-	 * Fully qualified name of the JDBC driver. Auto-detected based on the URL by default.
-	 */
-	private String driverClassName;
-
-	/**
-	 * JDBC URL of the database.
-	 */
-	private String url;
-
-	/**
-	 * Login username of the database.
-	 */
-	private String username;
-
-	/**
-	 * Login password of the database.
-	 */
-	private String password;
-
-	/**
-	 * JNDI location of the datasource. Class, url, username & password are ignored when
-	 * set.
-	 */
-	private String jndiName;
-
-	/**
-	 * Initialize the datasource with available DDL and DML scripts.
-	 */
-	private DataSourceInitializationMode initializationMode = DataSourceInitializationMode.EMBEDDED;
-
-	/**
-	 * Platform to use in the DDL or DML scripts (such as schema-${platform}.sql or
-	 * data-${platform}.sql).
-	 */
-	private String platform = "all";
-
-	/**
-	 * Schema (DDL) script resource references.
-	 */
-	private List<String> schema;
-
-	/**
-	 * Username of the database to execute DDL scripts (if different).
-	 */
-	private String schemaUsername;
-
-	/**
-	 * Password of the database to execute DDL scripts (if different).
-	 */
-	private String schemaPassword;
-
-	/**
-	 * Data (DML) script resource references.
-	 */
-	private List<String> data;
-
-	/**
-	 * Username of the database to execute DML scripts (if different).
-	 */
-	private String dataUsername;
-
-	/**
-	 * Password of the database to execute DML scripts (if different).
-	 */
-	private String dataPassword;
-
-	/**
-	 * Whether to stop if an error occurs while initializing the database.
-	 */
-	private boolean continueOnError = false;
-
-	/**
-	 * Statement separator in SQL initialization scripts.
-	 */
-	private String separator = ";";
-
-	/**
-	 * SQL scripts encoding.
-	 */
-	private Charset sqlScriptEncoding;
-
-	private EmbeddedDatabaseConnection embeddedDatabaseConnection = EmbeddedDatabaseConnection.NONE;
-
-	private Xa xa = new Xa();
-
-	private String uniqueName;
-
-	@Override
-	public void setBeanClassLoader(ClassLoader classLoader) {
-		this.classLoader = classLoader;
-	}
-
-	@Override
-	public void afterPropertiesSet() throws Exception {
-		this.embeddedDatabaseConnection = EmbeddedDatabaseConnection.get(this.classLoader);
-	}
-
-	/**
-	 * Initialize a {@link DataSourceBuilder} with the state of this instance.
-	 * @return a {@link DataSourceBuilder} initialized with the customizations defined on
-	 * this instance
-	 */
-	public DataSourceBuilder<?> initializeDataSourceBuilder() {
-		return DataSourceBuilder.create(getClassLoader()).type(getType()).driverClassName(determineDriverClassName())
-				.url(determineUrl()).username(determineUsername()).password(determinePassword());
-	}
-
-	public String getName() {
-		return this.name;
-	}
-
-	public void setName(String name) {
-		this.name = name;
-	}
-
-	public boolean isGenerateUniqueName() {
-		return this.generateUniqueName;
-	}
-
-	public void setGenerateUniqueName(boolean generateUniqueName) {
-		this.generateUniqueName = generateUniqueName;
-	}
-
-	public Class<? extends DataSource> getType() {
-		return this.type;
-	}
-
-	public void setType(Class<? extends DataSource> type) {
-		this.type = type;
-	}
-
-	/**
-	 * Return the configured driver or {@code null} if none was configured.
-	 * @return the configured driver
-	 * @see #determineDriverClassName()
-	 */
-	public String getDriverClassName() {
-		return this.driverClassName;
-	}
-
-	public void setDriverClassName(String driverClassName) {
-		this.driverClassName = driverClassName;
-	}
-
-	/**
-	 * Determine the driver to use based on this configuration and the environment.
-	 * @return the driver to use
-	 * @since 1.4.0
-	 */
-	public String determineDriverClassName() {
-		if (StringUtils.hasText(this.driverClassName)) {
-			Assert.state(driverClassIsLoadable(), () -> "Cannot load driver class: " + this.driverClassName);
-			return this.driverClassName;
-		}
-		String driverClassName = null;
-		if (StringUtils.hasText(this.url)) {
-			driverClassName = DatabaseDriver.fromJdbcUrl(this.url).getDriverClassName();
-		}
-		if (!StringUtils.hasText(driverClassName)) {
-			driverClassName = this.embeddedDatabaseConnection.getDriverClassName();
-		}
-		if (!StringUtils.hasText(driverClassName)) {
-			throw new DataSourceBeanCreationException("Failed to determine a suitable driver class", this,
-					this.embeddedDatabaseConnection);
-		}
-		return driverClassName;
-	}
-
-	private boolean driverClassIsLoadable() {
-		try {
-			ClassUtils.forName(this.driverClassName, null);
-			return true;
-		}
-		catch (UnsupportedClassVersionError ex) {
-			// Driver library has been compiled with a later JDK, propagate error
-			throw ex;
-		}
-		catch (Throwable ex) {
-			return false;
-		}
-	}
-
-	/**
-	 * Return the configured url or {@code null} if none was configured.
-	 * @return the configured url
-	 * @see #determineUrl()
-	 */
-	public String getUrl() {
-		return this.url;
-	}
-
-	public void setUrl(String url) {
-		this.url = url;
-	}
-
-	/**
-	 * Determine the url to use based on this configuration and the environment.
-	 * @return the url to use
-	 * @since 1.4.0
-	 */
-	public String determineUrl() {
-		if (StringUtils.hasText(this.url)) {
-			return this.url;
-		}
-		String databaseName = determineDatabaseName();
-		String url = (databaseName != null) ? this.embeddedDatabaseConnection.getUrl(databaseName) : null;
-		if (!StringUtils.hasText(url)) {
-			throw new DataSourceBeanCreationException("Failed to determine suitable jdbc url", this,
-					this.embeddedDatabaseConnection);
-		}
-		return url;
-	}
-
-	/**
-	 * Determine the name to used based on this configuration.
-	 * @return the database name to use or {@code null}
-	 * @since 2.0.0
-	 */
-	public String determineDatabaseName() {
-		if (this.generateUniqueName) {
-			if (this.uniqueName == null) {
-				this.uniqueName = UUID.randomUUID().toString();
-			}
-			return this.uniqueName;
-		}
-		if (StringUtils.hasLength(this.name)) {
-			return this.name;
-		}
-		if (this.embeddedDatabaseConnection != EmbeddedDatabaseConnection.NONE) {
-			return "testdb";
-		}
-		return null;
-	}
-
-	/**
-	 * Return the configured username or {@code null} if none was configured.
-	 * @return the configured username
-	 * @see #determineUsername()
-	 */
-	public String getUsername() {
-		return this.username;
-	}
-
-	public void setUsername(String username) {
-		this.username = username;
-	}
-
-	/**
-	 * Determine the username to use based on this configuration and the environment.
-	 * @return the username to use
-	 * @since 1.4.0
-	 */
-	public String determineUsername() {
-		if (StringUtils.hasText(this.username)) {
-			return this.username;
-		}
-		if (EmbeddedDatabaseConnection.isEmbedded(determineDriverClassName())) {
-			return "sa";
-		}
-		return null;
-	}
-
-	/**
-	 * Return the configured password or {@code null} if none was configured.
-	 * @return the configured password
-	 * @see #determinePassword()
-	 */
-	public String getPassword() {
-		return this.password;
-	}
-
-	public void setPassword(String password) {
-		this.password = password;
-	}
-
-	/**
-	 * Determine the password to use based on this configuration and the environment.
-	 * @return the password to use
-	 * @since 1.4.0
-	 */
-	public String determinePassword() {
-		if (StringUtils.hasText(this.password)) {
-			return this.password;
-		}
-		if (EmbeddedDatabaseConnection.isEmbedded(determineDriverClassName())) {
-			return "";
-		}
-		return null;
-	}
-
-	public String getJndiName() {
-		return this.jndiName;
-	}
-
-	/**
-	 * Allows the DataSource to be managed by the container and obtained via JNDI. The
-	 * {@code URL}, {@code driverClassName}, {@code username} and {@code password} fields
-	 * will be ignored when using JNDI lookups.
-	 * @param jndiName the JNDI name
-	 */
-	public void setJndiName(String jndiName) {
-		this.jndiName = jndiName;
-	}
-
-	public DataSourceInitializationMode getInitializationMode() {
-		return this.initializationMode;
-	}
-
-	public void setInitializationMode(DataSourceInitializationMode initializationMode) {
-		this.initializationMode = initializationMode;
-	}
-
-	public String getPlatform() {
-		return this.platform;
-	}
-
-	public void setPlatform(String platform) {
-		this.platform = platform;
-	}
-
-	public List<String> getSchema() {
-		return this.schema;
-	}
-
-	public void setSchema(List<String> schema) {
-		this.schema = schema;
-	}
-
-	public String getSchemaUsername() {
-		return this.schemaUsername;
-	}
-
-	public void setSchemaUsername(String schemaUsername) {
-		this.schemaUsername = schemaUsername;
-	}
-
-	public String getSchemaPassword() {
-		return this.schemaPassword;
-	}
-
-	public void setSchemaPassword(String schemaPassword) {
-		this.schemaPassword = schemaPassword;
-	}
-
-	public List<String> getData() {
-		return this.data;
-	}
-
-	public void setData(List<String> data) {
-		this.data = data;
-	}
-
-	public String getDataUsername() {
-		return this.dataUsername;
-	}
-
-	public void setDataUsername(String dataUsername) {
-		this.dataUsername = dataUsername;
-	}
-
-	public String getDataPassword() {
-		return this.dataPassword;
-	}
-
-	public void setDataPassword(String dataPassword) {
-		this.dataPassword = dataPassword;
-	}
-
-	public boolean isContinueOnError() {
-		return this.continueOnError;
-	}
-
-	public void setContinueOnError(boolean continueOnError) {
-		this.continueOnError = continueOnError;
-	}
-
-	public String getSeparator() {
-		return this.separator;
-	}
-
-	public void setSeparator(String separator) {
-		this.separator = separator;
-	}
-
-	public Charset getSqlScriptEncoding() {
-		return this.sqlScriptEncoding;
-	}
-
-	public void setSqlScriptEncoding(Charset sqlScriptEncoding) {
-		this.sqlScriptEncoding = sqlScriptEncoding;
-	}
-
-	public ClassLoader getClassLoader() {
-		return this.classLoader;
-	}
-
-	public Xa getXa() {
-		return this.xa;
-	}
-
-	public void setXa(Xa xa) {
-		this.xa = xa;
-	}
-
-	/**
-	 * XA Specific datasource settings.
-	 */
-	public static class Xa {
-
-		/**
-		 * XA datasource fully qualified name.
-		 */
-		private String dataSourceClassName;
-
-		/**
-		 * Properties to pass to the XA data source.
-		 */
-		private Map<String, String> properties = new LinkedHashMap<>();
-
-		public String getDataSourceClassName() {
-			return this.dataSourceClassName;
-		}
-
-		public void setDataSourceClassName(String dataSourceClassName) {
-			this.dataSourceClassName = dataSourceClassName;
-		}
-
-		public Map<String, String> getProperties() {
-			return this.properties;
-		}
-
-		public void setProperties(Map<String, String> properties) {
-			this.properties = properties;
-		}
-
-	}
-
-	static class DataSourceBeanCreationException extends BeanCreationException {
-
-		private final DataSourceProperties properties;
-
-		private final EmbeddedDatabaseConnection connection;
-
-		DataSourceBeanCreationException(String message, DataSourceProperties properties,
-				EmbeddedDatabaseConnection connection) {
-			super(message);
-			this.properties = properties;
-			this.connection = connection;
-		}
-
-		DataSourceProperties getProperties() {
-			return this.properties;
-		}
-
-		EmbeddedDatabaseConnection getConnection() {
-			return this.connection;
-		}
-
-	}
-
-}
-=======
 /*
  * Copyright 2012-2020 the original author or authors.
  *
@@ -1063,5 +530,4 @@
 
 	}
 
-}
->>>>>>> 6755b480
+}