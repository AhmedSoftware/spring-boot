<<<<<<< HEAD
/*
 * Copyright 2012-2019 the original author or authors.
 *
 * Licensed under the Apache License, Version 2.0 (the "License");
 * you may not use this file except in compliance with the License.
 * You may obtain a copy of the License at
 *
 *      https://www.apache.org/licenses/LICENSE-2.0
 *
 * Unless required by applicable law or agreed to in writing, software
 * distributed under the License is distributed on an "AS IS" BASIS,
 * WITHOUT WARRANTIES OR CONDITIONS OF ANY KIND, either express or implied.
 * See the License for the specific language governing permissions and
 * limitations under the License.
 */

package org.springframework.boot.autoconfigure.info;

import java.io.IOException;
import java.nio.charset.Charset;
import java.util.Properties;

import org.springframework.boot.autoconfigure.EnableAutoConfiguration;
import org.springframework.boot.autoconfigure.condition.ConditionMessage;
import org.springframework.boot.autoconfigure.condition.ConditionOutcome;
import org.springframework.boot.autoconfigure.condition.ConditionalOnMissingBean;
import org.springframework.boot.autoconfigure.condition.ConditionalOnResource;
import org.springframework.boot.autoconfigure.condition.SpringBootCondition;
import org.springframework.boot.context.properties.EnableConfigurationProperties;
import org.springframework.boot.info.BuildProperties;
import org.springframework.boot.info.GitProperties;
import org.springframework.context.annotation.Bean;
import org.springframework.context.annotation.ConditionContext;
import org.springframework.context.annotation.Conditional;
import org.springframework.context.annotation.Configuration;
import org.springframework.core.env.Environment;
import org.springframework.core.io.DefaultResourceLoader;
import org.springframework.core.io.Resource;
import org.springframework.core.io.ResourceLoader;
import org.springframework.core.io.support.EncodedResource;
import org.springframework.core.io.support.PropertiesLoaderUtils;
import org.springframework.core.type.AnnotatedTypeMetadata;

/**
 * {@link EnableAutoConfiguration Auto-configuration} for various project information.
 *
 * @author Stephane Nicoll
 * @author Madhura Bhave
 * @since 1.4.0
 */
@Configuration(proxyBeanMethods = false)
@EnableConfigurationProperties(ProjectInfoProperties.class)
public class ProjectInfoAutoConfiguration {

	private final ProjectInfoProperties properties;

	public ProjectInfoAutoConfiguration(ProjectInfoProperties properties) {
		this.properties = properties;
	}

	@Conditional(GitResourceAvailableCondition.class)
	@ConditionalOnMissingBean
	@Bean
	public GitProperties gitProperties() throws Exception {
		return new GitProperties(
				loadFrom(this.properties.getGit().getLocation(), "git", this.properties.getGit().getEncoding()));
	}

	@ConditionalOnResource(resources = "${spring.info.build.location:classpath:META-INF/build-info.properties}")
	@ConditionalOnMissingBean
	@Bean
	public BuildProperties buildProperties() throws Exception {
		return new BuildProperties(
				loadFrom(this.properties.getBuild().getLocation(), "build", this.properties.getBuild().getEncoding()));
	}

	protected Properties loadFrom(Resource location, String prefix, Charset encoding) throws IOException {
		prefix = prefix.endsWith(".") ? prefix : prefix + ".";
		Properties source = loadSource(location, encoding);
		Properties target = new Properties();
		for (String key : source.stringPropertyNames()) {
			if (key.startsWith(prefix)) {
				target.put(key.substring(prefix.length()), source.get(key));
			}
		}
		return target;
	}

	private Properties loadSource(Resource location, Charset encoding) throws IOException {
		if (encoding != null) {
			return PropertiesLoaderUtils.loadProperties(new EncodedResource(location, encoding));
		}
		return PropertiesLoaderUtils.loadProperties(location);
	}

	static class GitResourceAvailableCondition extends SpringBootCondition {

		private final ResourceLoader defaultResourceLoader = new DefaultResourceLoader();

		@Override
		public ConditionOutcome getMatchOutcome(ConditionContext context, AnnotatedTypeMetadata metadata) {
			ResourceLoader loader = context.getResourceLoader();
			loader = (loader != null) ? loader : this.defaultResourceLoader;
			Environment environment = context.getEnvironment();
			String location = environment.getProperty("spring.info.git.location");
			if (location == null) {
				location = "classpath:git.properties";
			}
			ConditionMessage.Builder message = ConditionMessage.forCondition("GitResource");
			if (loader.getResource(location).exists()) {
				return ConditionOutcome.match(message.found("git info at").items(location));
			}
			return ConditionOutcome.noMatch(message.didNotFind("git info at").items(location));
		}

	}

}
=======
/*
 * Copyright 2012-2019 the original author or authors.
 *
 * Licensed under the Apache License, Version 2.0 (the "License");
 * you may not use this file except in compliance with the License.
 * You may obtain a copy of the License at
 *
 *      https://www.apache.org/licenses/LICENSE-2.0
 *
 * Unless required by applicable law or agreed to in writing, software
 * distributed under the License is distributed on an "AS IS" BASIS,
 * WITHOUT WARRANTIES OR CONDITIONS OF ANY KIND, either express or implied.
 * See the License for the specific language governing permissions and
 * limitations under the License.
 */

package org.springframework.boot.autoconfigure.info;

import java.io.IOException;
import java.nio.charset.Charset;
import java.util.Properties;

import org.springframework.boot.autoconfigure.EnableAutoConfiguration;
import org.springframework.boot.autoconfigure.condition.ConditionMessage;
import org.springframework.boot.autoconfigure.condition.ConditionOutcome;
import org.springframework.boot.autoconfigure.condition.ConditionalOnMissingBean;
import org.springframework.boot.autoconfigure.condition.ConditionalOnResource;
import org.springframework.boot.autoconfigure.condition.SpringBootCondition;
import org.springframework.boot.context.properties.EnableConfigurationProperties;
import org.springframework.boot.info.BuildProperties;
import org.springframework.boot.info.GitProperties;
import org.springframework.context.annotation.Bean;
import org.springframework.context.annotation.ConditionContext;
import org.springframework.context.annotation.Conditional;
import org.springframework.context.annotation.Configuration;
import org.springframework.core.env.Environment;
import org.springframework.core.io.Resource;
import org.springframework.core.io.ResourceLoader;
import org.springframework.core.io.support.EncodedResource;
import org.springframework.core.io.support.PropertiesLoaderUtils;
import org.springframework.core.type.AnnotatedTypeMetadata;

/**
 * {@link EnableAutoConfiguration Auto-configuration} for various project information.
 *
 * @author Stephane Nicoll
 * @author Madhura Bhave
 * @since 1.4.0
 */
@Configuration(proxyBeanMethods = false)
@EnableConfigurationProperties(ProjectInfoProperties.class)
public class ProjectInfoAutoConfiguration {

	private final ProjectInfoProperties properties;

	public ProjectInfoAutoConfiguration(ProjectInfoProperties properties) {
		this.properties = properties;
	}

	@Conditional(GitResourceAvailableCondition.class)
	@ConditionalOnMissingBean
	@Bean
	public GitProperties gitProperties() throws Exception {
		return new GitProperties(
				loadFrom(this.properties.getGit().getLocation(), "git", this.properties.getGit().getEncoding()));
	}

	@ConditionalOnResource(resources = "${spring.info.build.location:classpath:META-INF/build-info.properties}")
	@ConditionalOnMissingBean
	@Bean
	public BuildProperties buildProperties() throws Exception {
		return new BuildProperties(
				loadFrom(this.properties.getBuild().getLocation(), "build", this.properties.getBuild().getEncoding()));
	}

	protected Properties loadFrom(Resource location, String prefix, Charset encoding) throws IOException {
		prefix = prefix.endsWith(".") ? prefix : prefix + ".";
		Properties source = loadSource(location, encoding);
		Properties target = new Properties();
		for (String key : source.stringPropertyNames()) {
			if (key.startsWith(prefix)) {
				target.put(key.substring(prefix.length()), source.get(key));
			}
		}
		return target;
	}

	private Properties loadSource(Resource location, Charset encoding) throws IOException {
		if (encoding != null) {
			return PropertiesLoaderUtils.loadProperties(new EncodedResource(location, encoding));
		}
		return PropertiesLoaderUtils.loadProperties(location);
	}

	static class GitResourceAvailableCondition extends SpringBootCondition {

		@Override
		public ConditionOutcome getMatchOutcome(ConditionContext context, AnnotatedTypeMetadata metadata) {
			ResourceLoader loader = context.getResourceLoader();
			Environment environment = context.getEnvironment();
			String location = environment.getProperty("spring.info.git.location");
			if (location == null) {
				location = "classpath:git.properties";
			}
			ConditionMessage.Builder message = ConditionMessage.forCondition("GitResource");
			if (loader.getResource(location).exists()) {
				return ConditionOutcome.match(message.found("git info at").items(location));
			}
			return ConditionOutcome.noMatch(message.didNotFind("git info at").items(location));
		}

	}

}
>>>>>>> 6755b480
<|MERGE_RESOLUTION|>--- conflicted
+++ resolved
@@ -1,123 +1,3 @@
-<<<<<<< HEAD
-/*
- * Copyright 2012-2019 the original author or authors.
- *
- * Licensed under the Apache License, Version 2.0 (the "License");
- * you may not use this file except in compliance with the License.
- * You may obtain a copy of the License at
- *
- *      https://www.apache.org/licenses/LICENSE-2.0
- *
- * Unless required by applicable law or agreed to in writing, software
- * distributed under the License is distributed on an "AS IS" BASIS,
- * WITHOUT WARRANTIES OR CONDITIONS OF ANY KIND, either express or implied.
- * See the License for the specific language governing permissions and
- * limitations under the License.
- */
-
-package org.springframework.boot.autoconfigure.info;
-
-import java.io.IOException;
-import java.nio.charset.Charset;
-import java.util.Properties;
-
-import org.springframework.boot.autoconfigure.EnableAutoConfiguration;
-import org.springframework.boot.autoconfigure.condition.ConditionMessage;
-import org.springframework.boot.autoconfigure.condition.ConditionOutcome;
-import org.springframework.boot.autoconfigure.condition.ConditionalOnMissingBean;
-import org.springframework.boot.autoconfigure.condition.ConditionalOnResource;
-import org.springframework.boot.autoconfigure.condition.SpringBootCondition;
-import org.springframework.boot.context.properties.EnableConfigurationProperties;
-import org.springframework.boot.info.BuildProperties;
-import org.springframework.boot.info.GitProperties;
-import org.springframework.context.annotation.Bean;
-import org.springframework.context.annotation.ConditionContext;
-import org.springframework.context.annotation.Conditional;
-import org.springframework.context.annotation.Configuration;
-import org.springframework.core.env.Environment;
-import org.springframework.core.io.DefaultResourceLoader;
-import org.springframework.core.io.Resource;
-import org.springframework.core.io.ResourceLoader;
-import org.springframework.core.io.support.EncodedResource;
-import org.springframework.core.io.support.PropertiesLoaderUtils;
-import org.springframework.core.type.AnnotatedTypeMetadata;
-
-/**
- * {@link EnableAutoConfiguration Auto-configuration} for various project information.
- *
- * @author Stephane Nicoll
- * @author Madhura Bhave
- * @since 1.4.0
- */
-@Configuration(proxyBeanMethods = false)
-@EnableConfigurationProperties(ProjectInfoProperties.class)
-public class ProjectInfoAutoConfiguration {
-
-	private final ProjectInfoProperties properties;
-
-	public ProjectInfoAutoConfiguration(ProjectInfoProperties properties) {
-		this.properties = properties;
-	}
-
-	@Conditional(GitResourceAvailableCondition.class)
-	@ConditionalOnMissingBean
-	@Bean
-	public GitProperties gitProperties() throws Exception {
-		return new GitProperties(
-				loadFrom(this.properties.getGit().getLocation(), "git", this.properties.getGit().getEncoding()));
-	}
-
-	@ConditionalOnResource(resources = "${spring.info.build.location:classpath:META-INF/build-info.properties}")
-	@ConditionalOnMissingBean
-	@Bean
-	public BuildProperties buildProperties() throws Exception {
-		return new BuildProperties(
-				loadFrom(this.properties.getBuild().getLocation(), "build", this.properties.getBuild().getEncoding()));
-	}
-
-	protected Properties loadFrom(Resource location, String prefix, Charset encoding) throws IOException {
-		prefix = prefix.endsWith(".") ? prefix : prefix + ".";
-		Properties source = loadSource(location, encoding);
-		Properties target = new Properties();
-		for (String key : source.stringPropertyNames()) {
-			if (key.startsWith(prefix)) {
-				target.put(key.substring(prefix.length()), source.get(key));
-			}
-		}
-		return target;
-	}
-
-	private Properties loadSource(Resource location, Charset encoding) throws IOException {
-		if (encoding != null) {
-			return PropertiesLoaderUtils.loadProperties(new EncodedResource(location, encoding));
-		}
-		return PropertiesLoaderUtils.loadProperties(location);
-	}
-
-	static class GitResourceAvailableCondition extends SpringBootCondition {
-
-		private final ResourceLoader defaultResourceLoader = new DefaultResourceLoader();
-
-		@Override
-		public ConditionOutcome getMatchOutcome(ConditionContext context, AnnotatedTypeMetadata metadata) {
-			ResourceLoader loader = context.getResourceLoader();
-			loader = (loader != null) ? loader : this.defaultResourceLoader;
-			Environment environment = context.getEnvironment();
-			String location = environment.getProperty("spring.info.git.location");
-			if (location == null) {
-				location = "classpath:git.properties";
-			}
-			ConditionMessage.Builder message = ConditionMessage.forCondition("GitResource");
-			if (loader.getResource(location).exists()) {
-				return ConditionOutcome.match(message.found("git info at").items(location));
-			}
-			return ConditionOutcome.noMatch(message.didNotFind("git info at").items(location));
-		}
-
-	}
-
-}
-=======
 /*
  * Copyright 2012-2019 the original author or authors.
  *
@@ -231,5 +111,4 @@
 
 	}
 
-}
->>>>>>> 6755b480
+}