--- conflicted
+++ resolved
@@ -1,118 +1,3 @@
-<<<<<<< HEAD
-/*
- * Copyright 2012-2019 the original author or authors.
- *
- * Licensed under the Apache License, Version 2.0 (the "License");
- * you may not use this file except in compliance with the License.
- * You may obtain a copy of the License at
- *
- *      https://www.apache.org/licenses/LICENSE-2.0
- *
- * Unless required by applicable law or agreed to in writing, software
- * distributed under the License is distributed on an "AS IS" BASIS,
- * WITHOUT WARRANTIES OR CONDITIONS OF ANY KIND, either express or implied.
- * See the License for the specific language governing permissions and
- * limitations under the License.
- */
-
-package org.springframework.boot.autoconfigure.web.format;
-
-import java.time.format.DateTimeFormatter;
-import java.time.format.ResolverStyle;
-
-import org.joda.time.format.DateTimeFormatterBuilder;
-
-import org.springframework.format.datetime.DateFormatter;
-import org.springframework.format.datetime.DateFormatterRegistrar;
-import org.springframework.format.datetime.joda.JodaTimeFormatterRegistrar;
-import org.springframework.format.datetime.standard.DateTimeFormatterRegistrar;
-import org.springframework.format.number.NumberFormatAnnotationFormatterFactory;
-import org.springframework.format.number.money.CurrencyUnitFormatter;
-import org.springframework.format.number.money.Jsr354NumberFormatAnnotationFormatterFactory;
-import org.springframework.format.number.money.MonetaryAmountFormatter;
-import org.springframework.format.support.DefaultFormattingConversionService;
-import org.springframework.util.ClassUtils;
-import org.springframework.util.StringUtils;
-
-/**
- * {@link org.springframework.format.support.FormattingConversionService} dedicated to web
- * applications for formatting and converting values to/from the web.
- * <p>
- * This service replaces the default implementations provided by
- * {@link org.springframework.web.servlet.config.annotation.EnableWebMvc @EnableWebMvc}
- * and {@link org.springframework.web.reactive.config.EnableWebFlux @EnableWebFlux}.
- *
- * @author Brian Clozel
- * @since 2.0.0
- */
-public class WebConversionService extends DefaultFormattingConversionService {
-
-	private static final boolean JSR_354_PRESENT = ClassUtils.isPresent("javax.money.MonetaryAmount",
-			WebConversionService.class.getClassLoader());
-
-	private static final boolean JODA_TIME_PRESENT = ClassUtils.isPresent("org.joda.time.LocalDate",
-			WebConversionService.class.getClassLoader());
-
-	private final String dateFormat;
-
-	/**
-	 * Create a new WebConversionService that configures formatters with the provided date
-	 * format, or register the default ones if no custom format is provided.
-	 * @param dateFormat the custom date format to use for date conversions
-	 */
-	public WebConversionService(String dateFormat) {
-		super(false);
-		this.dateFormat = StringUtils.hasText(dateFormat) ? dateFormat : null;
-		if (this.dateFormat != null) {
-			addFormatters();
-		}
-		else {
-			addDefaultFormatters(this);
-		}
-	}
-
-	private void addFormatters() {
-		addFormatterForFieldAnnotation(new NumberFormatAnnotationFormatterFactory());
-		if (JSR_354_PRESENT) {
-			addFormatter(new CurrencyUnitFormatter());
-			addFormatter(new MonetaryAmountFormatter());
-			addFormatterForFieldAnnotation(new Jsr354NumberFormatAnnotationFormatterFactory());
-		}
-		registerJsr310();
-		if (JODA_TIME_PRESENT) {
-			registerJodaTime();
-		}
-		registerJavaDate();
-	}
-
-	private void registerJsr310() {
-		DateTimeFormatterRegistrar dateTime = new DateTimeFormatterRegistrar();
-		if (this.dateFormat != null) {
-			dateTime.setDateFormatter(
-					DateTimeFormatter.ofPattern(this.dateFormat).withResolverStyle(ResolverStyle.SMART));
-		}
-		dateTime.registerFormatters(this);
-	}
-
-	private void registerJodaTime() {
-		JodaTimeFormatterRegistrar jodaTime = new JodaTimeFormatterRegistrar();
-		if (this.dateFormat != null) {
-			jodaTime.setDateFormatter(new DateTimeFormatterBuilder().appendPattern(this.dateFormat).toFormatter());
-		}
-		jodaTime.registerFormatters(this);
-	}
-
-	private void registerJavaDate() {
-		DateFormatterRegistrar dateFormatterRegistrar = new DateFormatterRegistrar();
-		if (this.dateFormat != null) {
-			DateFormatter dateFormatter = new DateFormatter(this.dateFormat);
-			dateFormatterRegistrar.setFormatter(dateFormatter);
-		}
-		dateFormatterRegistrar.registerFormatters(this);
-	}
-
-}
-=======
 /*
  * Copyright 2012-2021 the original author or authors.
  *
@@ -215,5 +100,4 @@
 		dateFormatterRegistrar.registerFormatters(this);
 	}
 
-}
->>>>>>> 6755b480
+}