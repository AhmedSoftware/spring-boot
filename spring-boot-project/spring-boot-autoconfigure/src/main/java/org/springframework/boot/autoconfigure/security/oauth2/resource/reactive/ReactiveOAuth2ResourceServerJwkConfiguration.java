--- conflicted
+++ resolved
@@ -1,105 +1,3 @@
-<<<<<<< HEAD
-/*
- * Copyright 2012-2019 the original author or authors.
- *
- * Licensed under the Apache License, Version 2.0 (the "License");
- * you may not use this file except in compliance with the License.
- * You may obtain a copy of the License at
- *
- *      https://www.apache.org/licenses/LICENSE-2.0
- *
- * Unless required by applicable law or agreed to in writing, software
- * distributed under the License is distributed on an "AS IS" BASIS,
- * WITHOUT WARRANTIES OR CONDITIONS OF ANY KIND, either express or implied.
- * See the License for the specific language governing permissions and
- * limitations under the License.
- */
-package org.springframework.boot.autoconfigure.security.oauth2.resource.reactive;
-
-import java.security.KeyFactory;
-import java.security.interfaces.RSAPublicKey;
-import java.security.spec.X509EncodedKeySpec;
-import java.util.Base64;
-
-import org.springframework.boot.autoconfigure.condition.ConditionalOnBean;
-import org.springframework.boot.autoconfigure.condition.ConditionalOnMissingBean;
-import org.springframework.boot.autoconfigure.condition.ConditionalOnProperty;
-import org.springframework.boot.autoconfigure.security.oauth2.resource.IssuerUriCondition;
-import org.springframework.boot.autoconfigure.security.oauth2.resource.KeyValueCondition;
-import org.springframework.boot.autoconfigure.security.oauth2.resource.OAuth2ResourceServerProperties;
-import org.springframework.context.annotation.Bean;
-import org.springframework.context.annotation.Conditional;
-import org.springframework.context.annotation.Configuration;
-import org.springframework.security.config.web.server.ServerHttpSecurity;
-import org.springframework.security.oauth2.jwt.NimbusReactiveJwtDecoder;
-import org.springframework.security.oauth2.jwt.ReactiveJwtDecoder;
-import org.springframework.security.oauth2.jwt.ReactiveJwtDecoders;
-import org.springframework.security.web.server.SecurityWebFilterChain;
-
-/**
- * Configures a {@link ReactiveJwtDecoder} when a JWK Set URI, OpenID Connect Issuer URI
- * or Public Key configuration is available. Also configures a
- * {@link SecurityWebFilterChain} if a {@link ReactiveJwtDecoder} bean is found.
- *
- * @author Madhura Bhave
- * @author Artsiom Yudovin
- */
-@Configuration(proxyBeanMethods = false)
-class ReactiveOAuth2ResourceServerJwkConfiguration {
-
-	@Configuration(proxyBeanMethods = false)
-	@ConditionalOnMissingBean(ReactiveJwtDecoder.class)
-	static class JwtConfiguration {
-
-		private final OAuth2ResourceServerProperties.Jwt properties;
-
-		JwtConfiguration(OAuth2ResourceServerProperties properties) {
-			this.properties = properties.getJwt();
-		}
-
-		@Bean
-		@ConditionalOnProperty(name = "spring.security.oauth2.resourceserver.jwt.jwk-set-uri")
-		ReactiveJwtDecoder jwtDecoder() {
-			return new NimbusReactiveJwtDecoder(this.properties.getJwkSetUri());
-		}
-
-		@Bean
-		@Conditional(KeyValueCondition.class)
-		NimbusReactiveJwtDecoder jwtDecoderByPublicKeyValue() throws Exception {
-			RSAPublicKey publicKey = (RSAPublicKey) KeyFactory.getInstance("RSA")
-					.generatePublic(new X509EncodedKeySpec(getKeySpec(this.properties.readPublicKey())));
-			return NimbusReactiveJwtDecoder.withPublicKey(publicKey).build();
-		}
-
-		private byte[] getKeySpec(String keyValue) {
-			keyValue = keyValue.replace("-----BEGIN PUBLIC KEY-----", "").replace("-----END PUBLIC KEY-----", "");
-			return Base64.getMimeDecoder().decode(keyValue);
-		}
-
-		@Bean
-		@Conditional(IssuerUriCondition.class)
-		ReactiveJwtDecoder jwtDecoderByIssuerUri() {
-			return ReactiveJwtDecoders.fromOidcIssuerLocation(this.properties.getIssuerUri());
-		}
-
-	}
-
-	@Configuration(proxyBeanMethods = false)
-	@ConditionalOnMissingBean(SecurityWebFilterChain.class)
-	static class WebSecurityConfiguration {
-
-		@Bean
-		@ConditionalOnBean(ReactiveJwtDecoder.class)
-		SecurityWebFilterChain springSecurityFilterChain(ServerHttpSecurity http, ReactiveJwtDecoder jwtDecoder) {
-			http.authorizeExchange().anyExchange().authenticated().and().oauth2ResourceServer().jwt()
-					.jwtDecoder(jwtDecoder);
-			return http.build();
-		}
-
-	}
-
-}
-=======
 /*
  * Copyright 2012-2020 the original author or authors.
  *
@@ -217,5 +115,4 @@
 
 	}
 
-}
->>>>>>> 6755b480
+}