--- conflicted
+++ resolved
@@ -1,74 +1,3 @@
-<<<<<<< HEAD
-/*
- * Copyright 2012-2019 the original author or authors.
- *
- * Licensed under the Apache License, Version 2.0 (the "License");
- * you may not use this file except in compliance with the License.
- * You may obtain a copy of the License at
- *
- *      https://www.apache.org/licenses/LICENSE-2.0
- *
- * Unless required by applicable law or agreed to in writing, software
- * distributed under the License is distributed on an "AS IS" BASIS,
- * WITHOUT WARRANTIES OR CONDITIONS OF ANY KIND, either express or implied.
- * See the License for the specific language governing permissions and
- * limitations under the License.
- */
-
-package org.springframework.boot.autoconfigure.batch;
-
-import javax.persistence.EntityManagerFactory;
-import javax.sql.DataSource;
-
-import org.springframework.batch.core.configuration.annotation.BatchConfigurer;
-import org.springframework.beans.factory.ObjectProvider;
-import org.springframework.boot.autoconfigure.condition.ConditionalOnBean;
-import org.springframework.boot.autoconfigure.condition.ConditionalOnClass;
-import org.springframework.boot.autoconfigure.condition.ConditionalOnMissingBean;
-import org.springframework.boot.autoconfigure.transaction.TransactionManagerCustomizers;
-import org.springframework.context.annotation.Bean;
-import org.springframework.context.annotation.Configuration;
-import org.springframework.transaction.PlatformTransactionManager;
-
-/**
- * Provide a {@link BatchConfigurer} according to the current environment.
- *
- * @author Stephane Nicoll
- */
-@ConditionalOnClass(PlatformTransactionManager.class)
-@ConditionalOnMissingBean(BatchConfigurer.class)
-@Configuration(proxyBeanMethods = false)
-class BatchConfigurerConfiguration {
-
-	@Configuration(proxyBeanMethods = false)
-	@ConditionalOnMissingBean(name = "entityManagerFactory")
-	static class JdbcBatchConfiguration {
-
-		@Bean
-		BasicBatchConfigurer batchConfigurer(BatchProperties properties, DataSource dataSource,
-				ObjectProvider<TransactionManagerCustomizers> transactionManagerCustomizers) {
-			return new BasicBatchConfigurer(properties, dataSource, transactionManagerCustomizers.getIfAvailable());
-		}
-
-	}
-
-	@Configuration(proxyBeanMethods = false)
-	@ConditionalOnClass(EntityManagerFactory.class)
-	@ConditionalOnBean(name = "entityManagerFactory")
-	static class JpaBatchConfiguration {
-
-		@Bean
-		JpaBatchConfigurer batchConfigurer(BatchProperties properties, DataSource dataSource,
-				ObjectProvider<TransactionManagerCustomizers> transactionManagerCustomizers,
-				EntityManagerFactory entityManagerFactory) {
-			return new JpaBatchConfigurer(properties, dataSource, transactionManagerCustomizers.getIfAvailable(),
-					entityManagerFactory);
-		}
-
-	}
-
-}
-=======
 /*
  * Copyright 2012-2019 the original author or authors.
  *
@@ -141,5 +70,4 @@
 
 	}
 
-}
->>>>>>> 6755b480
+}