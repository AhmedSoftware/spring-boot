<<<<<<< HEAD
/*
 * Copyright 2012-2019 the original author or authors.
 *
 * Licensed under the Apache License, Version 2.0 (the "License");
 * you may not use this file except in compliance with the License.
 * You may obtain a copy of the License at
 *
 *      https://www.apache.org/licenses/LICENSE-2.0
 *
 * Unless required by applicable law or agreed to in writing, software
 * distributed under the License is distributed on an "AS IS" BASIS,
 * WITHOUT WARRANTIES OR CONDITIONS OF ANY KIND, either express or implied.
 * See the License for the specific language governing permissions and
 * limitations under the License.
 */

package org.springframework.boot.autoconfigure.web.servlet.error;

import java.nio.charset.StandardCharsets;
import java.util.Date;
import java.util.Map;
import java.util.stream.Collectors;

import javax.servlet.Servlet;
import javax.servlet.http.HttpServletRequest;
import javax.servlet.http.HttpServletResponse;

import org.apache.commons.logging.Log;
import org.apache.commons.logging.LogFactory;

import org.springframework.aop.framework.autoproxy.AutoProxyUtils;
import org.springframework.beans.BeansException;
import org.springframework.beans.factory.ObjectProvider;
import org.springframework.beans.factory.config.BeanFactoryPostProcessor;
import org.springframework.beans.factory.config.ConfigurableListableBeanFactory;
import org.springframework.boot.autoconfigure.AutoConfigureBefore;
import org.springframework.boot.autoconfigure.EnableAutoConfiguration;
import org.springframework.boot.autoconfigure.condition.ConditionMessage;
import org.springframework.boot.autoconfigure.condition.ConditionOutcome;
import org.springframework.boot.autoconfigure.condition.ConditionalOnBean;
import org.springframework.boot.autoconfigure.condition.ConditionalOnClass;
import org.springframework.boot.autoconfigure.condition.ConditionalOnMissingBean;
import org.springframework.boot.autoconfigure.condition.ConditionalOnProperty;
import org.springframework.boot.autoconfigure.condition.ConditionalOnWebApplication;
import org.springframework.boot.autoconfigure.condition.ConditionalOnWebApplication.Type;
import org.springframework.boot.autoconfigure.condition.SearchStrategy;
import org.springframework.boot.autoconfigure.condition.SpringBootCondition;
import org.springframework.boot.autoconfigure.template.TemplateAvailabilityProvider;
import org.springframework.boot.autoconfigure.template.TemplateAvailabilityProviders;
import org.springframework.boot.autoconfigure.web.ResourceProperties;
import org.springframework.boot.autoconfigure.web.ServerProperties;
import org.springframework.boot.autoconfigure.web.servlet.DispatcherServletPath;
import org.springframework.boot.autoconfigure.web.servlet.WebMvcAutoConfiguration;
import org.springframework.boot.autoconfigure.web.servlet.WebMvcProperties;
import org.springframework.boot.context.properties.EnableConfigurationProperties;
import org.springframework.boot.web.server.ErrorPage;
import org.springframework.boot.web.server.ErrorPageRegistrar;
import org.springframework.boot.web.server.ErrorPageRegistry;
import org.springframework.boot.web.server.WebServerFactoryCustomizer;
import org.springframework.boot.web.servlet.error.DefaultErrorAttributes;
import org.springframework.boot.web.servlet.error.ErrorAttributes;
import org.springframework.boot.web.servlet.error.ErrorController;
import org.springframework.context.ApplicationContext;
import org.springframework.context.annotation.Bean;
import org.springframework.context.annotation.ConditionContext;
import org.springframework.context.annotation.Conditional;
import org.springframework.context.annotation.Configuration;
import org.springframework.core.Ordered;
import org.springframework.core.type.AnnotatedTypeMetadata;
import org.springframework.http.MediaType;
import org.springframework.web.servlet.DispatcherServlet;
import org.springframework.web.servlet.View;
import org.springframework.web.servlet.view.BeanNameViewResolver;
import org.springframework.web.util.HtmlUtils;

/**
 * {@link EnableAutoConfiguration Auto-configuration} to render errors via an MVC error
 * controller.
 *
 * @author Dave Syer
 * @author Andy Wilkinson
 * @author Stephane Nicoll
 * @author Brian Clozel
 * @since 1.0.0
 */
@Configuration(proxyBeanMethods = false)
@ConditionalOnWebApplication(type = Type.SERVLET)
@ConditionalOnClass({ Servlet.class, DispatcherServlet.class })
// Load before the main WebMvcAutoConfiguration so that the error View is available
@AutoConfigureBefore(WebMvcAutoConfiguration.class)
@EnableConfigurationProperties({ ServerProperties.class, ResourceProperties.class, WebMvcProperties.class })
public class ErrorMvcAutoConfiguration {

	private final ServerProperties serverProperties;

	public ErrorMvcAutoConfiguration(ServerProperties serverProperties) {
		this.serverProperties = serverProperties;
	}

	@Bean
	@ConditionalOnMissingBean(value = ErrorAttributes.class, search = SearchStrategy.CURRENT)
	public DefaultErrorAttributes errorAttributes() {
		return new DefaultErrorAttributes(this.serverProperties.getError().isIncludeException());
	}

	@Bean
	@ConditionalOnMissingBean(value = ErrorController.class, search = SearchStrategy.CURRENT)
	public BasicErrorController basicErrorController(ErrorAttributes errorAttributes,
			ObjectProvider<ErrorViewResolver> errorViewResolvers) {
		return new BasicErrorController(errorAttributes, this.serverProperties.getError(),
				errorViewResolvers.orderedStream().collect(Collectors.toList()));
	}

	@Bean
	public ErrorPageCustomizer errorPageCustomizer(DispatcherServletPath dispatcherServletPath) {
		return new ErrorPageCustomizer(this.serverProperties, dispatcherServletPath);
	}

	@Bean
	public static PreserveErrorControllerTargetClassPostProcessor preserveErrorControllerTargetClassPostProcessor() {
		return new PreserveErrorControllerTargetClassPostProcessor();
	}

	@Configuration(proxyBeanMethods = false)
	static class DefaultErrorViewResolverConfiguration {

		private final ApplicationContext applicationContext;

		private final ResourceProperties resourceProperties;

		DefaultErrorViewResolverConfiguration(ApplicationContext applicationContext,
				ResourceProperties resourceProperties) {
			this.applicationContext = applicationContext;
			this.resourceProperties = resourceProperties;
		}

		@Bean
		@ConditionalOnBean(DispatcherServlet.class)
		@ConditionalOnMissingBean
		DefaultErrorViewResolver conventionErrorViewResolver() {
			return new DefaultErrorViewResolver(this.applicationContext, this.resourceProperties);
		}

	}

	@Configuration(proxyBeanMethods = false)
	@ConditionalOnProperty(prefix = "server.error.whitelabel", name = "enabled", matchIfMissing = true)
	@Conditional(ErrorTemplateMissingCondition.class)
	protected static class WhitelabelErrorViewConfiguration {

		private final StaticView defaultErrorView = new StaticView();

		@Bean(name = "error")
		@ConditionalOnMissingBean(name = "error")
		public View defaultErrorView() {
			return this.defaultErrorView;
		}

		// If the user adds @EnableWebMvc then the bean name view resolver from
		// WebMvcAutoConfiguration disappears, so add it back in to avoid disappointment.
		@Bean
		@ConditionalOnMissingBean
		public BeanNameViewResolver beanNameViewResolver() {
			BeanNameViewResolver resolver = new BeanNameViewResolver();
			resolver.setOrder(Ordered.LOWEST_PRECEDENCE - 10);
			return resolver;
		}

	}

	/**
	 * {@link SpringBootCondition} that matches when no error template view is detected.
	 */
	private static class ErrorTemplateMissingCondition extends SpringBootCondition {

		@Override
		public ConditionOutcome getMatchOutcome(ConditionContext context, AnnotatedTypeMetadata metadata) {
			ConditionMessage.Builder message = ConditionMessage.forCondition("ErrorTemplate Missing");
			TemplateAvailabilityProviders providers = new TemplateAvailabilityProviders(context.getClassLoader());
			TemplateAvailabilityProvider provider = providers.getProvider("error", context.getEnvironment(),
					context.getClassLoader(), context.getResourceLoader());
			if (provider != null) {
				return ConditionOutcome.noMatch(message.foundExactly("template from " + provider));
			}
			return ConditionOutcome.match(message.didNotFind("error template view").atAll());
		}

	}

	/**
	 * Simple {@link View} implementation that writes a default HTML error page.
	 */
	private static class StaticView implements View {

		private static final MediaType TEXT_HTML_UTF8 = new MediaType("text", "html", StandardCharsets.UTF_8);

		private static final Log logger = LogFactory.getLog(StaticView.class);

		@Override
		public void render(Map<String, ?> model, HttpServletRequest request, HttpServletResponse response)
				throws Exception {
			if (response.isCommitted()) {
				String message = getMessage(model);
				logger.error(message);
				return;
			}
			response.setContentType(TEXT_HTML_UTF8.toString());
			StringBuilder builder = new StringBuilder();
			Date timestamp = (Date) model.get("timestamp");
			Object message = model.get("message");
			Object trace = model.get("trace");
			if (response.getContentType() == null) {
				response.setContentType(getContentType());
			}
			builder.append("<html><body><h1>Whitelabel Error Page</h1>").append(
					"<p>This application has no explicit mapping for /error, so you are seeing this as a fallback.</p>")
					.append("<div id='created'>").append(timestamp).append("</div>")
					.append("<div>There was an unexpected error (type=").append(htmlEscape(model.get("error")))
					.append(", status=").append(htmlEscape(model.get("status"))).append(").</div>");
			if (message != null) {
				builder.append("<div>").append(htmlEscape(message)).append("</div>");
			}
			if (trace != null) {
				builder.append("<div style='white-space:pre-wrap;'>").append(htmlEscape(trace)).append("</div>");
			}
			builder.append("</body></html>");
			response.getWriter().append(builder.toString());
		}

		private String htmlEscape(Object input) {
			return (input != null) ? HtmlUtils.htmlEscape(input.toString()) : null;
		}

		private String getMessage(Map<String, ?> model) {
			Object path = model.get("path");
			String message = "Cannot render error page for request [" + path + "]";
			if (model.get("message") != null) {
				message += " and exception [" + model.get("message") + "]";
			}
			message += " as the response has already been committed.";
			message += " As a result, the response may have the wrong status code.";
			return message;
		}

		@Override
		public String getContentType() {
			return "text/html";
		}

	}

	/**
	 * {@link WebServerFactoryCustomizer} that configures the server's error pages.
	 */
	private static class ErrorPageCustomizer implements ErrorPageRegistrar, Ordered {

		private final ServerProperties properties;

		private final DispatcherServletPath dispatcherServletPath;

		protected ErrorPageCustomizer(ServerProperties properties, DispatcherServletPath dispatcherServletPath) {
			this.properties = properties;
			this.dispatcherServletPath = dispatcherServletPath;
		}

		@Override
		public void registerErrorPages(ErrorPageRegistry errorPageRegistry) {
			ErrorPage errorPage = new ErrorPage(
					this.dispatcherServletPath.getRelativePath(this.properties.getError().getPath()));
			errorPageRegistry.addErrorPages(errorPage);
		}

		@Override
		public int getOrder() {
			return 0;
		}

	}

	/**
	 * {@link BeanFactoryPostProcessor} to ensure that the target class of ErrorController
	 * MVC beans are preserved when using AOP.
	 */
	static class PreserveErrorControllerTargetClassPostProcessor implements BeanFactoryPostProcessor {

		@Override
		public void postProcessBeanFactory(ConfigurableListableBeanFactory beanFactory) throws BeansException {
			String[] errorControllerBeans = beanFactory.getBeanNamesForType(ErrorController.class, false, false);
			for (String errorControllerBean : errorControllerBeans) {
				try {
					beanFactory.getBeanDefinition(errorControllerBean)
							.setAttribute(AutoProxyUtils.PRESERVE_TARGET_CLASS_ATTRIBUTE, Boolean.TRUE);
				}
				catch (Throwable ex) {
					// Ignore
				}
			}
		}

	}

}
=======
/*
 * Copyright 2012-2020 the original author or authors.
 *
 * Licensed under the Apache License, Version 2.0 (the "License");
 * you may not use this file except in compliance with the License.
 * You may obtain a copy of the License at
 *
 *      https://www.apache.org/licenses/LICENSE-2.0
 *
 * Unless required by applicable law or agreed to in writing, software
 * distributed under the License is distributed on an "AS IS" BASIS,
 * WITHOUT WARRANTIES OR CONDITIONS OF ANY KIND, either express or implied.
 * See the License for the specific language governing permissions and
 * limitations under the License.
 */

package org.springframework.boot.autoconfigure.web.servlet.error;

import java.nio.charset.StandardCharsets;
import java.util.Map;
import java.util.stream.Collectors;

import javax.servlet.Servlet;
import javax.servlet.http.HttpServletRequest;
import javax.servlet.http.HttpServletResponse;

import org.apache.commons.logging.Log;
import org.apache.commons.logging.LogFactory;

import org.springframework.aop.framework.autoproxy.AutoProxyUtils;
import org.springframework.beans.BeansException;
import org.springframework.beans.factory.ObjectProvider;
import org.springframework.beans.factory.config.BeanFactoryPostProcessor;
import org.springframework.beans.factory.config.ConfigurableListableBeanFactory;
import org.springframework.boot.autoconfigure.AutoConfigureBefore;
import org.springframework.boot.autoconfigure.EnableAutoConfiguration;
import org.springframework.boot.autoconfigure.condition.ConditionMessage;
import org.springframework.boot.autoconfigure.condition.ConditionOutcome;
import org.springframework.boot.autoconfigure.condition.ConditionalOnBean;
import org.springframework.boot.autoconfigure.condition.ConditionalOnClass;
import org.springframework.boot.autoconfigure.condition.ConditionalOnMissingBean;
import org.springframework.boot.autoconfigure.condition.ConditionalOnProperty;
import org.springframework.boot.autoconfigure.condition.ConditionalOnWebApplication;
import org.springframework.boot.autoconfigure.condition.ConditionalOnWebApplication.Type;
import org.springframework.boot.autoconfigure.condition.SearchStrategy;
import org.springframework.boot.autoconfigure.condition.SpringBootCondition;
import org.springframework.boot.autoconfigure.template.TemplateAvailabilityProvider;
import org.springframework.boot.autoconfigure.template.TemplateAvailabilityProviders;
import org.springframework.boot.autoconfigure.web.ServerProperties;
import org.springframework.boot.autoconfigure.web.WebProperties;
import org.springframework.boot.autoconfigure.web.WebProperties.Resources;
import org.springframework.boot.autoconfigure.web.servlet.DispatcherServletPath;
import org.springframework.boot.autoconfigure.web.servlet.WebMvcAutoConfiguration;
import org.springframework.boot.autoconfigure.web.servlet.WebMvcProperties;
import org.springframework.boot.context.properties.EnableConfigurationProperties;
import org.springframework.boot.web.server.ErrorPage;
import org.springframework.boot.web.server.ErrorPageRegistrar;
import org.springframework.boot.web.server.ErrorPageRegistry;
import org.springframework.boot.web.server.WebServerFactoryCustomizer;
import org.springframework.boot.web.servlet.error.DefaultErrorAttributes;
import org.springframework.boot.web.servlet.error.ErrorAttributes;
import org.springframework.boot.web.servlet.error.ErrorController;
import org.springframework.context.ApplicationContext;
import org.springframework.context.annotation.Bean;
import org.springframework.context.annotation.ConditionContext;
import org.springframework.context.annotation.Conditional;
import org.springframework.context.annotation.Configuration;
import org.springframework.core.Ordered;
import org.springframework.core.type.AnnotatedTypeMetadata;
import org.springframework.http.MediaType;
import org.springframework.web.servlet.DispatcherServlet;
import org.springframework.web.servlet.View;
import org.springframework.web.servlet.view.BeanNameViewResolver;
import org.springframework.web.util.HtmlUtils;

/**
 * {@link EnableAutoConfiguration Auto-configuration} to render errors via an MVC error
 * controller.
 *
 * @author Dave Syer
 * @author Andy Wilkinson
 * @author Stephane Nicoll
 * @author Brian Clozel
 * @author Scott Frederick
 * @since 1.0.0
 */
@Configuration(proxyBeanMethods = false)
@ConditionalOnWebApplication(type = Type.SERVLET)
@ConditionalOnClass({ Servlet.class, DispatcherServlet.class })
// Load before the main WebMvcAutoConfiguration so that the error View is available
@AutoConfigureBefore(WebMvcAutoConfiguration.class)
@EnableConfigurationProperties({ ServerProperties.class, WebMvcProperties.class })
public class ErrorMvcAutoConfiguration {

	private final ServerProperties serverProperties;

	public ErrorMvcAutoConfiguration(ServerProperties serverProperties) {
		this.serverProperties = serverProperties;
	}

	@Bean
	@ConditionalOnMissingBean(value = ErrorAttributes.class, search = SearchStrategy.CURRENT)
	public DefaultErrorAttributes errorAttributes() {
		return new DefaultErrorAttributes();
	}

	@Bean
	@ConditionalOnMissingBean(value = ErrorController.class, search = SearchStrategy.CURRENT)
	public BasicErrorController basicErrorController(ErrorAttributes errorAttributes,
			ObjectProvider<ErrorViewResolver> errorViewResolvers) {
		return new BasicErrorController(errorAttributes, this.serverProperties.getError(),
				errorViewResolvers.orderedStream().collect(Collectors.toList()));
	}

	@Bean
	public ErrorPageCustomizer errorPageCustomizer(DispatcherServletPath dispatcherServletPath) {
		return new ErrorPageCustomizer(this.serverProperties, dispatcherServletPath);
	}

	@Bean
	public static PreserveErrorControllerTargetClassPostProcessor preserveErrorControllerTargetClassPostProcessor() {
		return new PreserveErrorControllerTargetClassPostProcessor();
	}

	@SuppressWarnings("deprecation")
	@Configuration(proxyBeanMethods = false)
	@EnableConfigurationProperties({ org.springframework.boot.autoconfigure.web.ResourceProperties.class,
			WebProperties.class, WebMvcProperties.class })
	static class DefaultErrorViewResolverConfiguration {

		private final ApplicationContext applicationContext;

		private final Resources resources;

		DefaultErrorViewResolverConfiguration(ApplicationContext applicationContext,
				org.springframework.boot.autoconfigure.web.ResourceProperties resourceProperties,
				WebProperties webProperties) {
			this.applicationContext = applicationContext;
			this.resources = webProperties.getResources().hasBeenCustomized() ? webProperties.getResources()
					: resourceProperties;
		}

		@Bean
		@ConditionalOnBean(DispatcherServlet.class)
		@ConditionalOnMissingBean(ErrorViewResolver.class)
		DefaultErrorViewResolver conventionErrorViewResolver() {
			return new DefaultErrorViewResolver(this.applicationContext, this.resources);
		}

	}

	@Configuration(proxyBeanMethods = false)
	@ConditionalOnProperty(prefix = "server.error.whitelabel", name = "enabled", matchIfMissing = true)
	@Conditional(ErrorTemplateMissingCondition.class)
	protected static class WhitelabelErrorViewConfiguration {

		private final StaticView defaultErrorView = new StaticView();

		@Bean(name = "error")
		@ConditionalOnMissingBean(name = "error")
		public View defaultErrorView() {
			return this.defaultErrorView;
		}

		// If the user adds @EnableWebMvc then the bean name view resolver from
		// WebMvcAutoConfiguration disappears, so add it back in to avoid disappointment.
		@Bean
		@ConditionalOnMissingBean
		public BeanNameViewResolver beanNameViewResolver() {
			BeanNameViewResolver resolver = new BeanNameViewResolver();
			resolver.setOrder(Ordered.LOWEST_PRECEDENCE - 10);
			return resolver;
		}

	}

	/**
	 * {@link SpringBootCondition} that matches when no error template view is detected.
	 */
	private static class ErrorTemplateMissingCondition extends SpringBootCondition {

		@Override
		public ConditionOutcome getMatchOutcome(ConditionContext context, AnnotatedTypeMetadata metadata) {
			ConditionMessage.Builder message = ConditionMessage.forCondition("ErrorTemplate Missing");
			TemplateAvailabilityProviders providers = new TemplateAvailabilityProviders(context.getClassLoader());
			TemplateAvailabilityProvider provider = providers.getProvider("error", context.getEnvironment(),
					context.getClassLoader(), context.getResourceLoader());
			if (provider != null) {
				return ConditionOutcome.noMatch(message.foundExactly("template from " + provider));
			}
			return ConditionOutcome.match(message.didNotFind("error template view").atAll());
		}

	}

	/**
	 * Simple {@link View} implementation that writes a default HTML error page.
	 */
	private static class StaticView implements View {

		private static final MediaType TEXT_HTML_UTF8 = new MediaType("text", "html", StandardCharsets.UTF_8);

		private static final Log logger = LogFactory.getLog(StaticView.class);

		@Override
		public void render(Map<String, ?> model, HttpServletRequest request, HttpServletResponse response)
				throws Exception {
			if (response.isCommitted()) {
				String message = getMessage(model);
				logger.error(message);
				return;
			}
			response.setContentType(TEXT_HTML_UTF8.toString());
			StringBuilder builder = new StringBuilder();
			Object timestamp = model.get("timestamp");
			Object message = model.get("message");
			Object trace = model.get("trace");
			if (response.getContentType() == null) {
				response.setContentType(getContentType());
			}
			builder.append("<html><body><h1>Whitelabel Error Page</h1>").append(
					"<p>This application has no explicit mapping for /error, so you are seeing this as a fallback.</p>")
					.append("<div id='created'>").append(timestamp).append("</div>")
					.append("<div>There was an unexpected error (type=").append(htmlEscape(model.get("error")))
					.append(", status=").append(htmlEscape(model.get("status"))).append(").</div>");
			if (message != null) {
				builder.append("<div>").append(htmlEscape(message)).append("</div>");
			}
			if (trace != null) {
				builder.append("<div style='white-space:pre-wrap;'>").append(htmlEscape(trace)).append("</div>");
			}
			builder.append("</body></html>");
			response.getWriter().append(builder.toString());
		}

		private String htmlEscape(Object input) {
			return (input != null) ? HtmlUtils.htmlEscape(input.toString()) : null;
		}

		private String getMessage(Map<String, ?> model) {
			Object path = model.get("path");
			String message = "Cannot render error page for request [" + path + "]";
			if (model.get("message") != null) {
				message += " and exception [" + model.get("message") + "]";
			}
			message += " as the response has already been committed.";
			message += " As a result, the response may have the wrong status code.";
			return message;
		}

		@Override
		public String getContentType() {
			return "text/html";
		}

	}

	/**
	 * {@link WebServerFactoryCustomizer} that configures the server's error pages.
	 */
	static class ErrorPageCustomizer implements ErrorPageRegistrar, Ordered {

		private final ServerProperties properties;

		private final DispatcherServletPath dispatcherServletPath;

		protected ErrorPageCustomizer(ServerProperties properties, DispatcherServletPath dispatcherServletPath) {
			this.properties = properties;
			this.dispatcherServletPath = dispatcherServletPath;
		}

		@Override
		public void registerErrorPages(ErrorPageRegistry errorPageRegistry) {
			ErrorPage errorPage = new ErrorPage(
					this.dispatcherServletPath.getRelativePath(this.properties.getError().getPath()));
			errorPageRegistry.addErrorPages(errorPage);
		}

		@Override
		public int getOrder() {
			return 0;
		}

	}

	/**
	 * {@link BeanFactoryPostProcessor} to ensure that the target class of ErrorController
	 * MVC beans are preserved when using AOP.
	 */
	static class PreserveErrorControllerTargetClassPostProcessor implements BeanFactoryPostProcessor {

		@Override
		public void postProcessBeanFactory(ConfigurableListableBeanFactory beanFactory) throws BeansException {
			String[] errorControllerBeans = beanFactory.getBeanNamesForType(ErrorController.class, false, false);
			for (String errorControllerBean : errorControllerBeans) {
				try {
					beanFactory.getBeanDefinition(errorControllerBean)
							.setAttribute(AutoProxyUtils.PRESERVE_TARGET_CLASS_ATTRIBUTE, Boolean.TRUE);
				}
				catch (Throwable ex) {
					// Ignore
				}
			}
		}

	}

}
>>>>>>> 6755b480
<|MERGE_RESOLUTION|>--- conflicted
+++ resolved
@@ -1,307 +1,3 @@
-<<<<<<< HEAD
-/*
- * Copyright 2012-2019 the original author or authors.
- *
- * Licensed under the Apache License, Version 2.0 (the "License");
- * you may not use this file except in compliance with the License.
- * You may obtain a copy of the License at
- *
- *      https://www.apache.org/licenses/LICENSE-2.0
- *
- * Unless required by applicable law or agreed to in writing, software
- * distributed under the License is distributed on an "AS IS" BASIS,
- * WITHOUT WARRANTIES OR CONDITIONS OF ANY KIND, either express or implied.
- * See the License for the specific language governing permissions and
- * limitations under the License.
- */
-
-package org.springframework.boot.autoconfigure.web.servlet.error;
-
-import java.nio.charset.StandardCharsets;
-import java.util.Date;
-import java.util.Map;
-import java.util.stream.Collectors;
-
-import javax.servlet.Servlet;
-import javax.servlet.http.HttpServletRequest;
-import javax.servlet.http.HttpServletResponse;
-
-import org.apache.commons.logging.Log;
-import org.apache.commons.logging.LogFactory;
-
-import org.springframework.aop.framework.autoproxy.AutoProxyUtils;
-import org.springframework.beans.BeansException;
-import org.springframework.beans.factory.ObjectProvider;
-import org.springframework.beans.factory.config.BeanFactoryPostProcessor;
-import org.springframework.beans.factory.config.ConfigurableListableBeanFactory;
-import org.springframework.boot.autoconfigure.AutoConfigureBefore;
-import org.springframework.boot.autoconfigure.EnableAutoConfiguration;
-import org.springframework.boot.autoconfigure.condition.ConditionMessage;
-import org.springframework.boot.autoconfigure.condition.ConditionOutcome;
-import org.springframework.boot.autoconfigure.condition.ConditionalOnBean;
-import org.springframework.boot.autoconfigure.condition.ConditionalOnClass;
-import org.springframework.boot.autoconfigure.condition.ConditionalOnMissingBean;
-import org.springframework.boot.autoconfigure.condition.ConditionalOnProperty;
-import org.springframework.boot.autoconfigure.condition.ConditionalOnWebApplication;
-import org.springframework.boot.autoconfigure.condition.ConditionalOnWebApplication.Type;
-import org.springframework.boot.autoconfigure.condition.SearchStrategy;
-import org.springframework.boot.autoconfigure.condition.SpringBootCondition;
-import org.springframework.boot.autoconfigure.template.TemplateAvailabilityProvider;
-import org.springframework.boot.autoconfigure.template.TemplateAvailabilityProviders;
-import org.springframework.boot.autoconfigure.web.ResourceProperties;
-import org.springframework.boot.autoconfigure.web.ServerProperties;
-import org.springframework.boot.autoconfigure.web.servlet.DispatcherServletPath;
-import org.springframework.boot.autoconfigure.web.servlet.WebMvcAutoConfiguration;
-import org.springframework.boot.autoconfigure.web.servlet.WebMvcProperties;
-import org.springframework.boot.context.properties.EnableConfigurationProperties;
-import org.springframework.boot.web.server.ErrorPage;
-import org.springframework.boot.web.server.ErrorPageRegistrar;
-import org.springframework.boot.web.server.ErrorPageRegistry;
-import org.springframework.boot.web.server.WebServerFactoryCustomizer;
-import org.springframework.boot.web.servlet.error.DefaultErrorAttributes;
-import org.springframework.boot.web.servlet.error.ErrorAttributes;
-import org.springframework.boot.web.servlet.error.ErrorController;
-import org.springframework.context.ApplicationContext;
-import org.springframework.context.annotation.Bean;
-import org.springframework.context.annotation.ConditionContext;
-import org.springframework.context.annotation.Conditional;
-import org.springframework.context.annotation.Configuration;
-import org.springframework.core.Ordered;
-import org.springframework.core.type.AnnotatedTypeMetadata;
-import org.springframework.http.MediaType;
-import org.springframework.web.servlet.DispatcherServlet;
-import org.springframework.web.servlet.View;
-import org.springframework.web.servlet.view.BeanNameViewResolver;
-import org.springframework.web.util.HtmlUtils;
-
-/**
- * {@link EnableAutoConfiguration Auto-configuration} to render errors via an MVC error
- * controller.
- *
- * @author Dave Syer
- * @author Andy Wilkinson
- * @author Stephane Nicoll
- * @author Brian Clozel
- * @since 1.0.0
- */
-@Configuration(proxyBeanMethods = false)
-@ConditionalOnWebApplication(type = Type.SERVLET)
-@ConditionalOnClass({ Servlet.class, DispatcherServlet.class })
-// Load before the main WebMvcAutoConfiguration so that the error View is available
-@AutoConfigureBefore(WebMvcAutoConfiguration.class)
-@EnableConfigurationProperties({ ServerProperties.class, ResourceProperties.class, WebMvcProperties.class })
-public class ErrorMvcAutoConfiguration {
-
-	private final ServerProperties serverProperties;
-
-	public ErrorMvcAutoConfiguration(ServerProperties serverProperties) {
-		this.serverProperties = serverProperties;
-	}
-
-	@Bean
-	@ConditionalOnMissingBean(value = ErrorAttributes.class, search = SearchStrategy.CURRENT)
-	public DefaultErrorAttributes errorAttributes() {
-		return new DefaultErrorAttributes(this.serverProperties.getError().isIncludeException());
-	}
-
-	@Bean
-	@ConditionalOnMissingBean(value = ErrorController.class, search = SearchStrategy.CURRENT)
-	public BasicErrorController basicErrorController(ErrorAttributes errorAttributes,
-			ObjectProvider<ErrorViewResolver> errorViewResolvers) {
-		return new BasicErrorController(errorAttributes, this.serverProperties.getError(),
-				errorViewResolvers.orderedStream().collect(Collectors.toList()));
-	}
-
-	@Bean
-	public ErrorPageCustomizer errorPageCustomizer(DispatcherServletPath dispatcherServletPath) {
-		return new ErrorPageCustomizer(this.serverProperties, dispatcherServletPath);
-	}
-
-	@Bean
-	public static PreserveErrorControllerTargetClassPostProcessor preserveErrorControllerTargetClassPostProcessor() {
-		return new PreserveErrorControllerTargetClassPostProcessor();
-	}
-
-	@Configuration(proxyBeanMethods = false)
-	static class DefaultErrorViewResolverConfiguration {
-
-		private final ApplicationContext applicationContext;
-
-		private final ResourceProperties resourceProperties;
-
-		DefaultErrorViewResolverConfiguration(ApplicationContext applicationContext,
-				ResourceProperties resourceProperties) {
-			this.applicationContext = applicationContext;
-			this.resourceProperties = resourceProperties;
-		}
-
-		@Bean
-		@ConditionalOnBean(DispatcherServlet.class)
-		@ConditionalOnMissingBean
-		DefaultErrorViewResolver conventionErrorViewResolver() {
-			return new DefaultErrorViewResolver(this.applicationContext, this.resourceProperties);
-		}
-
-	}
-
-	@Configuration(proxyBeanMethods = false)
-	@ConditionalOnProperty(prefix = "server.error.whitelabel", name = "enabled", matchIfMissing = true)
-	@Conditional(ErrorTemplateMissingCondition.class)
-	protected static class WhitelabelErrorViewConfiguration {
-
-		private final StaticView defaultErrorView = new StaticView();
-
-		@Bean(name = "error")
-		@ConditionalOnMissingBean(name = "error")
-		public View defaultErrorView() {
-			return this.defaultErrorView;
-		}
-
-		// If the user adds @EnableWebMvc then the bean name view resolver from
-		// WebMvcAutoConfiguration disappears, so add it back in to avoid disappointment.
-		@Bean
-		@ConditionalOnMissingBean
-		public BeanNameViewResolver beanNameViewResolver() {
-			BeanNameViewResolver resolver = new BeanNameViewResolver();
-			resolver.setOrder(Ordered.LOWEST_PRECEDENCE - 10);
-			return resolver;
-		}
-
-	}
-
-	/**
-	 * {@link SpringBootCondition} that matches when no error template view is detected.
-	 */
-	private static class ErrorTemplateMissingCondition extends SpringBootCondition {
-
-		@Override
-		public ConditionOutcome getMatchOutcome(ConditionContext context, AnnotatedTypeMetadata metadata) {
-			ConditionMessage.Builder message = ConditionMessage.forCondition("ErrorTemplate Missing");
-			TemplateAvailabilityProviders providers = new TemplateAvailabilityProviders(context.getClassLoader());
-			TemplateAvailabilityProvider provider = providers.getProvider("error", context.getEnvironment(),
-					context.getClassLoader(), context.getResourceLoader());
-			if (provider != null) {
-				return ConditionOutcome.noMatch(message.foundExactly("template from " + provider));
-			}
-			return ConditionOutcome.match(message.didNotFind("error template view").atAll());
-		}
-
-	}
-
-	/**
-	 * Simple {@link View} implementation that writes a default HTML error page.
-	 */
-	private static class StaticView implements View {
-
-		private static final MediaType TEXT_HTML_UTF8 = new MediaType("text", "html", StandardCharsets.UTF_8);
-
-		private static final Log logger = LogFactory.getLog(StaticView.class);
-
-		@Override
-		public void render(Map<String, ?> model, HttpServletRequest request, HttpServletResponse response)
-				throws Exception {
-			if (response.isCommitted()) {
-				String message = getMessage(model);
-				logger.error(message);
-				return;
-			}
-			response.setContentType(TEXT_HTML_UTF8.toString());
-			StringBuilder builder = new StringBuilder();
-			Date timestamp = (Date) model.get("timestamp");
-			Object message = model.get("message");
-			Object trace = model.get("trace");
-			if (response.getContentType() == null) {
-				response.setContentType(getContentType());
-			}
-			builder.append("<html><body><h1>Whitelabel Error Page</h1>").append(
-					"<p>This application has no explicit mapping for /error, so you are seeing this as a fallback.</p>")
-					.append("<div id='created'>").append(timestamp).append("</div>")
-					.append("<div>There was an unexpected error (type=").append(htmlEscape(model.get("error")))
-					.append(", status=").append(htmlEscape(model.get("status"))).append(").</div>");
-			if (message != null) {
-				builder.append("<div>").append(htmlEscape(message)).append("</div>");
-			}
-			if (trace != null) {
-				builder.append("<div style='white-space:pre-wrap;'>").append(htmlEscape(trace)).append("</div>");
-			}
-			builder.append("</body></html>");
-			response.getWriter().append(builder.toString());
-		}
-
-		private String htmlEscape(Object input) {
-			return (input != null) ? HtmlUtils.htmlEscape(input.toString()) : null;
-		}
-
-		private String getMessage(Map<String, ?> model) {
-			Object path = model.get("path");
-			String message = "Cannot render error page for request [" + path + "]";
-			if (model.get("message") != null) {
-				message += " and exception [" + model.get("message") + "]";
-			}
-			message += " as the response has already been committed.";
-			message += " As a result, the response may have the wrong status code.";
-			return message;
-		}
-
-		@Override
-		public String getContentType() {
-			return "text/html";
-		}
-
-	}
-
-	/**
-	 * {@link WebServerFactoryCustomizer} that configures the server's error pages.
-	 */
-	private static class ErrorPageCustomizer implements ErrorPageRegistrar, Ordered {
-
-		private final ServerProperties properties;
-
-		private final DispatcherServletPath dispatcherServletPath;
-
-		protected ErrorPageCustomizer(ServerProperties properties, DispatcherServletPath dispatcherServletPath) {
-			this.properties = properties;
-			this.dispatcherServletPath = dispatcherServletPath;
-		}
-
-		@Override
-		public void registerErrorPages(ErrorPageRegistry errorPageRegistry) {
-			ErrorPage errorPage = new ErrorPage(
-					this.dispatcherServletPath.getRelativePath(this.properties.getError().getPath()));
-			errorPageRegistry.addErrorPages(errorPage);
-		}
-
-		@Override
-		public int getOrder() {
-			return 0;
-		}
-
-	}
-
-	/**
-	 * {@link BeanFactoryPostProcessor} to ensure that the target class of ErrorController
-	 * MVC beans are preserved when using AOP.
-	 */
-	static class PreserveErrorControllerTargetClassPostProcessor implements BeanFactoryPostProcessor {
-
-		@Override
-		public void postProcessBeanFactory(ConfigurableListableBeanFactory beanFactory) throws BeansException {
-			String[] errorControllerBeans = beanFactory.getBeanNamesForType(ErrorController.class, false, false);
-			for (String errorControllerBean : errorControllerBeans) {
-				try {
-					beanFactory.getBeanDefinition(errorControllerBean)
-							.setAttribute(AutoProxyUtils.PRESERVE_TARGET_CLASS_ATTRIBUTE, Boolean.TRUE);
-				}
-				catch (Throwable ex) {
-					// Ignore
-				}
-			}
-		}
-
-	}
-
-}
-=======
 /*
  * Copyright 2012-2020 the original author or authors.
  *
@@ -609,5 +305,4 @@
 
 	}
 
-}
->>>>>>> 6755b480
+}