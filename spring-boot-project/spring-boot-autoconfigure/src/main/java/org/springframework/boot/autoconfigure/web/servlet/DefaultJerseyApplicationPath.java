<<<<<<< HEAD
/*
 * Copyright 2012-2019 the original author or authors.
 *
 * Licensed under the Apache License, Version 2.0 (the "License");
 * you may not use this file except in compliance with the License.
 * You may obtain a copy of the License at
 *
 *      https://www.apache.org/licenses/LICENSE-2.0
 *
 * Unless required by applicable law or agreed to in writing, software
 * distributed under the License is distributed on an "AS IS" BASIS,
 * WITHOUT WARRANTIES OR CONDITIONS OF ANY KIND, either express or implied.
 * See the License for the specific language governing permissions and
 * limitations under the License.
 */
package org.springframework.boot.autoconfigure.web.servlet;

import javax.ws.rs.ApplicationPath;

import org.glassfish.jersey.server.ResourceConfig;

import org.springframework.boot.autoconfigure.jersey.JerseyProperties;
import org.springframework.core.annotation.MergedAnnotation;
import org.springframework.core.annotation.MergedAnnotations;
import org.springframework.core.annotation.MergedAnnotations.SearchStrategy;
import org.springframework.util.StringUtils;

/**
 * Default implementation of {@link JerseyApplicationPath} that derives the path from
 * {@link JerseyProperties} or the {@code @ApplicationPath} annotation.
 *
 * @author Madhura Bhave
 * @since 2.1.0
 */
public class DefaultJerseyApplicationPath implements JerseyApplicationPath {

	private final String applicationPath;

	private final ResourceConfig config;

	public DefaultJerseyApplicationPath(String applicationPath, ResourceConfig config) {
		this.applicationPath = applicationPath;
		this.config = config;
	}

	@Override
	public String getPath() {
		return resolveApplicationPath();
	}

	private String resolveApplicationPath() {
		if (StringUtils.hasLength(this.applicationPath)) {
			return this.applicationPath;
		}
		// Jersey doesn't like to be the default servlet, so map to /* as a fallback
		return MergedAnnotations.from(this.config.getApplication().getClass(), SearchStrategy.EXHAUSTIVE)
				.get(ApplicationPath.class).getValue(MergedAnnotation.VALUE, String.class).orElse("/*");
	}

}
=======
/*
 * Copyright 2012-2020 the original author or authors.
 *
 * Licensed under the Apache License, Version 2.0 (the "License");
 * you may not use this file except in compliance with the License.
 * You may obtain a copy of the License at
 *
 *      https://www.apache.org/licenses/LICENSE-2.0
 *
 * Unless required by applicable law or agreed to in writing, software
 * distributed under the License is distributed on an "AS IS" BASIS,
 * WITHOUT WARRANTIES OR CONDITIONS OF ANY KIND, either express or implied.
 * See the License for the specific language governing permissions and
 * limitations under the License.
 */

package org.springframework.boot.autoconfigure.web.servlet;

import javax.ws.rs.ApplicationPath;

import org.glassfish.jersey.server.ResourceConfig;

import org.springframework.boot.autoconfigure.jersey.JerseyProperties;
import org.springframework.core.annotation.MergedAnnotation;
import org.springframework.core.annotation.MergedAnnotations;
import org.springframework.core.annotation.MergedAnnotations.SearchStrategy;
import org.springframework.util.StringUtils;

/**
 * Default implementation of {@link JerseyApplicationPath} that derives the path from
 * {@link JerseyProperties} or the {@code @ApplicationPath} annotation.
 *
 * @author Madhura Bhave
 * @since 2.1.0
 */
public class DefaultJerseyApplicationPath implements JerseyApplicationPath {

	private final String applicationPath;

	private final ResourceConfig config;

	public DefaultJerseyApplicationPath(String applicationPath, ResourceConfig config) {
		this.applicationPath = applicationPath;
		this.config = config;
	}

	@Override
	public String getPath() {
		return resolveApplicationPath();
	}

	private String resolveApplicationPath() {
		if (StringUtils.hasLength(this.applicationPath)) {
			return this.applicationPath;
		}
		// Jersey doesn't like to be the default servlet, so map to /* as a fallback
		return MergedAnnotations.from(this.config.getApplication().getClass(), SearchStrategy.TYPE_HIERARCHY)
				.get(ApplicationPath.class).getValue(MergedAnnotation.VALUE, String.class).orElse("/*");
	}

}
>>>>>>> 6755b480
<|MERGE_RESOLUTION|>--- conflicted
+++ resolved
@@ -1,65 +1,3 @@
-<<<<<<< HEAD
-/*
- * Copyright 2012-2019 the original author or authors.
- *
- * Licensed under the Apache License, Version 2.0 (the "License");
- * you may not use this file except in compliance with the License.
- * You may obtain a copy of the License at
- *
- *      https://www.apache.org/licenses/LICENSE-2.0
- *
- * Unless required by applicable law or agreed to in writing, software
- * distributed under the License is distributed on an "AS IS" BASIS,
- * WITHOUT WARRANTIES OR CONDITIONS OF ANY KIND, either express or implied.
- * See the License for the specific language governing permissions and
- * limitations under the License.
- */
-package org.springframework.boot.autoconfigure.web.servlet;
-
-import javax.ws.rs.ApplicationPath;
-
-import org.glassfish.jersey.server.ResourceConfig;
-
-import org.springframework.boot.autoconfigure.jersey.JerseyProperties;
-import org.springframework.core.annotation.MergedAnnotation;
-import org.springframework.core.annotation.MergedAnnotations;
-import org.springframework.core.annotation.MergedAnnotations.SearchStrategy;
-import org.springframework.util.StringUtils;
-
-/**
- * Default implementation of {@link JerseyApplicationPath} that derives the path from
- * {@link JerseyProperties} or the {@code @ApplicationPath} annotation.
- *
- * @author Madhura Bhave
- * @since 2.1.0
- */
-public class DefaultJerseyApplicationPath implements JerseyApplicationPath {
-
-	private final String applicationPath;
-
-	private final ResourceConfig config;
-
-	public DefaultJerseyApplicationPath(String applicationPath, ResourceConfig config) {
-		this.applicationPath = applicationPath;
-		this.config = config;
-	}
-
-	@Override
-	public String getPath() {
-		return resolveApplicationPath();
-	}
-
-	private String resolveApplicationPath() {
-		if (StringUtils.hasLength(this.applicationPath)) {
-			return this.applicationPath;
-		}
-		// Jersey doesn't like to be the default servlet, so map to /* as a fallback
-		return MergedAnnotations.from(this.config.getApplication().getClass(), SearchStrategy.EXHAUSTIVE)
-				.get(ApplicationPath.class).getValue(MergedAnnotation.VALUE, String.class).orElse("/*");
-	}
-
-}
-=======
 /*
  * Copyright 2012-2020 the original author or authors.
  *
@@ -120,5 +58,4 @@
 				.get(ApplicationPath.class).getValue(MergedAnnotation.VALUE, String.class).orElse("/*");
 	}
 
-}
->>>>>>> 6755b480
+}