--- conflicted
+++ resolved
@@ -1,92 +1,3 @@
-<<<<<<< HEAD
-/*
- * Copyright 2012-2019 the original author or authors.
- *
- * Licensed under the Apache License, Version 2.0 (the "License");
- * you may not use this file except in compliance with the License.
- * You may obtain a copy of the License at
- *
- *      https://www.apache.org/licenses/LICENSE-2.0
- *
- * Unless required by applicable law or agreed to in writing, software
- * distributed under the License is distributed on an "AS IS" BASIS,
- * WITHOUT WARRANTIES OR CONDITIONS OF ANY KIND, either express or implied.
- * See the License for the specific language governing permissions and
- * limitations under the License.
- */
-
-package org.springframework.boot.autoconfigure.freemarker;
-
-import java.util.ArrayList;
-import java.util.List;
-
-import javax.annotation.PostConstruct;
-
-import org.apache.commons.logging.Log;
-import org.apache.commons.logging.LogFactory;
-
-import org.springframework.boot.autoconfigure.EnableAutoConfiguration;
-import org.springframework.boot.autoconfigure.condition.ConditionalOnClass;
-import org.springframework.boot.autoconfigure.template.TemplateLocation;
-import org.springframework.boot.context.properties.EnableConfigurationProperties;
-import org.springframework.context.ApplicationContext;
-import org.springframework.context.annotation.Configuration;
-import org.springframework.context.annotation.Import;
-import org.springframework.ui.freemarker.FreeMarkerConfigurationFactory;
-
-/**
- * {@link EnableAutoConfiguration Auto-configuration} for FreeMarker.
- *
- * @author Andy Wilkinson
- * @author Dave Syer
- * @author Kazuki Shimizu
- * @since 1.1.0
- */
-@Configuration(proxyBeanMethods = false)
-@ConditionalOnClass({ freemarker.template.Configuration.class, FreeMarkerConfigurationFactory.class })
-@EnableConfigurationProperties(FreeMarkerProperties.class)
-@Import({ FreeMarkerServletWebConfiguration.class, FreeMarkerReactiveWebConfiguration.class,
-		FreeMarkerNonWebConfiguration.class })
-public class FreeMarkerAutoConfiguration {
-
-	private static final Log logger = LogFactory.getLog(FreeMarkerAutoConfiguration.class);
-
-	private final ApplicationContext applicationContext;
-
-	private final FreeMarkerProperties properties;
-
-	public FreeMarkerAutoConfiguration(ApplicationContext applicationContext, FreeMarkerProperties properties) {
-		this.applicationContext = applicationContext;
-		this.properties = properties;
-	}
-
-	@PostConstruct
-	public void checkTemplateLocationExists() {
-		if (logger.isWarnEnabled() && this.properties.isCheckTemplateLocation()) {
-			List<TemplateLocation> locations = getLocations();
-			if (locations.stream().noneMatch(this::locationExists)) {
-				logger.warn("Cannot find template location(s): " + locations + " (please add some templates, "
-						+ "check your FreeMarker configuration, or set "
-						+ "spring.freemarker.checkTemplateLocation=false)");
-			}
-		}
-	}
-
-	private List<TemplateLocation> getLocations() {
-		List<TemplateLocation> locations = new ArrayList<>();
-		for (String templateLoaderPath : this.properties.getTemplateLoaderPath()) {
-			TemplateLocation location = new TemplateLocation(templateLoaderPath);
-			locations.add(location);
-		}
-		return locations;
-	}
-
-	private boolean locationExists(TemplateLocation location) {
-		return location.exists(this.applicationContext);
-	}
-
-}
-=======
 /*
  * Copyright 2012-2020 the original author or authors.
  *
@@ -171,5 +82,4 @@
 		return location.exists(this.applicationContext);
 	}
 
-}
->>>>>>> 6755b480
+}