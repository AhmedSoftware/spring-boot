--- conflicted
+++ resolved
@@ -1,185 +1,3 @@
-<<<<<<< HEAD
-/*
- * Copyright 2012-2019 the original author or authors.
- *
- * Licensed under the Apache License, Version 2.0 (the "License");
- * you may not use this file except in compliance with the License.
- * You may obtain a copy of the License at
- *
- *      https://www.apache.org/licenses/LICENSE-2.0
- *
- * Unless required by applicable law or agreed to in writing, software
- * distributed under the License is distributed on an "AS IS" BASIS,
- * WITHOUT WARRANTIES OR CONDITIONS OF ANY KIND, either express or implied.
- * See the License for the specific language governing permissions and
- * limitations under the License.
- */
-
-package org.springframework.boot.autoconfigure;
-
-import java.nio.charset.StandardCharsets;
-import java.util.concurrent.CountDownLatch;
-import java.util.concurrent.atomic.AtomicBoolean;
-
-import javax.validation.Configuration;
-import javax.validation.Validation;
-
-import org.springframework.boot.context.event.ApplicationFailedEvent;
-import org.springframework.boot.context.event.ApplicationReadyEvent;
-import org.springframework.boot.context.event.ApplicationStartingEvent;
-import org.springframework.boot.context.event.SpringApplicationEvent;
-import org.springframework.boot.context.logging.LoggingApplicationListener;
-import org.springframework.context.ApplicationListener;
-import org.springframework.core.annotation.Order;
-import org.springframework.format.support.DefaultFormattingConversionService;
-import org.springframework.http.converter.json.Jackson2ObjectMapperBuilder;
-import org.springframework.http.converter.support.AllEncompassingFormHttpMessageConverter;
-
-/**
- * {@link ApplicationListener} to trigger early initialization in a background thread of
- * time consuming tasks.
- * <p>
- * Set the {@link #IGNORE_BACKGROUNDPREINITIALIZER_PROPERTY_NAME} system property to
- * {@code true} to disable this mechanism and let such initialization happen in the
- * foreground.
- *
- * @author Phillip Webb
- * @author Andy Wilkinson
- * @author Artsiom Yudovin
- * @since 1.3.0
- */
-@Order(LoggingApplicationListener.DEFAULT_ORDER + 1)
-public class BackgroundPreinitializer implements ApplicationListener<SpringApplicationEvent> {
-
-	/**
-	 * System property that instructs Spring Boot how to run pre initialization. When the
-	 * property is set to {@code true}, no pre-initialization happens and each item is
-	 * initialized in the foreground as it needs to. When the property is {@code false}
-	 * (default), pre initialization runs in a separate thread in the background.
-	 * @since 2.1.0
-	 */
-	public static final String IGNORE_BACKGROUNDPREINITIALIZER_PROPERTY_NAME = "spring.backgroundpreinitializer.ignore";
-
-	private static final AtomicBoolean preinitializationStarted = new AtomicBoolean(false);
-
-	private static final CountDownLatch preinitializationComplete = new CountDownLatch(1);
-
-	@Override
-	public void onApplicationEvent(SpringApplicationEvent event) {
-		if (!Boolean.getBoolean(IGNORE_BACKGROUNDPREINITIALIZER_PROPERTY_NAME)
-				&& event instanceof ApplicationStartingEvent && multipleProcessors()
-				&& preinitializationStarted.compareAndSet(false, true)) {
-			performPreinitialization();
-		}
-		if ((event instanceof ApplicationReadyEvent || event instanceof ApplicationFailedEvent)
-				&& preinitializationStarted.get()) {
-			try {
-				preinitializationComplete.await();
-			}
-			catch (InterruptedException ex) {
-				Thread.currentThread().interrupt();
-			}
-		}
-	}
-
-	private boolean multipleProcessors() {
-		return Runtime.getRuntime().availableProcessors() > 1;
-	}
-
-	private void performPreinitialization() {
-		try {
-			Thread thread = new Thread(new Runnable() {
-
-				@Override
-				public void run() {
-					runSafely(new ConversionServiceInitializer());
-					runSafely(new ValidationInitializer());
-					runSafely(new MessageConverterInitializer());
-					runSafely(new JacksonInitializer());
-					runSafely(new CharsetInitializer());
-					preinitializationComplete.countDown();
-				}
-
-				public void runSafely(Runnable runnable) {
-					try {
-						runnable.run();
-					}
-					catch (Throwable ex) {
-						// Ignore
-					}
-				}
-
-			}, "background-preinit");
-			thread.start();
-		}
-		catch (Exception ex) {
-			// This will fail on GAE where creating threads is prohibited. We can safely
-			// continue but startup will be slightly slower as the initialization will now
-			// happen on the main thread.
-			preinitializationComplete.countDown();
-		}
-	}
-
-	/**
-	 * Early initializer for Spring MessageConverters.
-	 */
-	private static class MessageConverterInitializer implements Runnable {
-
-		@Override
-		public void run() {
-			new AllEncompassingFormHttpMessageConverter();
-		}
-
-	}
-
-	/**
-	 * Early initializer for javax.validation.
-	 */
-	private static class ValidationInitializer implements Runnable {
-
-		@Override
-		public void run() {
-			Configuration<?> configuration = Validation.byDefaultProvider().configure();
-			configuration.buildValidatorFactory().getValidator();
-		}
-
-	}
-
-	/**
-	 * Early initializer for Jackson.
-	 */
-	private static class JacksonInitializer implements Runnable {
-
-		@Override
-		public void run() {
-			Jackson2ObjectMapperBuilder.json().build();
-		}
-
-	}
-
-	/**
-	 * Early initializer for Spring's ConversionService.
-	 */
-	private static class ConversionServiceInitializer implements Runnable {
-
-		@Override
-		public void run() {
-			new DefaultFormattingConversionService();
-		}
-
-	}
-
-	private static class CharsetInitializer implements Runnable {
-
-		@Override
-		public void run() {
-			StandardCharsets.UTF_8.name();
-		}
-
-	}
-
-}
-=======
 /*
  * Copyright 2012-2020 the original author or authors.
  *
@@ -366,5 +184,4 @@
 
 	}
 
-}
->>>>>>> 6755b480
+}