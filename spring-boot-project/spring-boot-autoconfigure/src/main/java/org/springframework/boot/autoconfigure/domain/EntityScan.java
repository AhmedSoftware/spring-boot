<<<<<<< HEAD
/*
 * Copyright 2012-2017 the original author or authors.
 *
 * Licensed under the Apache License, Version 2.0 (the "License");
 * you may not use this file except in compliance with the License.
 * You may obtain a copy of the License at
 *
 *      https://www.apache.org/licenses/LICENSE-2.0
 *
 * Unless required by applicable law or agreed to in writing, software
 * distributed under the License is distributed on an "AS IS" BASIS,
 * WITHOUT WARRANTIES OR CONDITIONS OF ANY KIND, either express or implied.
 * See the License for the specific language governing permissions and
 * limitations under the License.
 */

package org.springframework.boot.autoconfigure.domain;

import java.lang.annotation.Documented;
import java.lang.annotation.ElementType;
import java.lang.annotation.Retention;
import java.lang.annotation.RetentionPolicy;
import java.lang.annotation.Target;

import org.springframework.context.annotation.Import;
import org.springframework.core.annotation.AliasFor;

/**
 * Configures the base packages used by auto-configuration when scanning for entity
 * classes.
 * <p>
 * Using {@code @EntityScan} will cause auto-configuration to:
 * <ul>
 * <li>Set the
 * {@link org.springframework.orm.jpa.LocalContainerEntityManagerFactoryBean#setPackagesToScan(String...)
 * packages scanned} for JPA entities.</li>
 * <li>Set the packages used with Neo4J's {@link org.neo4j.ogm.session.SessionFactory
 * SessionFactory}.</li>
 * <li>Set the
 * {@link org.springframework.data.mapping.context.AbstractMappingContext#setInitialEntitySet(java.util.Set)
 * initial entity set} used with Spring Data
 * {@link org.springframework.data.mongodb.core.mapping.MongoMappingContext MongoDB},
 * {@link org.springframework.data.cassandra.core.mapping.CassandraMappingContext
 * Cassandra} and
 * {@link org.springframework.data.couchbase.core.mapping.CouchbaseMappingContext
 * Couchbase} mapping contexts.</li>
 * </ul>
 * <p>
 * One of {@link #basePackageClasses()}, {@link #basePackages()} or its alias
 * {@link #value()} may be specified to define specific packages to scan. If specific
 * packages are not defined scanning will occur from the package of the class with this
 * annotation.
 *
 * @author Phillip Webb
 * @since 1.4.0
 * @see EntityScanPackages
 */
@Target(ElementType.TYPE)
@Retention(RetentionPolicy.RUNTIME)
@Documented
@Import(EntityScanPackages.Registrar.class)
public @interface EntityScan {

	/**
	 * Alias for the {@link #basePackages()} attribute. Allows for more concise annotation
	 * declarations e.g.: {@code @EntityScan("org.my.pkg")} instead of
	 * {@code @EntityScan(basePackages="org.my.pkg")}.
	 * @return the base packages to scan
	 */
	@AliasFor("basePackages")
	String[] value() default {};

	/**
	 * Base packages to scan for entities. {@link #value()} is an alias for (and mutually
	 * exclusive with) this attribute.
	 * <p>
	 * Use {@link #basePackageClasses()} for a type-safe alternative to String-based
	 * package names.
	 * @return the base packages to scan
	 */
	@AliasFor("value")
	String[] basePackages() default {};

	/**
	 * Type-safe alternative to {@link #basePackages()} for specifying the packages to
	 * scan for entities. The package of each class specified will be scanned.
	 * <p>
	 * Consider creating a special no-op marker class or interface in each package that
	 * serves no purpose other than being referenced by this attribute.
	 * @return classes from the base packages to scan
	 */
	Class<?>[] basePackageClasses() default {};

}
=======
/*
 * Copyright 2012-2020 the original author or authors.
 *
 * Licensed under the Apache License, Version 2.0 (the "License");
 * you may not use this file except in compliance with the License.
 * You may obtain a copy of the License at
 *
 *      https://www.apache.org/licenses/LICENSE-2.0
 *
 * Unless required by applicable law or agreed to in writing, software
 * distributed under the License is distributed on an "AS IS" BASIS,
 * WITHOUT WARRANTIES OR CONDITIONS OF ANY KIND, either express or implied.
 * See the License for the specific language governing permissions and
 * limitations under the License.
 */

package org.springframework.boot.autoconfigure.domain;

import java.lang.annotation.Documented;
import java.lang.annotation.ElementType;
import java.lang.annotation.Retention;
import java.lang.annotation.RetentionPolicy;
import java.lang.annotation.Target;

import org.springframework.context.annotation.Import;
import org.springframework.core.annotation.AliasFor;

/**
 * Configures the base packages used by auto-configuration when scanning for entity
 * classes.
 * <p>
 * Using {@code @EntityScan} will cause auto-configuration to:
 * <ul>
 * <li>Set the
 * {@link org.springframework.orm.jpa.LocalContainerEntityManagerFactoryBean#setPackagesToScan(String...)
 * packages scanned} for JPA entities.</li>
 * <li>Set the
 * {@link org.springframework.data.mapping.context.AbstractMappingContext#setInitialEntitySet(java.util.Set)
 * initial entity set} used with Spring Data
 * {@link org.springframework.data.mongodb.core.mapping.MongoMappingContext MongoDB},
 * {@link org.springframework.data.neo4j.core.mapping.Neo4jMappingContext Neo4j},
 * {@link org.springframework.data.cassandra.core.mapping.CassandraMappingContext
 * Cassandra} and
 * {@link org.springframework.data.couchbase.core.mapping.CouchbaseMappingContext
 * Couchbase} mapping contexts.</li>
 * </ul>
 * <p>
 * One of {@link #basePackageClasses()}, {@link #basePackages()} or its alias
 * {@link #value()} may be specified to define specific packages to scan. If specific
 * packages are not defined scanning will occur from the package of the class with this
 * annotation.
 *
 * @author Phillip Webb
 * @since 1.4.0
 * @see EntityScanPackages
 */
@Target(ElementType.TYPE)
@Retention(RetentionPolicy.RUNTIME)
@Documented
@Import(EntityScanPackages.Registrar.class)
public @interface EntityScan {

	/**
	 * Alias for the {@link #basePackages()} attribute. Allows for more concise annotation
	 * declarations e.g.: {@code @EntityScan("org.my.pkg")} instead of
	 * {@code @EntityScan(basePackages="org.my.pkg")}.
	 * @return the base packages to scan
	 */
	@AliasFor("basePackages")
	String[] value() default {};

	/**
	 * Base packages to scan for entities. {@link #value()} is an alias for (and mutually
	 * exclusive with) this attribute.
	 * <p>
	 * Use {@link #basePackageClasses()} for a type-safe alternative to String-based
	 * package names.
	 * @return the base packages to scan
	 */
	@AliasFor("value")
	String[] basePackages() default {};

	/**
	 * Type-safe alternative to {@link #basePackages()} for specifying the packages to
	 * scan for entities. The package of each class specified will be scanned.
	 * <p>
	 * Consider creating a special no-op marker class or interface in each package that
	 * serves no purpose other than being referenced by this attribute.
	 * @return classes from the base packages to scan
	 */
	Class<?>[] basePackageClasses() default {};

}
>>>>>>> 6755b480
<|MERGE_RESOLUTION|>--- conflicted
+++ resolved
@@ -1,99 +1,3 @@
-<<<<<<< HEAD
-/*
- * Copyright 2012-2017 the original author or authors.
- *
- * Licensed under the Apache License, Version 2.0 (the "License");
- * you may not use this file except in compliance with the License.
- * You may obtain a copy of the License at
- *
- *      https://www.apache.org/licenses/LICENSE-2.0
- *
- * Unless required by applicable law or agreed to in writing, software
- * distributed under the License is distributed on an "AS IS" BASIS,
- * WITHOUT WARRANTIES OR CONDITIONS OF ANY KIND, either express or implied.
- * See the License for the specific language governing permissions and
- * limitations under the License.
- */
-
-package org.springframework.boot.autoconfigure.domain;
-
-import java.lang.annotation.Documented;
-import java.lang.annotation.ElementType;
-import java.lang.annotation.Retention;
-import java.lang.annotation.RetentionPolicy;
-import java.lang.annotation.Target;
-
-import org.springframework.context.annotation.Import;
-import org.springframework.core.annotation.AliasFor;
-
-/**
- * Configures the base packages used by auto-configuration when scanning for entity
- * classes.
- * <p>
- * Using {@code @EntityScan} will cause auto-configuration to:
- * <ul>
- * <li>Set the
- * {@link org.springframework.orm.jpa.LocalContainerEntityManagerFactoryBean#setPackagesToScan(String...)
- * packages scanned} for JPA entities.</li>
- * <li>Set the packages used with Neo4J's {@link org.neo4j.ogm.session.SessionFactory
- * SessionFactory}.</li>
- * <li>Set the
- * {@link org.springframework.data.mapping.context.AbstractMappingContext#setInitialEntitySet(java.util.Set)
- * initial entity set} used with Spring Data
- * {@link org.springframework.data.mongodb.core.mapping.MongoMappingContext MongoDB},
- * {@link org.springframework.data.cassandra.core.mapping.CassandraMappingContext
- * Cassandra} and
- * {@link org.springframework.data.couchbase.core.mapping.CouchbaseMappingContext
- * Couchbase} mapping contexts.</li>
- * </ul>
- * <p>
- * One of {@link #basePackageClasses()}, {@link #basePackages()} or its alias
- * {@link #value()} may be specified to define specific packages to scan. If specific
- * packages are not defined scanning will occur from the package of the class with this
- * annotation.
- *
- * @author Phillip Webb
- * @since 1.4.0
- * @see EntityScanPackages
- */
-@Target(ElementType.TYPE)
-@Retention(RetentionPolicy.RUNTIME)
-@Documented
-@Import(EntityScanPackages.Registrar.class)
-public @interface EntityScan {
-
-	/**
-	 * Alias for the {@link #basePackages()} attribute. Allows for more concise annotation
-	 * declarations e.g.: {@code @EntityScan("org.my.pkg")} instead of
-	 * {@code @EntityScan(basePackages="org.my.pkg")}.
-	 * @return the base packages to scan
-	 */
-	@AliasFor("basePackages")
-	String[] value() default {};
-
-	/**
-	 * Base packages to scan for entities. {@link #value()} is an alias for (and mutually
-	 * exclusive with) this attribute.
-	 * <p>
-	 * Use {@link #basePackageClasses()} for a type-safe alternative to String-based
-	 * package names.
-	 * @return the base packages to scan
-	 */
-	@AliasFor("value")
-	String[] basePackages() default {};
-
-	/**
-	 * Type-safe alternative to {@link #basePackages()} for specifying the packages to
-	 * scan for entities. The package of each class specified will be scanned.
-	 * <p>
-	 * Consider creating a special no-op marker class or interface in each package that
-	 * serves no purpose other than being referenced by this attribute.
-	 * @return classes from the base packages to scan
-	 */
-	Class<?>[] basePackageClasses() default {};
-
-}
-=======
 /*
  * Copyright 2012-2020 the original author or authors.
  *
@@ -186,5 +90,4 @@
 	 */
 	Class<?>[] basePackageClasses() default {};
 
-}
->>>>>>> 6755b480
+}