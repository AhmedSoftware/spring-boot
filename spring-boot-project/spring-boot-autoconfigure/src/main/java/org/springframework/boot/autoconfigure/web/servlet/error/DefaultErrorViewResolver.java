<<<<<<< HEAD
/*
 * Copyright 2012-2019 the original author or authors.
 *
 * Licensed under the Apache License, Version 2.0 (the "License");
 * you may not use this file except in compliance with the License.
 * You may obtain a copy of the License at
 *
 *      https://www.apache.org/licenses/LICENSE-2.0
 *
 * Unless required by applicable law or agreed to in writing, software
 * distributed under the License is distributed on an "AS IS" BASIS,
 * WITHOUT WARRANTIES OR CONDITIONS OF ANY KIND, either express or implied.
 * See the License for the specific language governing permissions and
 * limitations under the License.
 */

package org.springframework.boot.autoconfigure.web.servlet.error;

import java.util.Collections;
import java.util.EnumMap;
import java.util.Map;

import javax.servlet.http.HttpServletRequest;
import javax.servlet.http.HttpServletResponse;

import org.springframework.boot.autoconfigure.template.TemplateAvailabilityProvider;
import org.springframework.boot.autoconfigure.template.TemplateAvailabilityProviders;
import org.springframework.boot.autoconfigure.web.ResourceProperties;
import org.springframework.context.ApplicationContext;
import org.springframework.core.Ordered;
import org.springframework.core.io.Resource;
import org.springframework.http.HttpStatus;
import org.springframework.http.HttpStatus.Series;
import org.springframework.http.MediaType;
import org.springframework.util.Assert;
import org.springframework.util.FileCopyUtils;
import org.springframework.web.servlet.ModelAndView;
import org.springframework.web.servlet.View;

/**
 * Default {@link ErrorViewResolver} implementation that attempts to resolve error views
 * using well known conventions. Will search for templates and static assets under
 * {@code '/error'} using the {@link HttpStatus status code} and the
 * {@link HttpStatus#series() status series}.
 * <p>
 * For example, an {@code HTTP 404} will search (in the specific order):
 * <ul>
 * <li>{@code '/<templates>/error/404.<ext>'}</li>
 * <li>{@code '/<static>/error/404.html'}</li>
 * <li>{@code '/<templates>/error/4xx.<ext>'}</li>
 * <li>{@code '/<static>/error/4xx.html'}</li>
 * </ul>
 *
 * @author Phillip Webb
 * @author Andy Wilkinson
 * @since 1.4.0
 */
public class DefaultErrorViewResolver implements ErrorViewResolver, Ordered {

	private static final Map<Series, String> SERIES_VIEWS;

	static {
		Map<Series, String> views = new EnumMap<>(Series.class);
		views.put(Series.CLIENT_ERROR, "4xx");
		views.put(Series.SERVER_ERROR, "5xx");
		SERIES_VIEWS = Collections.unmodifiableMap(views);
	}

	private ApplicationContext applicationContext;

	private final ResourceProperties resourceProperties;

	private final TemplateAvailabilityProviders templateAvailabilityProviders;

	private int order = Ordered.LOWEST_PRECEDENCE;

	/**
	 * Create a new {@link DefaultErrorViewResolver} instance.
	 * @param applicationContext the source application context
	 * @param resourceProperties resource properties
	 */
	public DefaultErrorViewResolver(ApplicationContext applicationContext, ResourceProperties resourceProperties) {
		Assert.notNull(applicationContext, "ApplicationContext must not be null");
		Assert.notNull(resourceProperties, "ResourceProperties must not be null");
		this.applicationContext = applicationContext;
		this.resourceProperties = resourceProperties;
		this.templateAvailabilityProviders = new TemplateAvailabilityProviders(applicationContext);
	}

	DefaultErrorViewResolver(ApplicationContext applicationContext, ResourceProperties resourceProperties,
			TemplateAvailabilityProviders templateAvailabilityProviders) {
		Assert.notNull(applicationContext, "ApplicationContext must not be null");
		Assert.notNull(resourceProperties, "ResourceProperties must not be null");
		this.applicationContext = applicationContext;
		this.resourceProperties = resourceProperties;
		this.templateAvailabilityProviders = templateAvailabilityProviders;
	}

	@Override
	public ModelAndView resolveErrorView(HttpServletRequest request, HttpStatus status, Map<String, Object> model) {
		ModelAndView modelAndView = resolve(String.valueOf(status.value()), model);
		if (modelAndView == null && SERIES_VIEWS.containsKey(status.series())) {
			modelAndView = resolve(SERIES_VIEWS.get(status.series()), model);
		}
		return modelAndView;
	}

	private ModelAndView resolve(String viewName, Map<String, Object> model) {
		String errorViewName = "error/" + viewName;
		TemplateAvailabilityProvider provider = this.templateAvailabilityProviders.getProvider(errorViewName,
				this.applicationContext);
		if (provider != null) {
			return new ModelAndView(errorViewName, model);
		}
		return resolveResource(errorViewName, model);
	}

	private ModelAndView resolveResource(String viewName, Map<String, Object> model) {
		for (String location : this.resourceProperties.getStaticLocations()) {
			try {
				Resource resource = this.applicationContext.getResource(location);
				resource = resource.createRelative(viewName + ".html");
				if (resource.exists()) {
					return new ModelAndView(new HtmlResourceView(resource), model);
				}
			}
			catch (Exception ex) {
			}
		}
		return null;
	}

	@Override
	public int getOrder() {
		return this.order;
	}

	public void setOrder(int order) {
		this.order = order;
	}

	/**
	 * {@link View} backed by an HTML resource.
	 */
	private static class HtmlResourceView implements View {

		private Resource resource;

		HtmlResourceView(Resource resource) {
			this.resource = resource;
		}

		@Override
		public String getContentType() {
			return MediaType.TEXT_HTML_VALUE;
		}

		@Override
		public void render(Map<String, ?> model, HttpServletRequest request, HttpServletResponse response)
				throws Exception {
			response.setContentType(getContentType());
			FileCopyUtils.copy(this.resource.getInputStream(), response.getOutputStream());
		}

	}

}
=======
/*
 * Copyright 2012-2020 the original author or authors.
 *
 * Licensed under the Apache License, Version 2.0 (the "License");
 * you may not use this file except in compliance with the License.
 * You may obtain a copy of the License at
 *
 *      https://www.apache.org/licenses/LICENSE-2.0
 *
 * Unless required by applicable law or agreed to in writing, software
 * distributed under the License is distributed on an "AS IS" BASIS,
 * WITHOUT WARRANTIES OR CONDITIONS OF ANY KIND, either express or implied.
 * See the License for the specific language governing permissions and
 * limitations under the License.
 */

package org.springframework.boot.autoconfigure.web.servlet.error;

import java.util.Collections;
import java.util.EnumMap;
import java.util.Map;

import javax.servlet.http.HttpServletRequest;
import javax.servlet.http.HttpServletResponse;

import org.springframework.boot.autoconfigure.template.TemplateAvailabilityProvider;
import org.springframework.boot.autoconfigure.template.TemplateAvailabilityProviders;
import org.springframework.boot.autoconfigure.web.WebProperties.Resources;
import org.springframework.context.ApplicationContext;
import org.springframework.core.Ordered;
import org.springframework.core.io.Resource;
import org.springframework.http.HttpStatus;
import org.springframework.http.HttpStatus.Series;
import org.springframework.http.MediaType;
import org.springframework.util.Assert;
import org.springframework.util.FileCopyUtils;
import org.springframework.web.servlet.ModelAndView;
import org.springframework.web.servlet.View;

/**
 * Default {@link ErrorViewResolver} implementation that attempts to resolve error views
 * using well known conventions. Will search for templates and static assets under
 * {@code '/error'} using the {@link HttpStatus status code} and the
 * {@link HttpStatus#series() status series}.
 * <p>
 * For example, an {@code HTTP 404} will search (in the specific order):
 * <ul>
 * <li>{@code '/<templates>/error/404.<ext>'}</li>
 * <li>{@code '/<static>/error/404.html'}</li>
 * <li>{@code '/<templates>/error/4xx.<ext>'}</li>
 * <li>{@code '/<static>/error/4xx.html'}</li>
 * </ul>
 *
 * @author Phillip Webb
 * @author Andy Wilkinson
 * @since 1.4.0
 */
public class DefaultErrorViewResolver implements ErrorViewResolver, Ordered {

	private static final Map<Series, String> SERIES_VIEWS;

	static {
		Map<Series, String> views = new EnumMap<>(Series.class);
		views.put(Series.CLIENT_ERROR, "4xx");
		views.put(Series.SERVER_ERROR, "5xx");
		SERIES_VIEWS = Collections.unmodifiableMap(views);
	}

	private ApplicationContext applicationContext;

	private final Resources resources;

	private final TemplateAvailabilityProviders templateAvailabilityProviders;

	private int order = Ordered.LOWEST_PRECEDENCE;

	/**
	 * Create a new {@link DefaultErrorViewResolver} instance.
	 * @param applicationContext the source application context
	 * @param resourceProperties resource properties
	 * @deprecated since 2.4.0 in favour of
	 * {@link #DefaultErrorViewResolver(ApplicationContext, Resources)}
	 */
	@Deprecated
	public DefaultErrorViewResolver(ApplicationContext applicationContext,
			org.springframework.boot.autoconfigure.web.ResourceProperties resourceProperties) {
		this(applicationContext, (Resources) resourceProperties);
	}

	/**
	 * Create a new {@link DefaultErrorViewResolver} instance.
	 * @param applicationContext the source application context
	 * @param resources resource properties
	 * @since 2.4.0
	 */
	public DefaultErrorViewResolver(ApplicationContext applicationContext, Resources resources) {
		Assert.notNull(applicationContext, "ApplicationContext must not be null");
		Assert.notNull(resources, "Resources must not be null");
		this.applicationContext = applicationContext;
		this.resources = resources;
		this.templateAvailabilityProviders = new TemplateAvailabilityProviders(applicationContext);
	}

	DefaultErrorViewResolver(ApplicationContext applicationContext, Resources resourceProperties,
			TemplateAvailabilityProviders templateAvailabilityProviders) {
		Assert.notNull(applicationContext, "ApplicationContext must not be null");
		Assert.notNull(resourceProperties, "Resources must not be null");
		this.applicationContext = applicationContext;
		this.resources = resourceProperties;
		this.templateAvailabilityProviders = templateAvailabilityProviders;
	}

	@Override
	public ModelAndView resolveErrorView(HttpServletRequest request, HttpStatus status, Map<String, Object> model) {
		ModelAndView modelAndView = resolve(String.valueOf(status.value()), model);
		if (modelAndView == null && SERIES_VIEWS.containsKey(status.series())) {
			modelAndView = resolve(SERIES_VIEWS.get(status.series()), model);
		}
		return modelAndView;
	}

	private ModelAndView resolve(String viewName, Map<String, Object> model) {
		String errorViewName = "error/" + viewName;
		TemplateAvailabilityProvider provider = this.templateAvailabilityProviders.getProvider(errorViewName,
				this.applicationContext);
		if (provider != null) {
			return new ModelAndView(errorViewName, model);
		}
		return resolveResource(errorViewName, model);
	}

	private ModelAndView resolveResource(String viewName, Map<String, Object> model) {
		for (String location : this.resources.getStaticLocations()) {
			try {
				Resource resource = this.applicationContext.getResource(location);
				resource = resource.createRelative(viewName + ".html");
				if (resource.exists()) {
					return new ModelAndView(new HtmlResourceView(resource), model);
				}
			}
			catch (Exception ex) {
			}
		}
		return null;
	}

	@Override
	public int getOrder() {
		return this.order;
	}

	public void setOrder(int order) {
		this.order = order;
	}

	/**
	 * {@link View} backed by an HTML resource.
	 */
	private static class HtmlResourceView implements View {

		private Resource resource;

		HtmlResourceView(Resource resource) {
			this.resource = resource;
		}

		@Override
		public String getContentType() {
			return MediaType.TEXT_HTML_VALUE;
		}

		@Override
		public void render(Map<String, ?> model, HttpServletRequest request, HttpServletResponse response)
				throws Exception {
			response.setContentType(getContentType());
			FileCopyUtils.copy(this.resource.getInputStream(), response.getOutputStream());
		}

	}

}
>>>>>>> 6755b480
<|MERGE_RESOLUTION|>--- conflicted
+++ resolved
@@ -1,172 +1,3 @@
-<<<<<<< HEAD
-/*
- * Copyright 2012-2019 the original author or authors.
- *
- * Licensed under the Apache License, Version 2.0 (the "License");
- * you may not use this file except in compliance with the License.
- * You may obtain a copy of the License at
- *
- *      https://www.apache.org/licenses/LICENSE-2.0
- *
- * Unless required by applicable law or agreed to in writing, software
- * distributed under the License is distributed on an "AS IS" BASIS,
- * WITHOUT WARRANTIES OR CONDITIONS OF ANY KIND, either express or implied.
- * See the License for the specific language governing permissions and
- * limitations under the License.
- */
-
-package org.springframework.boot.autoconfigure.web.servlet.error;
-
-import java.util.Collections;
-import java.util.EnumMap;
-import java.util.Map;
-
-import javax.servlet.http.HttpServletRequest;
-import javax.servlet.http.HttpServletResponse;
-
-import org.springframework.boot.autoconfigure.template.TemplateAvailabilityProvider;
-import org.springframework.boot.autoconfigure.template.TemplateAvailabilityProviders;
-import org.springframework.boot.autoconfigure.web.ResourceProperties;
-import org.springframework.context.ApplicationContext;
-import org.springframework.core.Ordered;
-import org.springframework.core.io.Resource;
-import org.springframework.http.HttpStatus;
-import org.springframework.http.HttpStatus.Series;
-import org.springframework.http.MediaType;
-import org.springframework.util.Assert;
-import org.springframework.util.FileCopyUtils;
-import org.springframework.web.servlet.ModelAndView;
-import org.springframework.web.servlet.View;
-
-/**
- * Default {@link ErrorViewResolver} implementation that attempts to resolve error views
- * using well known conventions. Will search for templates and static assets under
- * {@code '/error'} using the {@link HttpStatus status code} and the
- * {@link HttpStatus#series() status series}.
- * <p>
- * For example, an {@code HTTP 404} will search (in the specific order):
- * <ul>
- * <li>{@code '/<templates>/error/404.<ext>'}</li>
- * <li>{@code '/<static>/error/404.html'}</li>
- * <li>{@code '/<templates>/error/4xx.<ext>'}</li>
- * <li>{@code '/<static>/error/4xx.html'}</li>
- * </ul>
- *
- * @author Phillip Webb
- * @author Andy Wilkinson
- * @since 1.4.0
- */
-public class DefaultErrorViewResolver implements ErrorViewResolver, Ordered {
-
-	private static final Map<Series, String> SERIES_VIEWS;
-
-	static {
-		Map<Series, String> views = new EnumMap<>(Series.class);
-		views.put(Series.CLIENT_ERROR, "4xx");
-		views.put(Series.SERVER_ERROR, "5xx");
-		SERIES_VIEWS = Collections.unmodifiableMap(views);
-	}
-
-	private ApplicationContext applicationContext;
-
-	private final ResourceProperties resourceProperties;
-
-	private final TemplateAvailabilityProviders templateAvailabilityProviders;
-
-	private int order = Ordered.LOWEST_PRECEDENCE;
-
-	/**
-	 * Create a new {@link DefaultErrorViewResolver} instance.
-	 * @param applicationContext the source application context
-	 * @param resourceProperties resource properties
-	 */
-	public DefaultErrorViewResolver(ApplicationContext applicationContext, ResourceProperties resourceProperties) {
-		Assert.notNull(applicationContext, "ApplicationContext must not be null");
-		Assert.notNull(resourceProperties, "ResourceProperties must not be null");
-		this.applicationContext = applicationContext;
-		this.resourceProperties = resourceProperties;
-		this.templateAvailabilityProviders = new TemplateAvailabilityProviders(applicationContext);
-	}
-
-	DefaultErrorViewResolver(ApplicationContext applicationContext, ResourceProperties resourceProperties,
-			TemplateAvailabilityProviders templateAvailabilityProviders) {
-		Assert.notNull(applicationContext, "ApplicationContext must not be null");
-		Assert.notNull(resourceProperties, "ResourceProperties must not be null");
-		this.applicationContext = applicationContext;
-		this.resourceProperties = resourceProperties;
-		this.templateAvailabilityProviders = templateAvailabilityProviders;
-	}
-
-	@Override
-	public ModelAndView resolveErrorView(HttpServletRequest request, HttpStatus status, Map<String, Object> model) {
-		ModelAndView modelAndView = resolve(String.valueOf(status.value()), model);
-		if (modelAndView == null && SERIES_VIEWS.containsKey(status.series())) {
-			modelAndView = resolve(SERIES_VIEWS.get(status.series()), model);
-		}
-		return modelAndView;
-	}
-
-	private ModelAndView resolve(String viewName, Map<String, Object> model) {
-		String errorViewName = "error/" + viewName;
-		TemplateAvailabilityProvider provider = this.templateAvailabilityProviders.getProvider(errorViewName,
-				this.applicationContext);
-		if (provider != null) {
-			return new ModelAndView(errorViewName, model);
-		}
-		return resolveResource(errorViewName, model);
-	}
-
-	private ModelAndView resolveResource(String viewName, Map<String, Object> model) {
-		for (String location : this.resourceProperties.getStaticLocations()) {
-			try {
-				Resource resource = this.applicationContext.getResource(location);
-				resource = resource.createRelative(viewName + ".html");
-				if (resource.exists()) {
-					return new ModelAndView(new HtmlResourceView(resource), model);
-				}
-			}
-			catch (Exception ex) {
-			}
-		}
-		return null;
-	}
-
-	@Override
-	public int getOrder() {
-		return this.order;
-	}
-
-	public void setOrder(int order) {
-		this.order = order;
-	}
-
-	/**
-	 * {@link View} backed by an HTML resource.
-	 */
-	private static class HtmlResourceView implements View {
-
-		private Resource resource;
-
-		HtmlResourceView(Resource resource) {
-			this.resource = resource;
-		}
-
-		@Override
-		public String getContentType() {
-			return MediaType.TEXT_HTML_VALUE;
-		}
-
-		@Override
-		public void render(Map<String, ?> model, HttpServletRequest request, HttpServletResponse response)
-				throws Exception {
-			response.setContentType(getContentType());
-			FileCopyUtils.copy(this.resource.getInputStream(), response.getOutputStream());
-		}
-
-	}
-
-}
-=======
 /*
  * Copyright 2012-2020 the original author or authors.
  *
@@ -347,5 +178,4 @@
 
 	}
 
-}
->>>>>>> 6755b480
+}