--- conflicted
+++ resolved
@@ -1,380 +1,3 @@
-<<<<<<< HEAD
-/*
- * Copyright 2012-2019 the original author or authors.
- *
- * Licensed under the Apache License, Version 2.0 (the "License");
- * you may not use this file except in compliance with the License.
- * You may obtain a copy of the License at
- *
- *      https://www.apache.org/licenses/LICENSE-2.0
- *
- * Unless required by applicable law or agreed to in writing, software
- * distributed under the License is distributed on an "AS IS" BASIS,
- * WITHOUT WARRANTIES OR CONDITIONS OF ANY KIND, either express or implied.
- * See the License for the specific language governing permissions and
- * limitations under the License.
- */
-
-package org.springframework.boot.autoconfigure.data.redis;
-
-import java.time.Duration;
-import java.util.List;
-
-import org.springframework.boot.context.properties.ConfigurationProperties;
-
-/**
- * Configuration properties for Redis.
- *
- * @author Dave Syer
- * @author Christoph Strobl
- * @author Eddú Meléndez
- * @author Marco Aust
- * @author Mark Paluch
- * @author Stephane Nicoll
- * @since 1.0.0
- */
-@ConfigurationProperties(prefix = "spring.redis")
-public class RedisProperties {
-
-	/**
-	 * Database index used by the connection factory.
-	 */
-	private int database = 0;
-
-	/**
-	 * Connection URL. Overrides host, port, and password. User is ignored. Example:
-	 * redis://user:password@example.com:6379
-	 */
-	private String url;
-
-	/**
-	 * Redis server host.
-	 */
-	private String host = "localhost";
-
-	/**
-	 * Login password of the redis server.
-	 */
-	private String password;
-
-	/**
-	 * Redis server port.
-	 */
-	private int port = 6379;
-
-	/**
-	 * Whether to enable SSL support.
-	 */
-	private boolean ssl;
-
-	/**
-	 * Connection timeout.
-	 */
-	private Duration timeout;
-
-	/**
-	 * Client name to be set on connections with CLIENT SETNAME.
-	 */
-	private String clientName;
-
-	private Sentinel sentinel;
-
-	private Cluster cluster;
-
-	private final Jedis jedis = new Jedis();
-
-	private final Lettuce lettuce = new Lettuce();
-
-	public int getDatabase() {
-		return this.database;
-	}
-
-	public void setDatabase(int database) {
-		this.database = database;
-	}
-
-	public String getUrl() {
-		return this.url;
-	}
-
-	public void setUrl(String url) {
-		this.url = url;
-	}
-
-	public String getHost() {
-		return this.host;
-	}
-
-	public void setHost(String host) {
-		this.host = host;
-	}
-
-	public String getPassword() {
-		return this.password;
-	}
-
-	public void setPassword(String password) {
-		this.password = password;
-	}
-
-	public int getPort() {
-		return this.port;
-	}
-
-	public void setPort(int port) {
-		this.port = port;
-	}
-
-	public boolean isSsl() {
-		return this.ssl;
-	}
-
-	public void setSsl(boolean ssl) {
-		this.ssl = ssl;
-	}
-
-	public void setTimeout(Duration timeout) {
-		this.timeout = timeout;
-	}
-
-	public Duration getTimeout() {
-		return this.timeout;
-	}
-
-	public String getClientName() {
-		return this.clientName;
-	}
-
-	public void setClientName(String clientName) {
-		this.clientName = clientName;
-	}
-
-	public Sentinel getSentinel() {
-		return this.sentinel;
-	}
-
-	public void setSentinel(Sentinel sentinel) {
-		this.sentinel = sentinel;
-	}
-
-	public Cluster getCluster() {
-		return this.cluster;
-	}
-
-	public void setCluster(Cluster cluster) {
-		this.cluster = cluster;
-	}
-
-	public Jedis getJedis() {
-		return this.jedis;
-	}
-
-	public Lettuce getLettuce() {
-		return this.lettuce;
-	}
-
-	/**
-	 * Pool properties.
-	 */
-	public static class Pool {
-
-		/**
-		 * Maximum number of "idle" connections in the pool. Use a negative value to
-		 * indicate an unlimited number of idle connections.
-		 */
-		private int maxIdle = 8;
-
-		/**
-		 * Target for the minimum number of idle connections to maintain in the pool. This
-		 * setting only has an effect if both it and time between eviction runs are
-		 * positive.
-		 */
-		private int minIdle = 0;
-
-		/**
-		 * Maximum number of connections that can be allocated by the pool at a given
-		 * time. Use a negative value for no limit.
-		 */
-		private int maxActive = 8;
-
-		/**
-		 * Maximum amount of time a connection allocation should block before throwing an
-		 * exception when the pool is exhausted. Use a negative value to block
-		 * indefinitely.
-		 */
-		private Duration maxWait = Duration.ofMillis(-1);
-
-		/**
-		 * Time between runs of the idle object evictor thread. When positive, the idle
-		 * object evictor thread starts, otherwise no idle object eviction is performed.
-		 */
-		private Duration timeBetweenEvictionRuns;
-
-		public int getMaxIdle() {
-			return this.maxIdle;
-		}
-
-		public void setMaxIdle(int maxIdle) {
-			this.maxIdle = maxIdle;
-		}
-
-		public int getMinIdle() {
-			return this.minIdle;
-		}
-
-		public void setMinIdle(int minIdle) {
-			this.minIdle = minIdle;
-		}
-
-		public int getMaxActive() {
-			return this.maxActive;
-		}
-
-		public void setMaxActive(int maxActive) {
-			this.maxActive = maxActive;
-		}
-
-		public Duration getMaxWait() {
-			return this.maxWait;
-		}
-
-		public void setMaxWait(Duration maxWait) {
-			this.maxWait = maxWait;
-		}
-
-		public Duration getTimeBetweenEvictionRuns() {
-			return this.timeBetweenEvictionRuns;
-		}
-
-		public void setTimeBetweenEvictionRuns(Duration timeBetweenEvictionRuns) {
-			this.timeBetweenEvictionRuns = timeBetweenEvictionRuns;
-		}
-
-	}
-
-	/**
-	 * Cluster properties.
-	 */
-	public static class Cluster {
-
-		/**
-		 * Comma-separated list of "host:port" pairs to bootstrap from. This represents an
-		 * "initial" list of cluster nodes and is required to have at least one entry.
-		 */
-		private List<String> nodes;
-
-		/**
-		 * Maximum number of redirects to follow when executing commands across the
-		 * cluster.
-		 */
-		private Integer maxRedirects;
-
-		public List<String> getNodes() {
-			return this.nodes;
-		}
-
-		public void setNodes(List<String> nodes) {
-			this.nodes = nodes;
-		}
-
-		public Integer getMaxRedirects() {
-			return this.maxRedirects;
-		}
-
-		public void setMaxRedirects(Integer maxRedirects) {
-			this.maxRedirects = maxRedirects;
-		}
-
-	}
-
-	/**
-	 * Redis sentinel properties.
-	 */
-	public static class Sentinel {
-
-		/**
-		 * Name of the Redis server.
-		 */
-		private String master;
-
-		/**
-		 * Comma-separated list of "host:port" pairs.
-		 */
-		private List<String> nodes;
-
-		public String getMaster() {
-			return this.master;
-		}
-
-		public void setMaster(String master) {
-			this.master = master;
-		}
-
-		public List<String> getNodes() {
-			return this.nodes;
-		}
-
-		public void setNodes(List<String> nodes) {
-			this.nodes = nodes;
-		}
-
-	}
-
-	/**
-	 * Jedis client properties.
-	 */
-	public static class Jedis {
-
-		/**
-		 * Jedis pool configuration.
-		 */
-		private Pool pool;
-
-		public Pool getPool() {
-			return this.pool;
-		}
-
-		public void setPool(Pool pool) {
-			this.pool = pool;
-		}
-
-	}
-
-	/**
-	 * Lettuce client properties.
-	 */
-	public static class Lettuce {
-
-		/**
-		 * Shutdown timeout.
-		 */
-		private Duration shutdownTimeout = Duration.ofMillis(100);
-
-		/**
-		 * Lettuce pool configuration.
-		 */
-		private Pool pool;
-
-		public Duration getShutdownTimeout() {
-			return this.shutdownTimeout;
-		}
-
-		public void setShutdownTimeout(Duration shutdownTimeout) {
-			this.shutdownTimeout = shutdownTimeout;
-		}
-
-		public Pool getPool() {
-			return this.pool;
-		}
-
-		public void setPool(Pool pool) {
-			this.pool = pool;
-		}
-
-	}
-
-}
-=======
 /*
  * Copyright 2012-2020 the original author or authors.
  *
@@ -880,5 +503,4 @@
 
 	}
 
-}
->>>>>>> 6755b480
+}