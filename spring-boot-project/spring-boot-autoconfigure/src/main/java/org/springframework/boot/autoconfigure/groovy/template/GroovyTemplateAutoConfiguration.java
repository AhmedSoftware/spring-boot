--- conflicted
+++ resolved
@@ -1,149 +1,3 @@
-<<<<<<< HEAD
-/*
- * Copyright 2012-2019 the original author or authors.
- *
- * Licensed under the Apache License, Version 2.0 (the "License");
- * you may not use this file except in compliance with the License.
- * You may obtain a copy of the License at
- *
- *      https://www.apache.org/licenses/LICENSE-2.0
- *
- * Unless required by applicable law or agreed to in writing, software
- * distributed under the License is distributed on an "AS IS" BASIS,
- * WITHOUT WARRANTIES OR CONDITIONS OF ANY KIND, either express or implied.
- * See the License for the specific language governing permissions and
- * limitations under the License.
- */
-
-package org.springframework.boot.autoconfigure.groovy.template;
-
-import java.security.CodeSource;
-import java.security.ProtectionDomain;
-
-import javax.annotation.PostConstruct;
-import javax.servlet.Servlet;
-
-import groovy.text.markup.MarkupTemplateEngine;
-import org.apache.commons.logging.Log;
-import org.apache.commons.logging.LogFactory;
-
-import org.springframework.beans.factory.ObjectProvider;
-import org.springframework.boot.autoconfigure.AutoConfigureAfter;
-import org.springframework.boot.autoconfigure.condition.ConditionalOnClass;
-import org.springframework.boot.autoconfigure.condition.ConditionalOnMissingBean;
-import org.springframework.boot.autoconfigure.condition.ConditionalOnProperty;
-import org.springframework.boot.autoconfigure.condition.ConditionalOnWebApplication;
-import org.springframework.boot.autoconfigure.condition.ConditionalOnWebApplication.Type;
-import org.springframework.boot.autoconfigure.template.TemplateLocation;
-import org.springframework.boot.autoconfigure.web.servlet.WebMvcAutoConfiguration;
-import org.springframework.boot.context.properties.ConfigurationProperties;
-import org.springframework.boot.context.properties.EnableConfigurationProperties;
-import org.springframework.context.ApplicationContext;
-import org.springframework.context.annotation.Bean;
-import org.springframework.context.annotation.Configuration;
-import org.springframework.context.i18n.LocaleContextHolder;
-import org.springframework.web.servlet.view.UrlBasedViewResolver;
-import org.springframework.web.servlet.view.groovy.GroovyMarkupConfig;
-import org.springframework.web.servlet.view.groovy.GroovyMarkupConfigurer;
-import org.springframework.web.servlet.view.groovy.GroovyMarkupViewResolver;
-
-/**
- * Auto-configuration support for Groovy templates in MVC. By default creates a
- * {@link MarkupTemplateEngine} configured from {@link GroovyTemplateProperties}, but you
- * can override that by providing your own {@link GroovyMarkupConfig} or even a
- * {@link MarkupTemplateEngine} of a different type.
- *
- * @author Dave Syer
- * @author Andy Wilkinson
- * @author Brian Clozel
- * @since 1.1.0
- */
-@Configuration(proxyBeanMethods = false)
-@ConditionalOnClass(MarkupTemplateEngine.class)
-@AutoConfigureAfter(WebMvcAutoConfiguration.class)
-@EnableConfigurationProperties(GroovyTemplateProperties.class)
-public class GroovyTemplateAutoConfiguration {
-
-	private static final Log logger = LogFactory.getLog(GroovyTemplateAutoConfiguration.class);
-
-	@Configuration(proxyBeanMethods = false)
-	@ConditionalOnClass(GroovyMarkupConfigurer.class)
-	public static class GroovyMarkupConfiguration {
-
-		private final ApplicationContext applicationContext;
-
-		private final GroovyTemplateProperties properties;
-
-		public GroovyMarkupConfiguration(ApplicationContext applicationContext, GroovyTemplateProperties properties,
-				ObjectProvider<MarkupTemplateEngine> templateEngine) {
-			this.applicationContext = applicationContext;
-			this.properties = properties;
-		}
-
-		@PostConstruct
-		public void checkTemplateLocationExists() {
-			if (this.properties.isCheckTemplateLocation() && !isUsingGroovyAllJar()) {
-				TemplateLocation location = new TemplateLocation(this.properties.getResourceLoaderPath());
-				if (!location.exists(this.applicationContext)) {
-					logger.warn("Cannot find template location: " + location
-							+ " (please add some templates, check your Groovy "
-							+ "configuration, or set spring.groovy.template." + "check-template-location=false)");
-				}
-			}
-		}
-
-		/**
-		 * MarkupTemplateEngine could be loaded from groovy-templates or groovy-all.
-		 * Unfortunately it's quite common for people to use groovy-all and not actually
-		 * need templating support. This method check attempts to check the source jar so
-		 * that we can skip the {@code /template} folder check for such cases.
-		 * @return true if the groovy-all jar is used
-		 */
-		private boolean isUsingGroovyAllJar() {
-			try {
-				ProtectionDomain domain = MarkupTemplateEngine.class.getProtectionDomain();
-				CodeSource codeSource = domain.getCodeSource();
-				if (codeSource != null && codeSource.getLocation().toString().contains("-all")) {
-					return true;
-				}
-				return false;
-			}
-			catch (Exception ex) {
-				return false;
-			}
-		}
-
-		@Bean
-		@ConditionalOnMissingBean(GroovyMarkupConfig.class)
-		@ConfigurationProperties(prefix = "spring.groovy.template.configuration")
-		public GroovyMarkupConfigurer groovyMarkupConfigurer(ObjectProvider<MarkupTemplateEngine> templateEngine) {
-			GroovyMarkupConfigurer configurer = new GroovyMarkupConfigurer();
-			configurer.setResourceLoaderPath(this.properties.getResourceLoaderPath());
-			configurer.setCacheTemplates(this.properties.isCache());
-			templateEngine.ifAvailable(configurer::setTemplateEngine);
-			return configurer;
-		}
-
-	}
-
-	@Configuration(proxyBeanMethods = false)
-	@ConditionalOnClass({ Servlet.class, LocaleContextHolder.class, UrlBasedViewResolver.class })
-	@ConditionalOnWebApplication(type = Type.SERVLET)
-	@ConditionalOnProperty(name = "spring.groovy.template.enabled", matchIfMissing = true)
-	public static class GroovyWebConfiguration {
-
-		@Bean
-		@ConditionalOnMissingBean(name = "groovyMarkupViewResolver")
-		public GroovyMarkupViewResolver groovyMarkupViewResolver(GroovyTemplateProperties properties) {
-			GroovyMarkupViewResolver resolver = new GroovyMarkupViewResolver();
-			properties.applyToMvcViewResolver(resolver);
-			return resolver;
-		}
-
-	}
-
-}
-=======
 /*
  * Copyright 2012-2020 the original author or authors.
  *
@@ -284,5 +138,4 @@
 
 	}
 
-}
->>>>>>> 6755b480
+}