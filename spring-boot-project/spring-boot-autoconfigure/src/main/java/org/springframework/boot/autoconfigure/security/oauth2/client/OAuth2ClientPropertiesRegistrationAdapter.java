--- conflicted
+++ resolved
@@ -1,136 +1,3 @@
-<<<<<<< HEAD
-/*
- * Copyright 2012-2019 the original author or authors.
- *
- * Licensed under the Apache License, Version 2.0 (the "License");
- * you may not use this file except in compliance with the License.
- * You may obtain a copy of the License at
- *
- *      https://www.apache.org/licenses/LICENSE-2.0
- *
- * Unless required by applicable law or agreed to in writing, software
- * distributed under the License is distributed on an "AS IS" BASIS,
- * WITHOUT WARRANTIES OR CONDITIONS OF ANY KIND, either express or implied.
- * See the License for the specific language governing permissions and
- * limitations under the License.
- */
-
-package org.springframework.boot.autoconfigure.security.oauth2.client;
-
-import java.util.HashMap;
-import java.util.Map;
-
-import org.springframework.boot.autoconfigure.security.oauth2.client.OAuth2ClientProperties.Provider;
-import org.springframework.boot.context.properties.PropertyMapper;
-import org.springframework.boot.convert.ApplicationConversionService;
-import org.springframework.core.convert.ConversionException;
-import org.springframework.security.config.oauth2.client.CommonOAuth2Provider;
-import org.springframework.security.oauth2.client.registration.ClientRegistration;
-import org.springframework.security.oauth2.client.registration.ClientRegistration.Builder;
-import org.springframework.security.oauth2.client.registration.ClientRegistrations;
-import org.springframework.security.oauth2.core.AuthenticationMethod;
-import org.springframework.security.oauth2.core.AuthorizationGrantType;
-import org.springframework.security.oauth2.core.ClientAuthenticationMethod;
-import org.springframework.util.StringUtils;
-
-/**
- * Adapter class to convert {@link OAuth2ClientProperties} to a
- * {@link ClientRegistration}.
- *
- * @author Phillip Webb
- * @author Thiago Hirata
- * @author Madhura Bhave
- * @author MyeongHyeon Lee
- * @since 2.1.0
- */
-public final class OAuth2ClientPropertiesRegistrationAdapter {
-
-	private OAuth2ClientPropertiesRegistrationAdapter() {
-	}
-
-	public static Map<String, ClientRegistration> getClientRegistrations(OAuth2ClientProperties properties) {
-		Map<String, ClientRegistration> clientRegistrations = new HashMap<>();
-		properties.getRegistration().forEach((key, value) -> clientRegistrations.put(key,
-				getClientRegistration(key, value, properties.getProvider())));
-		return clientRegistrations;
-	}
-
-	private static ClientRegistration getClientRegistration(String registrationId,
-			OAuth2ClientProperties.Registration properties, Map<String, Provider> providers) {
-		Builder builder = getBuilderFromIssuerIfPossible(registrationId, properties.getProvider(), providers);
-		if (builder == null) {
-			builder = getBuilder(registrationId, properties.getProvider(), providers);
-		}
-		PropertyMapper map = PropertyMapper.get().alwaysApplyingWhenNonNull();
-		map.from(properties::getClientId).to(builder::clientId);
-		map.from(properties::getClientSecret).to(builder::clientSecret);
-		map.from(properties::getClientAuthenticationMethod).as(ClientAuthenticationMethod::new)
-				.to(builder::clientAuthenticationMethod);
-		map.from(properties::getAuthorizationGrantType).as(AuthorizationGrantType::new)
-				.to(builder::authorizationGrantType);
-		map.from(properties::getRedirectUri).to(builder::redirectUriTemplate);
-		map.from(properties::getScope).as(StringUtils::toStringArray).to(builder::scope);
-		map.from(properties::getClientName).to(builder::clientName);
-		return builder.build();
-	}
-
-	private static Builder getBuilderFromIssuerIfPossible(String registrationId, String configuredProviderId,
-			Map<String, Provider> providers) {
-		String providerId = (configuredProviderId != null) ? configuredProviderId : registrationId;
-		if (providers.containsKey(providerId)) {
-			Provider provider = providers.get(providerId);
-			String issuer = provider.getIssuerUri();
-			if (issuer != null) {
-				Builder builder = ClientRegistrations.fromOidcIssuerLocation(issuer).registrationId(registrationId);
-				return getBuilder(builder, provider);
-			}
-		}
-		return null;
-	}
-
-	private static Builder getBuilder(String registrationId, String configuredProviderId,
-			Map<String, Provider> providers) {
-		String providerId = (configuredProviderId != null) ? configuredProviderId : registrationId;
-		CommonOAuth2Provider provider = getCommonProvider(providerId);
-		if (provider == null && !providers.containsKey(providerId)) {
-			throw new IllegalStateException(getErrorMessage(configuredProviderId, registrationId));
-		}
-		Builder builder = (provider != null) ? provider.getBuilder(registrationId)
-				: ClientRegistration.withRegistrationId(registrationId);
-		if (providers.containsKey(providerId)) {
-			return getBuilder(builder, providers.get(providerId));
-		}
-		return builder;
-	}
-
-	private static String getErrorMessage(String configuredProviderId, String registrationId) {
-		return ((configuredProviderId != null) ? "Unknown provider ID '" + configuredProviderId + "'"
-				: "Provider ID must be specified for client registration '" + registrationId + "'");
-	}
-
-	private static Builder getBuilder(Builder builder, Provider provider) {
-		PropertyMapper map = PropertyMapper.get().alwaysApplyingWhenNonNull();
-		map.from(provider::getAuthorizationUri).to(builder::authorizationUri);
-		map.from(provider::getTokenUri).to(builder::tokenUri);
-		map.from(provider::getUserInfoUri).to(builder::userInfoUri);
-		map.from(provider::getUserInfoAuthenticationMethod).as(AuthenticationMethod::new)
-				.to(builder::userInfoAuthenticationMethod);
-		map.from(provider::getJwkSetUri).to(builder::jwkSetUri);
-		map.from(provider::getUserNameAttribute).to(builder::userNameAttributeName);
-		return builder;
-	}
-
-	private static CommonOAuth2Provider getCommonProvider(String providerId) {
-		try {
-			return ApplicationConversionService.getSharedInstance().convert(providerId, CommonOAuth2Provider.class);
-		}
-		catch (ConversionException ex) {
-			return null;
-		}
-	}
-
-}
-=======
 /*
  * Copyright 2012-2020 the original author or authors.
  *
@@ -261,5 +128,4 @@
 		}
 	}
 
-}
->>>>>>> 6755b480
+}