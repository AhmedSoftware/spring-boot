--- conflicted
+++ resolved
@@ -1,84 +1,3 @@
-<<<<<<< HEAD
-/*
- * Copyright 2012-2019 the original author or authors.
- *
- * Licensed under the Apache License, Version 2.0 (the "License");
- * you may not use this file except in compliance with the License.
- * You may obtain a copy of the License at
- *
- *      https://www.apache.org/licenses/LICENSE-2.0
- *
- * Unless required by applicable law or agreed to in writing, software
- * distributed under the License is distributed on an "AS IS" BASIS,
- * WITHOUT WARRANTIES OR CONDITIONS OF ANY KIND, either express or implied.
- * See the License for the specific language governing permissions and
- * limitations under the License.
- */
-
-package org.springframework.boot.autoconfigure.web.reactive.function.client;
-
-import java.util.List;
-
-import org.springframework.beans.factory.ObjectProvider;
-import org.springframework.boot.autoconfigure.AutoConfigureAfter;
-import org.springframework.boot.autoconfigure.EnableAutoConfiguration;
-import org.springframework.boot.autoconfigure.condition.ConditionalOnBean;
-import org.springframework.boot.autoconfigure.condition.ConditionalOnClass;
-import org.springframework.boot.autoconfigure.condition.ConditionalOnMissingBean;
-import org.springframework.boot.autoconfigure.http.codec.CodecsAutoConfiguration;
-import org.springframework.boot.web.codec.CodecCustomizer;
-import org.springframework.boot.web.reactive.function.client.WebClientCustomizer;
-import org.springframework.context.annotation.Bean;
-import org.springframework.context.annotation.Configuration;
-import org.springframework.context.annotation.Scope;
-import org.springframework.core.annotation.Order;
-import org.springframework.web.reactive.function.client.WebClient;
-
-/**
- * {@link EnableAutoConfiguration Auto-configuration} for {@link WebClient}.
- * <p>
- * This will produce a
- * {@link org.springframework.web.reactive.function.client.WebClient.Builder
- * WebClient.Builder} bean with the {@code prototype} scope, meaning each injection point
- * will receive a newly cloned instance of the builder.
- *
- * @author Brian Clozel
- * @since 2.0.0
- */
-@Configuration(proxyBeanMethods = false)
-@ConditionalOnClass(WebClient.class)
-@AutoConfigureAfter({ CodecsAutoConfiguration.class, ClientHttpConnectorAutoConfiguration.class })
-public class WebClientAutoConfiguration {
-
-	private final WebClient.Builder webClientBuilder;
-
-	public WebClientAutoConfiguration(ObjectProvider<WebClientCustomizer> customizerProvider) {
-		this.webClientBuilder = WebClient.builder();
-		customizerProvider.orderedStream().forEach((customizer) -> customizer.customize(this.webClientBuilder));
-	}
-
-	@Bean
-	@Scope("prototype")
-	@ConditionalOnMissingBean
-	public WebClient.Builder webClientBuilder() {
-		return this.webClientBuilder.clone();
-	}
-
-	@Configuration(proxyBeanMethods = false)
-	@ConditionalOnBean(CodecCustomizer.class)
-	protected static class WebClientCodecsConfiguration {
-
-		@Bean
-		@ConditionalOnMissingBean
-		@Order(0)
-		public WebClientCodecCustomizer exchangeStrategiesCustomizer(List<CodecCustomizer> codecCustomizers) {
-			return new WebClientCodecCustomizer(codecCustomizers);
-		}
-
-	}
-
-}
-=======
 /*
  * Copyright 2012-2020 the original author or authors.
  *
@@ -152,5 +71,4 @@
 
 	}
 
-}
->>>>>>> 6755b480
+}