--- conflicted
+++ resolved
@@ -1,58 +1,3 @@
-<<<<<<< HEAD
-/*
- * Copyright 2012-2018 the original author or authors.
- *
- * Licensed under the Apache License, Version 2.0 (the "License");
- * you may not use this file except in compliance with the License.
- * You may obtain a copy of the License at
- *
- *      https://www.apache.org/licenses/LICENSE-2.0
- *
- * Unless required by applicable law or agreed to in writing, software
- * distributed under the License is distributed on an "AS IS" BASIS,
- * WITHOUT WARRANTIES OR CONDITIONS OF ANY KIND, either express or implied.
- * See the License for the specific language governing permissions and
- * limitations under the License.
- */
-package org.springframework.boot.autoconfigure.web.reactive;
-
-import org.springframework.web.reactive.result.method.annotation.RequestMappingHandlerAdapter;
-import org.springframework.web.reactive.result.method.annotation.RequestMappingHandlerMapping;
-
-/**
- * Interface to register key components of the {@link WebFluxAutoConfiguration} in place
- * of the default ones provided by Spring WebFlux.
- * <p>
- * All custom instances are later processed by Boot and Spring WebFlux configurations. A
- * single instance of this component should be registered, otherwise making it impossible
- * to choose from redundant WebFlux components.
- *
- * @author Artsiom Yudovin
- * @since 2.1.0
- * @see org.springframework.boot.autoconfigure.web.reactive.WebFluxAutoConfiguration.EnableWebFluxConfiguration
- */
-public interface WebFluxRegistrations {
-
-	/**
-	 * Return the custom {@link RequestMappingHandlerMapping} that should be used and
-	 * processed by the WebFlux configuration.
-	 * @return the custom {@link RequestMappingHandlerMapping} instance
-	 */
-	default RequestMappingHandlerMapping getRequestMappingHandlerMapping() {
-		return null;
-	}
-
-	/**
-	 * Return the custom {@link RequestMappingHandlerAdapter} that should be used and
-	 * processed by the WebFlux configuration.
-	 * @return the custom {@link RequestMappingHandlerAdapter} instance
-	 */
-	default RequestMappingHandlerAdapter getRequestMappingHandlerAdapter() {
-		return null;
-	}
-
-}
-=======
 /*
  * Copyright 2012-2020 the original author or authors.
  *
@@ -106,5 +51,4 @@
 		return null;
 	}
 
-}
->>>>>>> 6755b480
+}