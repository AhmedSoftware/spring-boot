<<<<<<< HEAD
/*
 * Copyright 2012-2019 the original author or authors.
 *
 * Licensed under the Apache License, Version 2.0 (the "License");
 * you may not use this file except in compliance with the License.
 * You may obtain a copy of the License at
 *
 *      https://www.apache.org/licenses/LICENSE-2.0
 *
 * Unless required by applicable law or agreed to in writing, software
 * distributed under the License is distributed on an "AS IS" BASIS,
 * WITHOUT WARRANTIES OR CONDITIONS OF ANY KIND, either express or implied.
 * See the License for the specific language governing permissions and
 * limitations under the License.
 */

package org.springframework.boot.autoconfigure;

import java.lang.annotation.Documented;
import java.lang.annotation.ElementType;
import java.lang.annotation.Retention;
import java.lang.annotation.RetentionPolicy;
import java.lang.annotation.Target;

import org.springframework.context.annotation.AnnotationConfigApplicationContext;
import org.springframework.core.Ordered;
import org.springframework.core.annotation.Order;

/**
 * Auto-configuration specific variant of Spring Framework's {@link Order @Order}
 * annotation. Allows auto-configuration classes to be ordered among themselves without
 * affecting the order of configuration classes passed to
 * {@link AnnotationConfigApplicationContext#register(Class...)}.
 *
 * @author Andy Wilkinson
 * @since 1.3.0
 */
@Retention(RetentionPolicy.RUNTIME)
@Target({ ElementType.TYPE, ElementType.METHOD, ElementType.FIELD })
@Documented
public @interface AutoConfigureOrder {

	int DEFAULT_ORDER = 0;

	/**
	 * The order value. Default is {@code 0}.
	 * @see Ordered#getOrder()
	 * @return the order value
	 */
	int value() default DEFAULT_ORDER;

}
=======
/*
 * Copyright 2012-2020 the original author or authors.
 *
 * Licensed under the Apache License, Version 2.0 (the "License");
 * you may not use this file except in compliance with the License.
 * You may obtain a copy of the License at
 *
 *      https://www.apache.org/licenses/LICENSE-2.0
 *
 * Unless required by applicable law or agreed to in writing, software
 * distributed under the License is distributed on an "AS IS" BASIS,
 * WITHOUT WARRANTIES OR CONDITIONS OF ANY KIND, either express or implied.
 * See the License for the specific language governing permissions and
 * limitations under the License.
 */

package org.springframework.boot.autoconfigure;

import java.lang.annotation.Documented;
import java.lang.annotation.ElementType;
import java.lang.annotation.Retention;
import java.lang.annotation.RetentionPolicy;
import java.lang.annotation.Target;

import org.springframework.context.annotation.AnnotationConfigApplicationContext;
import org.springframework.context.annotation.Configuration;
import org.springframework.context.annotation.DependsOn;
import org.springframework.core.Ordered;
import org.springframework.core.annotation.Order;

/**
 * Auto-configuration specific variant of Spring Framework's {@link Order @Order}
 * annotation. Allows auto-configuration classes to be ordered among themselves without
 * affecting the order of configuration classes passed to
 * {@link AnnotationConfigApplicationContext#register(Class...)}.
 * <p>
 * As with standard {@link Configuration @Configuration} classes, the order in which
 * auto-configuration classes are applied only affects the order in which their beans are
 * defined. The order in which those beans are subsequently created is unaffected and is
 * determined by each bean's dependencies and any {@link DependsOn @DependsOn}
 * relationships.
 *
 * @author Andy Wilkinson
 * @since 1.3.0
 */
@Retention(RetentionPolicy.RUNTIME)
@Target({ ElementType.TYPE, ElementType.METHOD, ElementType.FIELD })
@Documented
public @interface AutoConfigureOrder {

	/**
	 * The default order value.
	 */
	int DEFAULT_ORDER = 0;

	/**
	 * The order value. Default is {@code 0}.
	 * @see Ordered#getOrder()
	 * @return the order value
	 */
	int value() default DEFAULT_ORDER;

}
>>>>>>> 6755b480
<|MERGE_RESOLUTION|>--- conflicted
+++ resolved
@@ -1,57 +1,3 @@
-<<<<<<< HEAD
-/*
- * Copyright 2012-2019 the original author or authors.
- *
- * Licensed under the Apache License, Version 2.0 (the "License");
- * you may not use this file except in compliance with the License.
- * You may obtain a copy of the License at
- *
- *      https://www.apache.org/licenses/LICENSE-2.0
- *
- * Unless required by applicable law or agreed to in writing, software
- * distributed under the License is distributed on an "AS IS" BASIS,
- * WITHOUT WARRANTIES OR CONDITIONS OF ANY KIND, either express or implied.
- * See the License for the specific language governing permissions and
- * limitations under the License.
- */
-
-package org.springframework.boot.autoconfigure;
-
-import java.lang.annotation.Documented;
-import java.lang.annotation.ElementType;
-import java.lang.annotation.Retention;
-import java.lang.annotation.RetentionPolicy;
-import java.lang.annotation.Target;
-
-import org.springframework.context.annotation.AnnotationConfigApplicationContext;
-import org.springframework.core.Ordered;
-import org.springframework.core.annotation.Order;
-
-/**
- * Auto-configuration specific variant of Spring Framework's {@link Order @Order}
- * annotation. Allows auto-configuration classes to be ordered among themselves without
- * affecting the order of configuration classes passed to
- * {@link AnnotationConfigApplicationContext#register(Class...)}.
- *
- * @author Andy Wilkinson
- * @since 1.3.0
- */
-@Retention(RetentionPolicy.RUNTIME)
-@Target({ ElementType.TYPE, ElementType.METHOD, ElementType.FIELD })
-@Documented
-public @interface AutoConfigureOrder {
-
-	int DEFAULT_ORDER = 0;
-
-	/**
-	 * The order value. Default is {@code 0}.
-	 * @see Ordered#getOrder()
-	 * @return the order value
-	 */
-	int value() default DEFAULT_ORDER;
-
-}
-=======
 /*
  * Copyright 2012-2020 the original author or authors.
  *
@@ -114,5 +60,4 @@
 	 */
 	int value() default DEFAULT_ORDER;
 
-}
->>>>>>> 6755b480
+}