--- conflicted
+++ resolved
@@ -1,104 +1,3 @@
-<<<<<<< HEAD
-/*
- * Copyright 2012-2019 the original author or authors.
- *
- * Licensed under the Apache License, Version 2.0 (the "License");
- * you may not use this file except in compliance with the License.
- * You may obtain a copy of the License at
- *
- *      https://www.apache.org/licenses/LICENSE-2.0
- *
- * Unless required by applicable law or agreed to in writing, software
- * distributed under the License is distributed on an "AS IS" BASIS,
- * WITHOUT WARRANTIES OR CONDITIONS OF ANY KIND, either express or implied.
- * See the License for the specific language governing permissions and
- * limitations under the License.
- */
-
-package org.springframework.boot.test.json;
-
-import java.net.URL;
-import java.util.ArrayList;
-import java.util.Enumeration;
-import java.util.List;
-
-import org.apache.commons.logging.Log;
-import org.apache.commons.logging.LogFactory;
-
-import org.springframework.context.ConfigurableApplicationContext;
-import org.springframework.test.context.ContextConfigurationAttributes;
-import org.springframework.test.context.ContextCustomizer;
-import org.springframework.test.context.ContextCustomizerFactory;
-import org.springframework.test.context.MergedContextConfiguration;
-
-/**
- * A {@link ContextCustomizerFactory} that produces a {@link ContextCustomizer} that warns
- * the user when multiple occurrences of {@code JSONObject} are found on the class path.
- *
- * @author Andy Wilkinson
- */
-class DuplicateJsonObjectContextCustomizerFactory implements ContextCustomizerFactory {
-
-	@Override
-	public ContextCustomizer createContextCustomizer(Class<?> testClass,
-			List<ContextConfigurationAttributes> configAttributes) {
-		return new DuplicateJsonObjectContextCustomizer();
-	}
-
-	private static class DuplicateJsonObjectContextCustomizer implements ContextCustomizer {
-
-		private final Log logger = LogFactory.getLog(DuplicateJsonObjectContextCustomizer.class);
-
-		@Override
-		public void customizeContext(ConfigurableApplicationContext context, MergedContextConfiguration mergedConfig) {
-			List<URL> jsonObjects = findJsonObjects();
-			if (jsonObjects.size() > 1) {
-				logDuplicateJsonObjectsWarning(jsonObjects);
-			}
-		}
-
-		private List<URL> findJsonObjects() {
-			List<URL> jsonObjects = new ArrayList<>();
-			try {
-				Enumeration<URL> resources = getClass().getClassLoader().getResources("org/json/JSONObject.class");
-				while (resources.hasMoreElements()) {
-					jsonObjects.add(resources.nextElement());
-				}
-			}
-			catch (Exception ex) {
-				// Continue
-			}
-			return jsonObjects;
-		}
-
-		private void logDuplicateJsonObjectsWarning(List<URL> jsonObjects) {
-			StringBuilder message = new StringBuilder(
-					String.format("%n%nFound multiple occurrences of" + " org.json.JSONObject on the class path:%n%n"));
-			for (URL jsonObject : jsonObjects) {
-				message.append(String.format("\t%s%n", jsonObject));
-			}
-			message.append(String
-					.format("%nYou may wish to exclude one of them to ensure" + " predictable runtime behavior%n"));
-			this.logger.warn(message);
-		}
-
-		@Override
-		public boolean equals(Object obj) {
-			if (obj == null || obj.getClass() != getClass()) {
-				return false;
-			}
-			return true;
-		}
-
-		@Override
-		public int hashCode() {
-			return getClass().hashCode();
-		}
-
-	}
-
-}
-=======
 /*
  * Copyright 2012-2019 the original author or authors.
  *
@@ -191,5 +90,4 @@
 
 	}
 
-}
->>>>>>> 6755b480
+}