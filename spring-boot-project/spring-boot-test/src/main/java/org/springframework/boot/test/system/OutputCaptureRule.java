--- conflicted
+++ resolved
@@ -1,95 +1,3 @@
-<<<<<<< HEAD
-/*
- * Copyright 2012-2019 the original author or authors.
- *
- * Licensed under the Apache License, Version 2.0 (the "License");
- * you may not use this file except in compliance with the License.
- * You may obtain a copy of the License at
- *
- *      https://www.apache.org/licenses/LICENSE-2.0
- *
- * Unless required by applicable law or agreed to in writing, software
- * distributed under the License is distributed on an "AS IS" BASIS,
- * WITHOUT WARRANTIES OR CONDITIONS OF ANY KIND, either express or implied.
- * See the License for the specific language governing permissions and
- * limitations under the License.
- */
-
-package org.springframework.boot.test.system;
-
-import java.util.ArrayList;
-import java.util.List;
-
-import org.hamcrest.Matcher;
-import org.junit.Assert;
-import org.junit.rules.TestRule;
-import org.junit.runner.Description;
-import org.junit.runners.model.Statement;
-
-import static org.hamcrest.Matchers.allOf;
-
-/**
- * JUnit {@code @Rule} to capture output from System.out and System.err.
- *
- * @author Phillip Webb
- * @author Andy Wilkinson
- * @since 2.2.0
- */
-public class OutputCaptureRule implements TestRule {
-
-	private final OutputCapture delegate = new OutputCapture();
-
-	private List<Matcher<? super String>> matchers = new ArrayList<>();
-
-	@Override
-	public Statement apply(Statement base, Description description) {
-		return new Statement() {
-			@Override
-			public void evaluate() throws Throwable {
-				OutputCaptureRule.this.delegate.push();
-				try {
-					base.evaluate();
-				}
-				finally {
-					try {
-						if (!OutputCaptureRule.this.matchers.isEmpty()) {
-							String output = OutputCaptureRule.this.delegate.toString();
-							Assert.assertThat(output, allOf(OutputCaptureRule.this.matchers));
-						}
-					}
-					finally {
-						OutputCaptureRule.this.delegate.pop();
-					}
-				}
-			}
-		};
-	}
-
-	/**
-	 * Resets the current capture session, clearing its captured output.
-	 * @deprecated since 2.2 with no replacement
-	 */
-	@Deprecated
-	public void reset() {
-		OutputCaptureRule.this.delegate.reset();
-	}
-
-	@Override
-	public String toString() {
-		return this.delegate.toString();
-	}
-
-	/**
-	 * Verify that the output is matched by the supplied {@code matcher}. Verification is
-	 * performed after the test method has executed.
-	 * @param matcher the matcher
-	 */
-	public void expect(Matcher<? super String> matcher) {
-		this.matchers.add(matcher);
-	}
-
-}
-=======
 /*
  * Copyright 2012-2020 the original author or authors.
  *
@@ -202,5 +110,4 @@
 		this.matchers.add(matcher);
 	}
 
-}
->>>>>>> 6755b480
+}