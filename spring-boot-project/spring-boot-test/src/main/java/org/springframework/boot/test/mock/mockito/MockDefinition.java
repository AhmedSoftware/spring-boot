<<<<<<< HEAD
/*
 * Copyright 2012-2019 the original author or authors.
 *
 * Licensed under the Apache License, Version 2.0 (the "License");
 * you may not use this file except in compliance with the License.
 * You may obtain a copy of the License at
 *
 *      https://www.apache.org/licenses/LICENSE-2.0
 *
 * Unless required by applicable law or agreed to in writing, software
 * distributed under the License is distributed on an "AS IS" BASIS,
 * WITHOUT WARRANTIES OR CONDITIONS OF ANY KIND, either express or implied.
 * See the License for the specific language governing permissions and
 * limitations under the License.
 */

package org.springframework.boot.test.mock.mockito;

import java.util.Arrays;
import java.util.Collections;
import java.util.LinkedHashSet;
import java.util.Set;

import org.mockito.Answers;
import org.mockito.MockSettings;
import org.mockito.Mockito;

import org.springframework.core.ResolvableType;
import org.springframework.core.style.ToStringCreator;
import org.springframework.util.Assert;
import org.springframework.util.ClassUtils;
import org.springframework.util.ObjectUtils;
import org.springframework.util.StringUtils;

/**
 * A complete definition that can be used to create a Mockito mock.
 *
 * @author Phillip Webb
 */
class MockDefinition extends Definition {

	private static final int MULTIPLIER = 31;

	private final ResolvableType typeToMock;

	private final Set<Class<?>> extraInterfaces;

	private final Answers answer;

	private final boolean serializable;

	MockDefinition(String name, ResolvableType typeToMock, Class<?>[] extraInterfaces, Answers answer,
			boolean serializable, MockReset reset, QualifierDefinition qualifier) {
		super(name, reset, false, qualifier);
		Assert.notNull(typeToMock, "TypeToMock must not be null");
		this.typeToMock = typeToMock;
		this.extraInterfaces = asClassSet(extraInterfaces);
		this.answer = (answer != null) ? answer : Answers.RETURNS_DEFAULTS;
		this.serializable = serializable;
	}

	private Set<Class<?>> asClassSet(Class<?>[] classes) {
		Set<Class<?>> classSet = new LinkedHashSet<>();
		if (classes != null) {
			classSet.addAll(Arrays.asList(classes));
		}
		return Collections.unmodifiableSet(classSet);
	}

	/**
	 * Return the type that should be mocked.
	 * @return the type to mock; never {@code null}
	 */
	ResolvableType getTypeToMock() {
		return this.typeToMock;
	}

	/**
	 * Return the extra interfaces.
	 * @return the extra interfaces or an empty set
	 */
	Set<Class<?>> getExtraInterfaces() {
		return this.extraInterfaces;
	}

	/**
	 * Return the answers mode.
	 * @return the answers mode; never {@code null}
	 */
	Answers getAnswer() {
		return this.answer;
	}

	/**
	 * Return if the mock is serializable.
	 * @return if the mock is serializable
	 */
	boolean isSerializable() {
		return this.serializable;
	}

	@Override
	public boolean equals(Object obj) {
		if (obj == this) {
			return true;
		}
		if (obj == null || obj.getClass() != getClass()) {
			return false;
		}
		MockDefinition other = (MockDefinition) obj;
		boolean result = super.equals(obj);
		result = result && ObjectUtils.nullSafeEquals(this.typeToMock, other.typeToMock);
		result = result && ObjectUtils.nullSafeEquals(this.extraInterfaces, other.extraInterfaces);
		result = result && ObjectUtils.nullSafeEquals(this.answer, other.answer);
		result = result && this.serializable == other.serializable;
		return result;
	}

	@Override
	public int hashCode() {
		int result = super.hashCode();
		result = MULTIPLIER * result + ObjectUtils.nullSafeHashCode(this.typeToMock);
		result = MULTIPLIER * result + ObjectUtils.nullSafeHashCode(this.extraInterfaces);
		result = MULTIPLIER * result + ObjectUtils.nullSafeHashCode(this.answer);
		result = MULTIPLIER * result + Boolean.hashCode(this.serializable);
		return result;
	}

	@Override
	public String toString() {
		return new ToStringCreator(this).append("name", getName()).append("typeToMock", this.typeToMock)
				.append("extraInterfaces", this.extraInterfaces).append("answer", this.answer)
				.append("serializable", this.serializable).append("reset", getReset()).toString();
	}

	<T> T createMock() {
		return createMock(getName());
	}

	@SuppressWarnings("unchecked")
	<T> T createMock(String name) {
		MockSettings settings = MockReset.withSettings(getReset());
		if (StringUtils.hasLength(name)) {
			settings.name(name);
		}
		if (!this.extraInterfaces.isEmpty()) {
			settings.extraInterfaces(ClassUtils.toClassArray(this.extraInterfaces));
		}
		settings.defaultAnswer(this.answer);
		if (this.serializable) {
			settings.serializable();
		}
		return (T) Mockito.mock(this.typeToMock.resolve(), settings);
	}

}
=======
/*
 * Copyright 2012-2019 the original author or authors.
 *
 * Licensed under the Apache License, Version 2.0 (the "License");
 * you may not use this file except in compliance with the License.
 * You may obtain a copy of the License at
 *
 *      https://www.apache.org/licenses/LICENSE-2.0
 *
 * Unless required by applicable law or agreed to in writing, software
 * distributed under the License is distributed on an "AS IS" BASIS,
 * WITHOUT WARRANTIES OR CONDITIONS OF ANY KIND, either express or implied.
 * See the License for the specific language governing permissions and
 * limitations under the License.
 */

package org.springframework.boot.test.mock.mockito;

import java.util.Arrays;
import java.util.Collections;
import java.util.LinkedHashSet;
import java.util.Set;

import org.mockito.Answers;
import org.mockito.MockSettings;

import org.springframework.core.ResolvableType;
import org.springframework.core.style.ToStringCreator;
import org.springframework.util.Assert;
import org.springframework.util.ClassUtils;
import org.springframework.util.ObjectUtils;
import org.springframework.util.StringUtils;

import static org.mockito.Mockito.mock;

/**
 * A complete definition that can be used to create a Mockito mock.
 *
 * @author Phillip Webb
 */
class MockDefinition extends Definition {

	private static final int MULTIPLIER = 31;

	private final ResolvableType typeToMock;

	private final Set<Class<?>> extraInterfaces;

	private final Answers answer;

	private final boolean serializable;

	MockDefinition(String name, ResolvableType typeToMock, Class<?>[] extraInterfaces, Answers answer,
			boolean serializable, MockReset reset, QualifierDefinition qualifier) {
		super(name, reset, false, qualifier);
		Assert.notNull(typeToMock, "TypeToMock must not be null");
		this.typeToMock = typeToMock;
		this.extraInterfaces = asClassSet(extraInterfaces);
		this.answer = (answer != null) ? answer : Answers.RETURNS_DEFAULTS;
		this.serializable = serializable;
	}

	private Set<Class<?>> asClassSet(Class<?>[] classes) {
		Set<Class<?>> classSet = new LinkedHashSet<>();
		if (classes != null) {
			classSet.addAll(Arrays.asList(classes));
		}
		return Collections.unmodifiableSet(classSet);
	}

	/**
	 * Return the type that should be mocked.
	 * @return the type to mock; never {@code null}
	 */
	ResolvableType getTypeToMock() {
		return this.typeToMock;
	}

	/**
	 * Return the extra interfaces.
	 * @return the extra interfaces or an empty set
	 */
	Set<Class<?>> getExtraInterfaces() {
		return this.extraInterfaces;
	}

	/**
	 * Return the answers mode.
	 * @return the answers mode; never {@code null}
	 */
	Answers getAnswer() {
		return this.answer;
	}

	/**
	 * Return if the mock is serializable.
	 * @return if the mock is serializable
	 */
	boolean isSerializable() {
		return this.serializable;
	}

	@Override
	public boolean equals(Object obj) {
		if (obj == this) {
			return true;
		}
		if (obj == null || obj.getClass() != getClass()) {
			return false;
		}
		MockDefinition other = (MockDefinition) obj;
		boolean result = super.equals(obj);
		result = result && ObjectUtils.nullSafeEquals(this.typeToMock, other.typeToMock);
		result = result && ObjectUtils.nullSafeEquals(this.extraInterfaces, other.extraInterfaces);
		result = result && ObjectUtils.nullSafeEquals(this.answer, other.answer);
		result = result && this.serializable == other.serializable;
		return result;
	}

	@Override
	public int hashCode() {
		int result = super.hashCode();
		result = MULTIPLIER * result + ObjectUtils.nullSafeHashCode(this.typeToMock);
		result = MULTIPLIER * result + ObjectUtils.nullSafeHashCode(this.extraInterfaces);
		result = MULTIPLIER * result + ObjectUtils.nullSafeHashCode(this.answer);
		result = MULTIPLIER * result + Boolean.hashCode(this.serializable);
		return result;
	}

	@Override
	public String toString() {
		return new ToStringCreator(this).append("name", getName()).append("typeToMock", this.typeToMock)
				.append("extraInterfaces", this.extraInterfaces).append("answer", this.answer)
				.append("serializable", this.serializable).append("reset", getReset()).toString();
	}

	<T> T createMock() {
		return createMock(getName());
	}

	@SuppressWarnings("unchecked")
	<T> T createMock(String name) {
		MockSettings settings = MockReset.withSettings(getReset());
		if (StringUtils.hasLength(name)) {
			settings.name(name);
		}
		if (!this.extraInterfaces.isEmpty()) {
			settings.extraInterfaces(ClassUtils.toClassArray(this.extraInterfaces));
		}
		settings.defaultAnswer(this.answer);
		if (this.serializable) {
			settings.serializable();
		}
		return (T) mock(this.typeToMock.resolve(), settings);
	}

}
>>>>>>> 6755b480
<|MERGE_RESOLUTION|>--- conflicted
+++ resolved
@@ -1,161 +1,3 @@
-<<<<<<< HEAD
-/*
- * Copyright 2012-2019 the original author or authors.
- *
- * Licensed under the Apache License, Version 2.0 (the "License");
- * you may not use this file except in compliance with the License.
- * You may obtain a copy of the License at
- *
- *      https://www.apache.org/licenses/LICENSE-2.0
- *
- * Unless required by applicable law or agreed to in writing, software
- * distributed under the License is distributed on an "AS IS" BASIS,
- * WITHOUT WARRANTIES OR CONDITIONS OF ANY KIND, either express or implied.
- * See the License for the specific language governing permissions and
- * limitations under the License.
- */
-
-package org.springframework.boot.test.mock.mockito;
-
-import java.util.Arrays;
-import java.util.Collections;
-import java.util.LinkedHashSet;
-import java.util.Set;
-
-import org.mockito.Answers;
-import org.mockito.MockSettings;
-import org.mockito.Mockito;
-
-import org.springframework.core.ResolvableType;
-import org.springframework.core.style.ToStringCreator;
-import org.springframework.util.Assert;
-import org.springframework.util.ClassUtils;
-import org.springframework.util.ObjectUtils;
-import org.springframework.util.StringUtils;
-
-/**
- * A complete definition that can be used to create a Mockito mock.
- *
- * @author Phillip Webb
- */
-class MockDefinition extends Definition {
-
-	private static final int MULTIPLIER = 31;
-
-	private final ResolvableType typeToMock;
-
-	private final Set<Class<?>> extraInterfaces;
-
-	private final Answers answer;
-
-	private final boolean serializable;
-
-	MockDefinition(String name, ResolvableType typeToMock, Class<?>[] extraInterfaces, Answers answer,
-			boolean serializable, MockReset reset, QualifierDefinition qualifier) {
-		super(name, reset, false, qualifier);
-		Assert.notNull(typeToMock, "TypeToMock must not be null");
-		this.typeToMock = typeToMock;
-		this.extraInterfaces = asClassSet(extraInterfaces);
-		this.answer = (answer != null) ? answer : Answers.RETURNS_DEFAULTS;
-		this.serializable = serializable;
-	}
-
-	private Set<Class<?>> asClassSet(Class<?>[] classes) {
-		Set<Class<?>> classSet = new LinkedHashSet<>();
-		if (classes != null) {
-			classSet.addAll(Arrays.asList(classes));
-		}
-		return Collections.unmodifiableSet(classSet);
-	}
-
-	/**
-	 * Return the type that should be mocked.
-	 * @return the type to mock; never {@code null}
-	 */
-	ResolvableType getTypeToMock() {
-		return this.typeToMock;
-	}
-
-	/**
-	 * Return the extra interfaces.
-	 * @return the extra interfaces or an empty set
-	 */
-	Set<Class<?>> getExtraInterfaces() {
-		return this.extraInterfaces;
-	}
-
-	/**
-	 * Return the answers mode.
-	 * @return the answers mode; never {@code null}
-	 */
-	Answers getAnswer() {
-		return this.answer;
-	}
-
-	/**
-	 * Return if the mock is serializable.
-	 * @return if the mock is serializable
-	 */
-	boolean isSerializable() {
-		return this.serializable;
-	}
-
-	@Override
-	public boolean equals(Object obj) {
-		if (obj == this) {
-			return true;
-		}
-		if (obj == null || obj.getClass() != getClass()) {
-			return false;
-		}
-		MockDefinition other = (MockDefinition) obj;
-		boolean result = super.equals(obj);
-		result = result && ObjectUtils.nullSafeEquals(this.typeToMock, other.typeToMock);
-		result = result && ObjectUtils.nullSafeEquals(this.extraInterfaces, other.extraInterfaces);
-		result = result && ObjectUtils.nullSafeEquals(this.answer, other.answer);
-		result = result && this.serializable == other.serializable;
-		return result;
-	}
-
-	@Override
-	public int hashCode() {
-		int result = super.hashCode();
-		result = MULTIPLIER * result + ObjectUtils.nullSafeHashCode(this.typeToMock);
-		result = MULTIPLIER * result + ObjectUtils.nullSafeHashCode(this.extraInterfaces);
-		result = MULTIPLIER * result + ObjectUtils.nullSafeHashCode(this.answer);
-		result = MULTIPLIER * result + Boolean.hashCode(this.serializable);
-		return result;
-	}
-
-	@Override
-	public String toString() {
-		return new ToStringCreator(this).append("name", getName()).append("typeToMock", this.typeToMock)
-				.append("extraInterfaces", this.extraInterfaces).append("answer", this.answer)
-				.append("serializable", this.serializable).append("reset", getReset()).toString();
-	}
-
-	<T> T createMock() {
-		return createMock(getName());
-	}
-
-	@SuppressWarnings("unchecked")
-	<T> T createMock(String name) {
-		MockSettings settings = MockReset.withSettings(getReset());
-		if (StringUtils.hasLength(name)) {
-			settings.name(name);
-		}
-		if (!this.extraInterfaces.isEmpty()) {
-			settings.extraInterfaces(ClassUtils.toClassArray(this.extraInterfaces));
-		}
-		settings.defaultAnswer(this.answer);
-		if (this.serializable) {
-			settings.serializable();
-		}
-		return (T) Mockito.mock(this.typeToMock.resolve(), settings);
-	}
-
-}
-=======
 /*
  * Copyright 2012-2019 the original author or authors.
  *
@@ -312,5 +154,4 @@
 		return (T) mock(this.typeToMock.resolve(), settings);
 	}
 
-}
->>>>>>> 6755b480
+}