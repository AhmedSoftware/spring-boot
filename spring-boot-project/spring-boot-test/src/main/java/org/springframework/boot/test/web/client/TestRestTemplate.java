<<<<<<< HEAD
/*
 * Copyright 2012-2019 the original author or authors.
 *
 * Licensed under the Apache License, Version 2.0 (the "License");
 * you may not use this file except in compliance with the License.
 * You may obtain a copy of the License at
 *
 *      https://www.apache.org/licenses/LICENSE-2.0
 *
 * Unless required by applicable law or agreed to in writing, software
 * distributed under the License is distributed on an "AS IS" BASIS,
 * WITHOUT WARRANTIES OR CONDITIONS OF ANY KIND, either express or implied.
 * See the License for the specific language governing permissions and
 * limitations under the License.
 */

package org.springframework.boot.test.web.client;

import java.io.IOException;
import java.net.URI;
import java.util.Arrays;
import java.util.HashSet;
import java.util.Map;
import java.util.Set;

import org.apache.http.client.HttpClient;
import org.apache.http.client.config.CookieSpecs;
import org.apache.http.client.config.RequestConfig;
import org.apache.http.client.config.RequestConfig.Builder;
import org.apache.http.client.protocol.HttpClientContext;
import org.apache.http.conn.ssl.SSLConnectionSocketFactory;
import org.apache.http.conn.ssl.TrustSelfSignedStrategy;
import org.apache.http.impl.client.HttpClients;
import org.apache.http.protocol.HttpContext;
import org.apache.http.ssl.SSLContextBuilder;

import org.springframework.boot.web.client.RestTemplateBuilder;
import org.springframework.boot.web.client.RootUriTemplateHandler;
import org.springframework.core.ParameterizedTypeReference;
import org.springframework.http.HttpEntity;
import org.springframework.http.HttpHeaders;
import org.springframework.http.HttpMethod;
import org.springframework.http.RequestEntity;
import org.springframework.http.ResponseEntity;
import org.springframework.http.client.ClientHttpRequestFactory;
import org.springframework.http.client.ClientHttpResponse;
import org.springframework.http.client.HttpComponentsClientHttpRequestFactory;
import org.springframework.util.Assert;
import org.springframework.web.client.DefaultResponseErrorHandler;
import org.springframework.web.client.RequestCallback;
import org.springframework.web.client.ResponseExtractor;
import org.springframework.web.client.RestClientException;
import org.springframework.web.client.RestTemplate;
import org.springframework.web.util.DefaultUriBuilderFactory;
import org.springframework.web.util.UriTemplateHandler;

/**
 * Convenient alternative of {@link RestTemplate} that is suitable for integration tests.
 * They are fault tolerant, and optionally can carry Basic authentication headers. If
 * Apache Http Client 4.3.2 or better is available (recommended) it will be used as the
 * client, and by default configured to ignore cookies and redirects.
 * <p>
 * Note: To prevent injection problems this class intentionally does not extend
 * {@link RestTemplate}. If you need access to the underlying {@link RestTemplate} use
 * {@link #getRestTemplate()}.
 * <p>
 * If you are using the
 * {@link org.springframework.boot.test.context.SpringBootTest @SpringBootTest}
 * annotation, a {@link TestRestTemplate} is automatically available and can be
 * {@code @Autowired} into your test. If you need customizations (for example to adding
 * additional message converters) use a {@link RestTemplateBuilder} {@code @Bean}.
 *
 * @author Dave Syer
 * @author Phillip Webb
 * @author Andy Wilkinson
 * @author Kristine Jetzke
 * @author Dmytro Nosan
 * @since 1.4.0
 */
public class TestRestTemplate {

	private final RestTemplateBuilder builder;

	private final HttpClientOption[] httpClientOptions;

	private final RestTemplate restTemplate;

	/**
	 * Create a new {@link TestRestTemplate} instance.
	 * @param restTemplateBuilder builder used to configure underlying
	 * {@link RestTemplate}
	 * @since 1.4.1
	 */
	public TestRestTemplate(RestTemplateBuilder restTemplateBuilder) {
		this(restTemplateBuilder, null, null);
	}

	/**
	 * Create a new {@link TestRestTemplate} instance.
	 * @param httpClientOptions client options to use if the Apache HTTP Client is used
	 */
	public TestRestTemplate(HttpClientOption... httpClientOptions) {
		this(null, null, httpClientOptions);
	}

	/**
	 * Create a new {@link TestRestTemplate} instance with the specified credentials.
	 * @param username the username to use (or {@code null})
	 * @param password the password (or {@code null})
	 * @param httpClientOptions client options to use if the Apache HTTP Client is used
	 */
	public TestRestTemplate(String username, String password, HttpClientOption... httpClientOptions) {
		this(new RestTemplateBuilder(), username, password, httpClientOptions);
	}

	/**
	 * Create a new {@link TestRestTemplate} instance with the specified credentials.
	 * @param builder builder used to configure underlying {@link RestTemplate}
	 * @param username the username to use (or {@code null})
	 * @param password the password (or {@code null})
	 * @param httpClientOptions client options to use if the Apache HTTP Client is used
	 * @since 2.0.0
	 */
	public TestRestTemplate(RestTemplateBuilder builder, String username, String password,
			HttpClientOption... httpClientOptions) {
		Assert.notNull(builder, "Builder must not be null");
		this.builder = builder;
		this.httpClientOptions = httpClientOptions;
		if (httpClientOptions != null) {
			ClientHttpRequestFactory requestFactory = builder.buildRequestFactory();
			if (requestFactory instanceof HttpComponentsClientHttpRequestFactory) {
				builder = builder
						.requestFactory(() -> new CustomHttpComponentsClientHttpRequestFactory(httpClientOptions));
			}
		}
		if (username != null || password != null) {
			builder = builder.basicAuthentication(username, password);
		}
		this.restTemplate = builder.build();
		this.restTemplate.setErrorHandler(new NoOpResponseErrorHandler());
	}

	/**
	 * Configure the {@link UriTemplateHandler} to use to expand URI templates. By default
	 * the {@link DefaultUriBuilderFactory} is used which relies on Spring's URI template
	 * support and exposes several useful properties that customize its behavior for
	 * encoding and for prepending a common base URL. An alternative implementation may be
	 * used to plug an external URI template library.
	 * @param handler the URI template handler to use
	 */
	public void setUriTemplateHandler(UriTemplateHandler handler) {
		this.restTemplate.setUriTemplateHandler(handler);
	}

	/**
	 * Returns the root URI applied by a {@link RootUriTemplateHandler} or {@code ""} if
	 * the root URI is not available.
	 * @return the root URI
	 */
	public String getRootUri() {
		UriTemplateHandler uriTemplateHandler = this.restTemplate.getUriTemplateHandler();
		if (uriTemplateHandler instanceof RootUriTemplateHandler) {
			return ((RootUriTemplateHandler) uriTemplateHandler).getRootUri();
		}
		return "";
	}

	/**
	 * Retrieve a representation by doing a GET on the specified URL. The response (if
	 * any) is converted and returned.
	 * <p>
	 * URI Template variables are expanded using the given URI variables, if any.
	 * @param url the URL
	 * @param responseType the type of the return value
	 * @param urlVariables the variables to expand the template
	 * @param <T> the type of the return value
	 * @return the converted object
	 * @throws RestClientException on client-side HTTP error on client-side HTTP error
	 * @see RestTemplate#getForObject(String, Class, Object...)
	 */
	public <T> T getForObject(String url, Class<T> responseType, Object... urlVariables) throws RestClientException {
		return this.restTemplate.getForObject(url, responseType, urlVariables);
	}

	/**
	 * Retrieve a representation by doing a GET on the URI template. The response (if any)
	 * is converted and returned.
	 * <p>
	 * URI Template variables are expanded using the given map.
	 * @param url the URL
	 * @param responseType the type of the return value
	 * @param urlVariables the map containing variables for the URI template
	 * @param <T> the type of the return value
	 * @return the converted object
	 * @throws RestClientException on client-side HTTP error
	 * @see RestTemplate#getForObject(String, Class, Object...)
	 */
	public <T> T getForObject(String url, Class<T> responseType, Map<String, ?> urlVariables)
			throws RestClientException {
		return this.restTemplate.getForObject(url, responseType, urlVariables);
	}

	/**
	 * Retrieve a representation by doing a GET on the URL . The response (if any) is
	 * converted and returned.
	 * @param url the URL
	 * @param responseType the type of the return value
	 * @param <T> the type of the return value
	 * @return the converted object
	 * @throws RestClientException on client-side HTTP error
	 * @see RestTemplate#getForObject(java.net.URI, java.lang.Class)
	 */
	public <T> T getForObject(URI url, Class<T> responseType) throws RestClientException {
		return this.restTemplate.getForObject(applyRootUriIfNecessary(url), responseType);
	}

	/**
	 * Retrieve an entity by doing a GET on the specified URL. The response is converted
	 * and stored in an {@link ResponseEntity}.
	 * <p>
	 * URI Template variables are expanded using the given URI variables, if any.
	 * @param url the URL
	 * @param responseType the type of the return value
	 * @param urlVariables the variables to expand the template
	 * @param <T> the type of the return value
	 * @return the entity
	 * @throws RestClientException on client-side HTTP error
	 * @see RestTemplate#getForEntity(java.lang.String, java.lang.Class,
	 * java.lang.Object[])
	 */
	public <T> ResponseEntity<T> getForEntity(String url, Class<T> responseType, Object... urlVariables)
			throws RestClientException {
		return this.restTemplate.getForEntity(url, responseType, urlVariables);
	}

	/**
	 * Retrieve a representation by doing a GET on the URI template. The response is
	 * converted and stored in an {@link ResponseEntity}.
	 * <p>
	 * URI Template variables are expanded using the given map.
	 * @param url the URL
	 * @param responseType the type of the return value
	 * @param urlVariables the map containing variables for the URI template
	 * @param <T> the type of the return value
	 * @return the converted object
	 * @throws RestClientException on client-side HTTP error
	 * @see RestTemplate#getForEntity(java.lang.String, java.lang.Class, java.util.Map)
	 */
	public <T> ResponseEntity<T> getForEntity(String url, Class<T> responseType, Map<String, ?> urlVariables)
			throws RestClientException {
		return this.restTemplate.getForEntity(url, responseType, urlVariables);
	}

	/**
	 * Retrieve a representation by doing a GET on the URL . The response is converted and
	 * stored in an {@link ResponseEntity}.
	 * @param url the URL
	 * @param responseType the type of the return value
	 * @param <T> the type of the return value
	 * @return the converted object
	 * @throws RestClientException on client-side HTTP error
	 * @see RestTemplate#getForEntity(java.net.URI, java.lang.Class)
	 */
	public <T> ResponseEntity<T> getForEntity(URI url, Class<T> responseType) throws RestClientException {
		return this.restTemplate.getForEntity(applyRootUriIfNecessary(url), responseType);
	}

	/**
	 * Retrieve all headers of the resource specified by the URI template.
	 * <p>
	 * URI Template variables are expanded using the given URI variables, if any.
	 * @param url the URL
	 * @param urlVariables the variables to expand the template
	 * @return all HTTP headers of that resource
	 * @throws RestClientException on client-side HTTP error
	 * @see RestTemplate#headForHeaders(java.lang.String, java.lang.Object[])
	 */
	public HttpHeaders headForHeaders(String url, Object... urlVariables) throws RestClientException {
		return this.restTemplate.headForHeaders(url, urlVariables);
	}

	/**
	 * Retrieve all headers of the resource specified by the URI template.
	 * <p>
	 * URI Template variables are expanded using the given map.
	 * @param url the URL
	 * @param urlVariables the map containing variables for the URI template
	 * @return all HTTP headers of that resource
	 * @throws RestClientException on client-side HTTP error
	 * @see RestTemplate#headForHeaders(java.lang.String, java.util.Map)
	 */
	public HttpHeaders headForHeaders(String url, Map<String, ?> urlVariables) throws RestClientException {
		return this.restTemplate.headForHeaders(url, urlVariables);
	}

	/**
	 * Retrieve all headers of the resource specified by the URL.
	 * @param url the URL
	 * @return all HTTP headers of that resource
	 * @throws RestClientException on client-side HTTP error
	 * @see RestTemplate#headForHeaders(java.net.URI)
	 */
	public HttpHeaders headForHeaders(URI url) throws RestClientException {
		return this.restTemplate.headForHeaders(applyRootUriIfNecessary(url));
	}

	/**
	 * Create a new resource by POSTing the given object to the URI template, and returns
	 * the value of the {@code Location} header. This header typically indicates where the
	 * new resource is stored.
	 * <p>
	 * URI Template variables are expanded using the given URI variables, if any.
	 * <p>
	 * The {@code request} parameter can be a {@link HttpEntity} in order to add
	 * additional HTTP headers to the request.
	 * @param url the URL
	 * @param request the Object to be POSTed, may be {@code null}
	 * @param urlVariables the variables to expand the template
	 * @return the value for the {@code Location} header
	 * @throws RestClientException on client-side HTTP error
	 * @see HttpEntity
	 * @see RestTemplate#postForLocation(java.lang.String, java.lang.Object,
	 * java.lang.Object[])
	 */
	public URI postForLocation(String url, Object request, Object... urlVariables) throws RestClientException {
		return this.restTemplate.postForLocation(url, request, urlVariables);
	}

	/**
	 * Create a new resource by POSTing the given object to the URI template, and returns
	 * the value of the {@code Location} header. This header typically indicates where the
	 * new resource is stored.
	 * <p>
	 * URI Template variables are expanded using the given map.
	 * <p>
	 * The {@code request} parameter can be a {@link HttpEntity} in order to add
	 * additional HTTP headers to the request.
	 * @param url the URL
	 * @param request the Object to be POSTed, may be {@code null}
	 * @param urlVariables the variables to expand the template
	 * @return the value for the {@code Location} header
	 * @throws RestClientException on client-side HTTP error
	 * @see HttpEntity
	 * @see RestTemplate#postForLocation(java.lang.String, java.lang.Object,
	 * java.util.Map)
	 */
	public URI postForLocation(String url, Object request, Map<String, ?> urlVariables) throws RestClientException {
		return this.restTemplate.postForLocation(url, request, urlVariables);
	}

	/**
	 * Create a new resource by POSTing the given object to the URL, and returns the value
	 * of the {@code Location} header. This header typically indicates where the new
	 * resource is stored.
	 * <p>
	 * The {@code request} parameter can be a {@link HttpEntity} in order to add
	 * additional HTTP headers to the request.
	 * @param url the URL
	 * @param request the Object to be POSTed, may be {@code null}
	 * @return the value for the {@code Location} header
	 * @throws RestClientException on client-side HTTP error
	 * @see HttpEntity
	 * @see RestTemplate#postForLocation(java.net.URI, java.lang.Object)
	 */
	public URI postForLocation(URI url, Object request) throws RestClientException {
		return this.restTemplate.postForLocation(applyRootUriIfNecessary(url), request);
	}

	/**
	 * Create a new resource by POSTing the given object to the URI template, and returns
	 * the representation found in the response.
	 * <p>
	 * URI Template variables are expanded using the given URI variables, if any.
	 * <p>
	 * The {@code request} parameter can be a {@link HttpEntity} in order to add
	 * additional HTTP headers to the request.
	 * @param url the URL
	 * @param request the Object to be POSTed, may be {@code null}
	 * @param responseType the type of the return value
	 * @param urlVariables the variables to expand the template
	 * @param <T> the type of the return value
	 * @return the converted object
	 * @throws RestClientException on client-side HTTP error
	 * @see HttpEntity
	 * @see RestTemplate#postForObject(java.lang.String, java.lang.Object,
	 * java.lang.Class, java.lang.Object[])
	 */
	public <T> T postForObject(String url, Object request, Class<T> responseType, Object... urlVariables)
			throws RestClientException {
		return this.restTemplate.postForObject(url, request, responseType, urlVariables);
	}

	/**
	 * Create a new resource by POSTing the given object to the URI template, and returns
	 * the representation found in the response.
	 * <p>
	 * URI Template variables are expanded using the given map.
	 * <p>
	 * The {@code request} parameter can be a {@link HttpEntity} in order to add
	 * additional HTTP headers to the request.
	 * @param url the URL
	 * @param request the Object to be POSTed, may be {@code null}
	 * @param responseType the type of the return value
	 * @param urlVariables the variables to expand the template
	 * @param <T> the type of the return value
	 * @return the converted object
	 * @throws RestClientException on client-side HTTP error
	 * @see HttpEntity
	 * @see RestTemplate#postForObject(java.lang.String, java.lang.Object,
	 * java.lang.Class, java.util.Map)
	 */
	public <T> T postForObject(String url, Object request, Class<T> responseType, Map<String, ?> urlVariables)
			throws RestClientException {
		return this.restTemplate.postForObject(url, request, responseType, urlVariables);
	}

	/**
	 * Create a new resource by POSTing the given object to the URL, and returns the
	 * representation found in the response.
	 * <p>
	 * The {@code request} parameter can be a {@link HttpEntity} in order to add
	 * additional HTTP headers to the request.
	 * @param url the URL
	 * @param request the Object to be POSTed, may be {@code null}
	 * @param responseType the type of the return value
	 * @param <T> the type of the return value
	 * @return the converted object
	 * @throws RestClientException on client-side HTTP error
	 * @see HttpEntity
	 * @see RestTemplate#postForObject(java.net.URI, java.lang.Object, java.lang.Class)
	 */
	public <T> T postForObject(URI url, Object request, Class<T> responseType) throws RestClientException {
		return this.restTemplate.postForObject(applyRootUriIfNecessary(url), request, responseType);
	}

	/**
	 * Create a new resource by POSTing the given object to the URI template, and returns
	 * the response as {@link ResponseEntity}.
	 * <p>
	 * URI Template variables are expanded using the given URI variables, if any.
	 * <p>
	 * The {@code request} parameter can be a {@link HttpEntity} in order to add
	 * additional HTTP headers to the request.
	 * @param url the URL
	 * @param request the Object to be POSTed, may be {@code null}
	 * @param responseType the response type to return
	 * @param urlVariables the variables to expand the template
	 * @param <T> the type of the return value
	 * @return the converted object
	 * @throws RestClientException on client-side HTTP error
	 * @see HttpEntity
	 * @see RestTemplate#postForEntity(java.lang.String, java.lang.Object,
	 * java.lang.Class, java.lang.Object[])
	 */
	public <T> ResponseEntity<T> postForEntity(String url, Object request, Class<T> responseType,
			Object... urlVariables) throws RestClientException {
		return this.restTemplate.postForEntity(url, request, responseType, urlVariables);
	}

	/**
	 * Create a new resource by POSTing the given object to the URI template, and returns
	 * the response as {@link HttpEntity}.
	 * <p>
	 * URI Template variables are expanded using the given map.
	 * <p>
	 * The {@code request} parameter can be a {@link HttpEntity} in order to add
	 * additional HTTP headers to the request.
	 * @param url the URL
	 * @param request the Object to be POSTed, may be {@code null}
	 * @param responseType the response type to return
	 * @param urlVariables the variables to expand the template
	 * @param <T> the type of the return value
	 * @return the converted object
	 * @throws RestClientException on client-side HTTP error
	 * @see HttpEntity
	 * @see RestTemplate#postForEntity(java.lang.String, java.lang.Object,
	 * java.lang.Class, java.util.Map)
	 */
	public <T> ResponseEntity<T> postForEntity(String url, Object request, Class<T> responseType,
			Map<String, ?> urlVariables) throws RestClientException {
		return this.restTemplate.postForEntity(url, request, responseType, urlVariables);
	}

	/**
	 * Create a new resource by POSTing the given object to the URL, and returns the
	 * response as {@link ResponseEntity}.
	 * <p>
	 * The {@code request} parameter can be a {@link HttpEntity} in order to add
	 * additional HTTP headers to the request.
	 * @param url the URL
	 * @param request the Object to be POSTed, may be {@code null}
	 * @param responseType the response type to return
	 * @param <T> the type of the return value
	 * @return the converted object
	 * @throws RestClientException on client-side HTTP error
	 * @see HttpEntity
	 * @see RestTemplate#postForEntity(java.net.URI, java.lang.Object, java.lang.Class)
	 */
	public <T> ResponseEntity<T> postForEntity(URI url, Object request, Class<T> responseType)
			throws RestClientException {
		return this.restTemplate.postForEntity(applyRootUriIfNecessary(url), request, responseType);
	}

	/**
	 * Create or update a resource by PUTting the given object to the URI.
	 * <p>
	 * URI Template variables are expanded using the given URI variables, if any.
	 * <p>
	 * The {@code request} parameter can be a {@link HttpEntity} in order to add
	 * additional HTTP headers to the request.
	 * @param url the URL
	 * @param request the Object to be PUT, may be {@code null}
	 * @param urlVariables the variables to expand the template
	 * @throws RestClientException on client-side HTTP error
	 * @see HttpEntity
	 * @see RestTemplate#put(java.lang.String, java.lang.Object, java.lang.Object[])
	 */
	public void put(String url, Object request, Object... urlVariables) throws RestClientException {
		this.restTemplate.put(url, request, urlVariables);
	}

	/**
	 * Creates a new resource by PUTting the given object to URI template.
	 * <p>
	 * URI Template variables are expanded using the given map.
	 * <p>
	 * The {@code request} parameter can be a {@link HttpEntity} in order to add
	 * additional HTTP headers to the request.
	 * @param url the URL
	 * @param request the Object to be PUT, may be {@code null}
	 * @param urlVariables the variables to expand the template
	 * @throws RestClientException on client-side HTTP error
	 * @see HttpEntity
	 * @see RestTemplate#put(java.lang.String, java.lang.Object, java.util.Map)
	 */
	public void put(String url, Object request, Map<String, ?> urlVariables) throws RestClientException {
		this.restTemplate.put(url, request, urlVariables);
	}

	/**
	 * Creates a new resource by PUTting the given object to URL.
	 * <p>
	 * The {@code request} parameter can be a {@link HttpEntity} in order to add
	 * additional HTTP headers to the request.
	 * @param url the URL
	 * @param request the Object to be PUT, may be {@code null}
	 * @throws RestClientException on client-side HTTP error
	 * @see HttpEntity
	 * @see RestTemplate#put(java.net.URI, java.lang.Object)
	 */
	public void put(URI url, Object request) throws RestClientException {
		this.restTemplate.put(applyRootUriIfNecessary(url), request);
	}

	/**
	 * Update a resource by PATCHing the given object to the URI template, and returns the
	 * representation found in the response.
	 * <p>
	 * URI Template variables are expanded using the given URI variables, if any.
	 * <p>
	 * The {@code request} parameter can be a {@link HttpEntity} in order to add
	 * additional HTTP headers to the request.
	 * @param url the URL
	 * @param request the Object to be PATCHed, may be {@code null}
	 * @param responseType the type of the return value
	 * @param uriVariables the variables to expand the template
	 * @param <T> the type of the return value
	 * @return the converted object
	 * @throws RestClientException on client-side HTTP error
	 * @since 1.4.4
	 * @see HttpEntity
	 */
	public <T> T patchForObject(String url, Object request, Class<T> responseType, Object... uriVariables)
			throws RestClientException {
		return this.restTemplate.patchForObject(url, request, responseType, uriVariables);
	}

	/**
	 * Update a resource by PATCHing the given object to the URI template, and returns the
	 * representation found in the response.
	 * <p>
	 * URI Template variables are expanded using the given map.
	 * <p>
	 * The {@code request} parameter can be a {@link HttpEntity} in order to add
	 * additional HTTP headers to the request.
	 * @param url the URL
	 * @param request the Object to be PATCHed, may be {@code null}
	 * @param responseType the type of the return value
	 * @param uriVariables the variables to expand the template
	 * @param <T> the type of the return value
	 * @return the converted object
	 * @throws RestClientException on client-side HTTP error
	 * @since 1.4.4
	 * @see HttpEntity
	 */
	public <T> T patchForObject(String url, Object request, Class<T> responseType, Map<String, ?> uriVariables)
			throws RestClientException {
		return this.restTemplate.patchForObject(url, request, responseType, uriVariables);
	}

	/**
	 * Update a resource by PATCHing the given object to the URL, and returns the
	 * representation found in the response.
	 * <p>
	 * The {@code request} parameter can be a {@link HttpEntity} in order to add
	 * additional HTTP headers to the request.
	 * @param url the URL
	 * @param request the Object to be POSTed, may be {@code null}
	 * @param responseType the type of the return value
	 * @param <T> the type of the return value
	 * @return the converted object
	 * @throws RestClientException on client-side HTTP error
	 * @since 1.4.4
	 * @see HttpEntity
	 */
	public <T> T patchForObject(URI url, Object request, Class<T> responseType) throws RestClientException {
		return this.restTemplate.patchForObject(applyRootUriIfNecessary(url), request, responseType);

	}

	/**
	 * Delete the resources at the specified URI.
	 * <p>
	 * URI Template variables are expanded using the given URI variables, if any.
	 * @param url the URL
	 * @param urlVariables the variables to expand in the template
	 * @throws RestClientException on client-side HTTP error
	 * @see RestTemplate#delete(java.lang.String, java.lang.Object[])
	 */
	public void delete(String url, Object... urlVariables) throws RestClientException {
		this.restTemplate.delete(url, urlVariables);
	}

	/**
	 * Delete the resources at the specified URI.
	 * <p>
	 * URI Template variables are expanded using the given map.
	 * @param url the URL
	 * @param urlVariables the variables to expand the template
	 * @throws RestClientException on client-side HTTP error
	 * @see RestTemplate#delete(java.lang.String, java.util.Map)
	 */
	public void delete(String url, Map<String, ?> urlVariables) throws RestClientException {
		this.restTemplate.delete(url, urlVariables);
	}

	/**
	 * Delete the resources at the specified URL.
	 * @param url the URL
	 * @throws RestClientException on client-side HTTP error
	 * @see RestTemplate#delete(java.net.URI)
	 */
	public void delete(URI url) throws RestClientException {
		this.restTemplate.delete(applyRootUriIfNecessary(url));
	}

	/**
	 * Return the value of the Allow header for the given URI.
	 * <p>
	 * URI Template variables are expanded using the given URI variables, if any.
	 * @param url the URL
	 * @param urlVariables the variables to expand in the template
	 * @return the value of the allow header
	 * @throws RestClientException on client-side HTTP error
	 * @see RestTemplate#optionsForAllow(java.lang.String, java.lang.Object[])
	 */
	public Set<HttpMethod> optionsForAllow(String url, Object... urlVariables) throws RestClientException {
		return this.restTemplate.optionsForAllow(url, urlVariables);
	}

	/**
	 * Return the value of the Allow header for the given URI.
	 * <p>
	 * URI Template variables are expanded using the given map.
	 * @param url the URL
	 * @param urlVariables the variables to expand in the template
	 * @return the value of the allow header
	 * @throws RestClientException on client-side HTTP error
	 * @see RestTemplate#optionsForAllow(java.lang.String, java.util.Map)
	 */
	public Set<HttpMethod> optionsForAllow(String url, Map<String, ?> urlVariables) throws RestClientException {
		return this.restTemplate.optionsForAllow(url, urlVariables);
	}

	/**
	 * Return the value of the Allow header for the given URL.
	 * @param url the URL
	 * @return the value of the allow header
	 * @throws RestClientException on client-side HTTP error
	 * @see RestTemplate#optionsForAllow(java.net.URI)
	 */
	public Set<HttpMethod> optionsForAllow(URI url) throws RestClientException {
		return this.restTemplate.optionsForAllow(applyRootUriIfNecessary(url));
	}

	/**
	 * Execute the HTTP method to the given URI template, writing the given request entity
	 * to the request, and returns the response as {@link ResponseEntity}.
	 * <p>
	 * URI Template variables are expanded using the given URI variables, if any.
	 * @param url the URL
	 * @param method the HTTP method (GET, POST, etc)
	 * @param requestEntity the entity (headers and/or body) to write to the request, may
	 * be {@code null}
	 * @param responseType the type of the return value
	 * @param urlVariables the variables to expand in the template
	 * @param <T> the type of the return value
	 * @return the response as entity
	 * @throws RestClientException on client-side HTTP error
	 * @see RestTemplate#exchange(java.lang.String, org.springframework.http.HttpMethod,
	 * org.springframework.http.HttpEntity, java.lang.Class, java.lang.Object[])
	 */
	public <T> ResponseEntity<T> exchange(String url, HttpMethod method, HttpEntity<?> requestEntity,
			Class<T> responseType, Object... urlVariables) throws RestClientException {
		return this.restTemplate.exchange(url, method, requestEntity, responseType, urlVariables);
	}

	/**
	 * Execute the HTTP method to the given URI template, writing the given request entity
	 * to the request, and returns the response as {@link ResponseEntity}.
	 * <p>
	 * URI Template variables are expanded using the given URI variables, if any.
	 * @param url the URL
	 * @param method the HTTP method (GET, POST, etc)
	 * @param requestEntity the entity (headers and/or body) to write to the request, may
	 * be {@code null}
	 * @param responseType the type of the return value
	 * @param urlVariables the variables to expand in the template
	 * @param <T> the type of the return value
	 * @return the response as entity
	 * @throws RestClientException on client-side HTTP error
	 * @see RestTemplate#exchange(java.lang.String, org.springframework.http.HttpMethod,
	 * org.springframework.http.HttpEntity, java.lang.Class, java.util.Map)
	 */
	public <T> ResponseEntity<T> exchange(String url, HttpMethod method, HttpEntity<?> requestEntity,
			Class<T> responseType, Map<String, ?> urlVariables) throws RestClientException {
		return this.restTemplate.exchange(url, method, requestEntity, responseType, urlVariables);
	}

	/**
	 * Execute the HTTP method to the given URI template, writing the given request entity
	 * to the request, and returns the response as {@link ResponseEntity}.
	 * @param url the URL
	 * @param method the HTTP method (GET, POST, etc)
	 * @param requestEntity the entity (headers and/or body) to write to the request, may
	 * be {@code null}
	 * @param responseType the type of the return value
	 * @param <T> the type of the return value
	 * @return the response as entity
	 * @throws RestClientException on client-side HTTP error
	 * @see RestTemplate#exchange(java.net.URI, org.springframework.http.HttpMethod,
	 * org.springframework.http.HttpEntity, java.lang.Class)
	 */
	public <T> ResponseEntity<T> exchange(URI url, HttpMethod method, HttpEntity<?> requestEntity,
			Class<T> responseType) throws RestClientException {
		return this.restTemplate.exchange(applyRootUriIfNecessary(url), method, requestEntity, responseType);
	}

	/**
	 * Execute the HTTP method to the given URI template, writing the given request entity
	 * to the request, and returns the response as {@link ResponseEntity}. The given
	 * {@link ParameterizedTypeReference} is used to pass generic type information:
	 * <pre class="code">
	 * ParameterizedTypeReference&lt;List&lt;MyBean&gt;&gt; myBean = new ParameterizedTypeReference&lt;List&lt;MyBean&gt;&gt;() {};
	 * ResponseEntity&lt;List&lt;MyBean&gt;&gt; response = template.exchange(&quot;https://example.com&quot;,HttpMethod.GET, null, myBean);
	 * </pre>
	 * @param url the URL
	 * @param method the HTTP method (GET, POST, etc)
	 * @param requestEntity the entity (headers and/or body) to write to the request, may
	 * be {@code null}
	 * @param responseType the type of the return value
	 * @param urlVariables the variables to expand in the template
	 * @param <T> the type of the return value
	 * @return the response as entity
	 * @throws RestClientException on client-side HTTP error
	 * @see RestTemplate#exchange(java.lang.String, org.springframework.http.HttpMethod,
	 * org.springframework.http.HttpEntity,
	 * org.springframework.core.ParameterizedTypeReference, java.lang.Object[])
	 */
	public <T> ResponseEntity<T> exchange(String url, HttpMethod method, HttpEntity<?> requestEntity,
			ParameterizedTypeReference<T> responseType, Object... urlVariables) throws RestClientException {
		return this.restTemplate.exchange(url, method, requestEntity, responseType, urlVariables);
	}

	/**
	 * Execute the HTTP method to the given URI template, writing the given request entity
	 * to the request, and returns the response as {@link ResponseEntity}. The given
	 * {@link ParameterizedTypeReference} is used to pass generic type information:
	 * <pre class="code">
	 * ParameterizedTypeReference&lt;List&lt;MyBean&gt;&gt; myBean = new ParameterizedTypeReference&lt;List&lt;MyBean&gt;&gt;() {};
	 * ResponseEntity&lt;List&lt;MyBean&gt;&gt; response = template.exchange(&quot;https://example.com&quot;,HttpMethod.GET, null, myBean);
	 * </pre>
	 * @param url the URL
	 * @param method the HTTP method (GET, POST, etc)
	 * @param requestEntity the entity (headers and/or body) to write to the request, may
	 * be {@code null}
	 * @param responseType the type of the return value
	 * @param urlVariables the variables to expand in the template
	 * @param <T> the type of the return value
	 * @return the response as entity
	 * @throws RestClientException on client-side HTTP error
	 * @see RestTemplate#exchange(java.lang.String, org.springframework.http.HttpMethod,
	 * org.springframework.http.HttpEntity,
	 * org.springframework.core.ParameterizedTypeReference, java.util.Map)
	 */
	public <T> ResponseEntity<T> exchange(String url, HttpMethod method, HttpEntity<?> requestEntity,
			ParameterizedTypeReference<T> responseType, Map<String, ?> urlVariables) throws RestClientException {
		return this.restTemplate.exchange(url, method, requestEntity, responseType, urlVariables);
	}

	/**
	 * Execute the HTTP method to the given URI template, writing the given request entity
	 * to the request, and returns the response as {@link ResponseEntity}. The given
	 * {@link ParameterizedTypeReference} is used to pass generic type information:
	 * <pre class="code">
	 * ParameterizedTypeReference&lt;List&lt;MyBean&gt;&gt; myBean = new ParameterizedTypeReference&lt;List&lt;MyBean&gt;&gt;() {};
	 * ResponseEntity&lt;List&lt;MyBean&gt;&gt; response = template.exchange(&quot;https://example.com&quot;,HttpMethod.GET, null, myBean);
	 * </pre>
	 * @param url the URL
	 * @param method the HTTP method (GET, POST, etc)
	 * @param requestEntity the entity (headers and/or body) to write to the request, may
	 * be {@code null}
	 * @param responseType the type of the return value
	 * @param <T> the type of the return value
	 * @return the response as entity
	 * @throws RestClientException on client-side HTTP error
	 * @see RestTemplate#exchange(java.net.URI, org.springframework.http.HttpMethod,
	 * org.springframework.http.HttpEntity,
	 * org.springframework.core.ParameterizedTypeReference)
	 */
	public <T> ResponseEntity<T> exchange(URI url, HttpMethod method, HttpEntity<?> requestEntity,
			ParameterizedTypeReference<T> responseType) throws RestClientException {
		return this.restTemplate.exchange(applyRootUriIfNecessary(url), method, requestEntity, responseType);
	}

	/**
	 * Execute the request specified in the given {@link RequestEntity} and return the
	 * response as {@link ResponseEntity}. Typically used in combination with the static
	 * builder methods on {@code RequestEntity}, for instance: <pre class="code">
	 * MyRequest body = ...
	 * RequestEntity request = RequestEntity.post(new URI(&quot;https://example.com/foo&quot;)).accept(MediaType.APPLICATION_JSON).body(body);
	 * ResponseEntity&lt;MyResponse&gt; response = template.exchange(request, MyResponse.class);
	 * </pre>
	 * @param requestEntity the entity to write to the request
	 * @param responseType the type of the return value
	 * @param <T> the type of the return value
	 * @return the response as entity
	 * @throws RestClientException on client-side HTTP error
	 * @see RestTemplate#exchange(org.springframework.http.RequestEntity, java.lang.Class)
	 */
	public <T> ResponseEntity<T> exchange(RequestEntity<?> requestEntity, Class<T> responseType)
			throws RestClientException {
		return this.restTemplate.exchange(createRequestEntityWithRootAppliedUri(requestEntity), responseType);
	}

	/**
	 * Execute the request specified in the given {@link RequestEntity} and return the
	 * response as {@link ResponseEntity}. The given {@link ParameterizedTypeReference} is
	 * used to pass generic type information: <pre class="code">
	 * MyRequest body = ...
	 * RequestEntity request = RequestEntity.post(new URI(&quot;https://example.com/foo&quot;)).accept(MediaType.APPLICATION_JSON).body(body);
	 * ParameterizedTypeReference&lt;List&lt;MyResponse&gt;&gt; myBean = new ParameterizedTypeReference&lt;List&lt;MyResponse&gt;&gt;() {};
	 * ResponseEntity&lt;List&lt;MyResponse&gt;&gt; response = template.exchange(request, myBean);
	 * </pre>
	 * @param requestEntity the entity to write to the request
	 * @param responseType the type of the return value
	 * @param <T> the type of the return value
	 * @return the response as entity
	 * @throws RestClientException on client-side HTTP error
	 * @see RestTemplate#exchange(org.springframework.http.RequestEntity,
	 * org.springframework.core.ParameterizedTypeReference)
	 */
	public <T> ResponseEntity<T> exchange(RequestEntity<?> requestEntity, ParameterizedTypeReference<T> responseType)
			throws RestClientException {
		return this.restTemplate.exchange(createRequestEntityWithRootAppliedUri(requestEntity), responseType);
	}

	/**
	 * Execute the HTTP method to the given URI template, preparing the request with the
	 * {@link RequestCallback}, and reading the response with a {@link ResponseExtractor}.
	 * <p>
	 * URI Template variables are expanded using the given URI variables, if any.
	 * @param url the URL
	 * @param method the HTTP method (GET, POST, etc)
	 * @param requestCallback object that prepares the request
	 * @param responseExtractor object that extracts the return value from the response
	 * @param urlVariables the variables to expand in the template
	 * @param <T> the type of the return value
	 * @return an arbitrary object, as returned by the {@link ResponseExtractor}
	 * @throws RestClientException on client-side HTTP error
	 * @see RestTemplate#execute(java.lang.String, org.springframework.http.HttpMethod,
	 * org.springframework.web.client.RequestCallback,
	 * org.springframework.web.client.ResponseExtractor, java.lang.Object[])
	 */
	public <T> T execute(String url, HttpMethod method, RequestCallback requestCallback,
			ResponseExtractor<T> responseExtractor, Object... urlVariables) throws RestClientException {
		return this.restTemplate.execute(url, method, requestCallback, responseExtractor, urlVariables);
	}

	/**
	 * Execute the HTTP method to the given URI template, preparing the request with the
	 * {@link RequestCallback}, and reading the response with a {@link ResponseExtractor}.
	 * <p>
	 * URI Template variables are expanded using the given URI variables map.
	 * @param url the URL
	 * @param method the HTTP method (GET, POST, etc)
	 * @param requestCallback object that prepares the request
	 * @param responseExtractor object that extracts the return value from the response
	 * @param urlVariables the variables to expand in the template
	 * @param <T> the type of the return value
	 * @return an arbitrary object, as returned by the {@link ResponseExtractor}
	 * @throws RestClientException on client-side HTTP error
	 * @see RestTemplate#execute(java.lang.String, org.springframework.http.HttpMethod,
	 * org.springframework.web.client.RequestCallback,
	 * org.springframework.web.client.ResponseExtractor, java.util.Map)
	 */
	public <T> T execute(String url, HttpMethod method, RequestCallback requestCallback,
			ResponseExtractor<T> responseExtractor, Map<String, ?> urlVariables) throws RestClientException {
		return this.restTemplate.execute(url, method, requestCallback, responseExtractor, urlVariables);
	}

	/**
	 * Execute the HTTP method to the given URL, preparing the request with the
	 * {@link RequestCallback}, and reading the response with a {@link ResponseExtractor}.
	 * @param url the URL
	 * @param method the HTTP method (GET, POST, etc)
	 * @param requestCallback object that prepares the request
	 * @param responseExtractor object that extracts the return value from the response
	 * @param <T> the type of the return value
	 * @return an arbitrary object, as returned by the {@link ResponseExtractor}
	 * @throws RestClientException on client-side HTTP error
	 * @see RestTemplate#execute(java.net.URI, org.springframework.http.HttpMethod,
	 * org.springframework.web.client.RequestCallback,
	 * org.springframework.web.client.ResponseExtractor)
	 */
	public <T> T execute(URI url, HttpMethod method, RequestCallback requestCallback,
			ResponseExtractor<T> responseExtractor) throws RestClientException {
		return this.restTemplate.execute(applyRootUriIfNecessary(url), method, requestCallback, responseExtractor);
	}

	/**
	 * Returns the underlying {@link RestTemplate} that is actually used to perform the
	 * REST operations.
	 * @return the restTemplate
	 */
	public RestTemplate getRestTemplate() {
		return this.restTemplate;
	}

	/**
	 * Creates a new {@code TestRestTemplate} with the same configuration as this one,
	 * except that it will send basic authorization headers using the given
	 * {@code username} and {@code password}. The request factory used is a new instance
	 * of the underlying {@link RestTemplate}'s request factory type (when possible).
	 * @param username the username
	 * @param password the password
	 * @return the new template
	 * @since 1.4.1
	 */
	public TestRestTemplate withBasicAuth(String username, String password) {
		TestRestTemplate template = new TestRestTemplate(this.builder, username, password, this.httpClientOptions);
		template.setUriTemplateHandler(getRestTemplate().getUriTemplateHandler());
		return template;
	}

	@SuppressWarnings({ "rawtypes", "unchecked" })
	private RequestEntity<?> createRequestEntityWithRootAppliedUri(RequestEntity<?> requestEntity) {
		return new RequestEntity(requestEntity.getBody(), requestEntity.getHeaders(), requestEntity.getMethod(),
				applyRootUriIfNecessary(requestEntity.getUrl()), requestEntity.getType());
	}

	private URI applyRootUriIfNecessary(URI uri) {
		UriTemplateHandler uriTemplateHandler = this.restTemplate.getUriTemplateHandler();
		if ((uriTemplateHandler instanceof RootUriTemplateHandler) && uri.toString().startsWith("/")) {
			return URI.create(((RootUriTemplateHandler) uriTemplateHandler).getRootUri() + uri.toString());
		}
		return uri;
	}

	/**
	 * Options used to customize the Apache HTTP Client.
	 */
	public enum HttpClientOption {

		/**
		 * Enable cookies.
		 */
		ENABLE_COOKIES,

		/**
		 * Enable redirects.
		 */
		ENABLE_REDIRECTS,

		/**
		 * Use a {@link SSLConnectionSocketFactory} with {@link TrustSelfSignedStrategy}.
		 */
		SSL

	}

	/**
	 * {@link HttpComponentsClientHttpRequestFactory} to apply customizations.
	 */
	protected static class CustomHttpComponentsClientHttpRequestFactory extends HttpComponentsClientHttpRequestFactory {

		private final String cookieSpec;

		private final boolean enableRedirects;

		public CustomHttpComponentsClientHttpRequestFactory(HttpClientOption[] httpClientOptions) {
			Set<HttpClientOption> options = new HashSet<>(Arrays.asList(httpClientOptions));
			this.cookieSpec = (options.contains(HttpClientOption.ENABLE_COOKIES) ? CookieSpecs.STANDARD
					: CookieSpecs.IGNORE_COOKIES);
			this.enableRedirects = options.contains(HttpClientOption.ENABLE_REDIRECTS);
			if (options.contains(HttpClientOption.SSL)) {
				setHttpClient(createSslHttpClient());
			}
		}

		private HttpClient createSslHttpClient() {
			try {
				SSLConnectionSocketFactory socketFactory = new SSLConnectionSocketFactory(
						new SSLContextBuilder().loadTrustMaterial(null, new TrustSelfSignedStrategy()).build());
				return HttpClients.custom().setSSLSocketFactory(socketFactory).build();
			}
			catch (Exception ex) {
				throw new IllegalStateException("Unable to create SSL HttpClient", ex);
			}
		}

		@Override
		protected HttpContext createHttpContext(HttpMethod httpMethod, URI uri) {
			HttpClientContext context = HttpClientContext.create();
			context.setRequestConfig(getRequestConfig());
			return context;
		}

		protected RequestConfig getRequestConfig() {
			Builder builder = RequestConfig.custom().setCookieSpec(this.cookieSpec).setAuthenticationEnabled(false)
					.setRedirectsEnabled(this.enableRedirects);
			return builder.build();
		}

	}

	private static class NoOpResponseErrorHandler extends DefaultResponseErrorHandler {

		@Override
		public void handleError(ClientHttpResponse response) throws IOException {
		}

	}

}
=======
/*
 * Copyright 2012-2021 the original author or authors.
 *
 * Licensed under the Apache License, Version 2.0 (the "License");
 * you may not use this file except in compliance with the License.
 * You may obtain a copy of the License at
 *
 *      https://www.apache.org/licenses/LICENSE-2.0
 *
 * Unless required by applicable law or agreed to in writing, software
 * distributed under the License is distributed on an "AS IS" BASIS,
 * WITHOUT WARRANTIES OR CONDITIONS OF ANY KIND, either express or implied.
 * See the License for the specific language governing permissions and
 * limitations under the License.
 */

package org.springframework.boot.test.web.client;

import java.io.IOException;
import java.net.URI;
import java.util.Arrays;
import java.util.HashSet;
import java.util.Map;
import java.util.Set;

import org.apache.http.client.HttpClient;
import org.apache.http.client.config.CookieSpecs;
import org.apache.http.client.config.RequestConfig;
import org.apache.http.client.config.RequestConfig.Builder;
import org.apache.http.client.protocol.HttpClientContext;
import org.apache.http.conn.ssl.SSLConnectionSocketFactory;
import org.apache.http.conn.ssl.TrustSelfSignedStrategy;
import org.apache.http.impl.client.HttpClients;
import org.apache.http.protocol.HttpContext;
import org.apache.http.ssl.SSLContextBuilder;

import org.springframework.boot.web.client.RestTemplateBuilder;
import org.springframework.boot.web.client.RootUriTemplateHandler;
import org.springframework.core.ParameterizedTypeReference;
import org.springframework.http.HttpEntity;
import org.springframework.http.HttpHeaders;
import org.springframework.http.HttpMethod;
import org.springframework.http.RequestEntity;
import org.springframework.http.RequestEntity.UriTemplateRequestEntity;
import org.springframework.http.ResponseEntity;
import org.springframework.http.client.ClientHttpRequestFactory;
import org.springframework.http.client.ClientHttpResponse;
import org.springframework.http.client.HttpComponentsClientHttpRequestFactory;
import org.springframework.util.Assert;
import org.springframework.web.client.DefaultResponseErrorHandler;
import org.springframework.web.client.RequestCallback;
import org.springframework.web.client.ResponseExtractor;
import org.springframework.web.client.RestClientException;
import org.springframework.web.client.RestTemplate;
import org.springframework.web.util.DefaultUriBuilderFactory;
import org.springframework.web.util.UriTemplateHandler;

/**
 * Convenient alternative of {@link RestTemplate} that is suitable for integration tests.
 * They are fault tolerant, and optionally can carry Basic authentication headers. If
 * Apache Http Client 4.3.2 or better is available (recommended) it will be used as the
 * client, and by default configured to ignore cookies and redirects.
 * <p>
 * Note: To prevent injection problems this class intentionally does not extend
 * {@link RestTemplate}. If you need access to the underlying {@link RestTemplate} use
 * {@link #getRestTemplate()}.
 * <p>
 * If you are using the
 * {@link org.springframework.boot.test.context.SpringBootTest @SpringBootTest} annotation
 * with an embedded server, a {@link TestRestTemplate} is automatically available and can
 * be {@code @Autowired} into your test. If you need customizations (for example to adding
 * additional message converters) use a {@link RestTemplateBuilder} {@code @Bean}.
 *
 * @author Dave Syer
 * @author Phillip Webb
 * @author Andy Wilkinson
 * @author Kristine Jetzke
 * @author Dmytro Nosan
 * @since 1.4.0
 */
public class TestRestTemplate {

	private final RestTemplateBuilder builder;

	private final HttpClientOption[] httpClientOptions;

	private final RestTemplate restTemplate;

	/**
	 * Create a new {@link TestRestTemplate} instance.
	 * @param restTemplateBuilder builder used to configure underlying
	 * {@link RestTemplate}
	 * @since 1.4.1
	 */
	public TestRestTemplate(RestTemplateBuilder restTemplateBuilder) {
		this(restTemplateBuilder, null, null);
	}

	/**
	 * Create a new {@link TestRestTemplate} instance.
	 * @param httpClientOptions client options to use if the Apache HTTP Client is used
	 */
	public TestRestTemplate(HttpClientOption... httpClientOptions) {
		this(null, null, httpClientOptions);
	}

	/**
	 * Create a new {@link TestRestTemplate} instance with the specified credentials.
	 * @param username the username to use (or {@code null})
	 * @param password the password (or {@code null})
	 * @param httpClientOptions client options to use if the Apache HTTP Client is used
	 */
	public TestRestTemplate(String username, String password, HttpClientOption... httpClientOptions) {
		this(new RestTemplateBuilder(), username, password, httpClientOptions);
	}

	/**
	 * Create a new {@link TestRestTemplate} instance with the specified credentials.
	 * @param builder builder used to configure underlying {@link RestTemplate}
	 * @param username the username to use (or {@code null})
	 * @param password the password (or {@code null})
	 * @param httpClientOptions client options to use if the Apache HTTP Client is used
	 * @since 2.0.0
	 */
	public TestRestTemplate(RestTemplateBuilder builder, String username, String password,
			HttpClientOption... httpClientOptions) {
		Assert.notNull(builder, "Builder must not be null");
		this.builder = builder;
		this.httpClientOptions = httpClientOptions;
		if (httpClientOptions != null) {
			ClientHttpRequestFactory requestFactory = builder.buildRequestFactory();
			if (requestFactory instanceof HttpComponentsClientHttpRequestFactory) {
				builder = builder
						.requestFactory(() -> new CustomHttpComponentsClientHttpRequestFactory(httpClientOptions));
			}
		}
		if (username != null || password != null) {
			builder = builder.basicAuthentication(username, password);
		}
		this.restTemplate = builder.build();
		this.restTemplate.setErrorHandler(new NoOpResponseErrorHandler());
	}

	/**
	 * Configure the {@link UriTemplateHandler} to use to expand URI templates. By default
	 * the {@link DefaultUriBuilderFactory} is used which relies on Spring's URI template
	 * support and exposes several useful properties that customize its behavior for
	 * encoding and for prepending a common base URL. An alternative implementation may be
	 * used to plug an external URI template library.
	 * @param handler the URI template handler to use
	 */
	public void setUriTemplateHandler(UriTemplateHandler handler) {
		this.restTemplate.setUriTemplateHandler(handler);
	}

	/**
	 * Returns the root URI applied by a {@link RootUriTemplateHandler} or {@code ""} if
	 * the root URI is not available.
	 * @return the root URI
	 */
	public String getRootUri() {
		UriTemplateHandler uriTemplateHandler = this.restTemplate.getUriTemplateHandler();
		if (uriTemplateHandler instanceof RootUriTemplateHandler) {
			return ((RootUriTemplateHandler) uriTemplateHandler).getRootUri();
		}
		return "";
	}

	/**
	 * Retrieve a representation by doing a GET on the specified URL. The response (if
	 * any) is converted and returned.
	 * <p>
	 * URI Template variables are expanded using the given URI variables, if any.
	 * @param url the URL
	 * @param responseType the type of the return value
	 * @param urlVariables the variables to expand the template
	 * @param <T> the type of the return value
	 * @return the converted object
	 * @throws RestClientException on client-side HTTP error on client-side HTTP error
	 * @see RestTemplate#getForObject(String, Class, Object...)
	 */
	public <T> T getForObject(String url, Class<T> responseType, Object... urlVariables) throws RestClientException {
		return this.restTemplate.getForObject(url, responseType, urlVariables);
	}

	/**
	 * Retrieve a representation by doing a GET on the URI template. The response (if any)
	 * is converted and returned.
	 * <p>
	 * URI Template variables are expanded using the given map.
	 * @param url the URL
	 * @param responseType the type of the return value
	 * @param urlVariables the map containing variables for the URI template
	 * @param <T> the type of the return value
	 * @return the converted object
	 * @throws RestClientException on client-side HTTP error
	 * @see RestTemplate#getForObject(String, Class, Object...)
	 */
	public <T> T getForObject(String url, Class<T> responseType, Map<String, ?> urlVariables)
			throws RestClientException {
		return this.restTemplate.getForObject(url, responseType, urlVariables);
	}

	/**
	 * Retrieve a representation by doing a GET on the URL . The response (if any) is
	 * converted and returned.
	 * @param url the URL
	 * @param responseType the type of the return value
	 * @param <T> the type of the return value
	 * @return the converted object
	 * @throws RestClientException on client-side HTTP error
	 * @see RestTemplate#getForObject(java.net.URI, java.lang.Class)
	 */
	public <T> T getForObject(URI url, Class<T> responseType) throws RestClientException {
		return this.restTemplate.getForObject(applyRootUriIfNecessary(url), responseType);
	}

	/**
	 * Retrieve an entity by doing a GET on the specified URL. The response is converted
	 * and stored in an {@link ResponseEntity}.
	 * <p>
	 * URI Template variables are expanded using the given URI variables, if any.
	 * @param url the URL
	 * @param responseType the type of the return value
	 * @param urlVariables the variables to expand the template
	 * @param <T> the type of the return value
	 * @return the entity
	 * @throws RestClientException on client-side HTTP error
	 * @see RestTemplate#getForEntity(java.lang.String, java.lang.Class,
	 * java.lang.Object[])
	 */
	public <T> ResponseEntity<T> getForEntity(String url, Class<T> responseType, Object... urlVariables)
			throws RestClientException {
		return this.restTemplate.getForEntity(url, responseType, urlVariables);
	}

	/**
	 * Retrieve a representation by doing a GET on the URI template. The response is
	 * converted and stored in an {@link ResponseEntity}.
	 * <p>
	 * URI Template variables are expanded using the given map.
	 * @param url the URL
	 * @param responseType the type of the return value
	 * @param urlVariables the map containing variables for the URI template
	 * @param <T> the type of the return value
	 * @return the converted object
	 * @throws RestClientException on client-side HTTP error
	 * @see RestTemplate#getForEntity(java.lang.String, java.lang.Class, java.util.Map)
	 */
	public <T> ResponseEntity<T> getForEntity(String url, Class<T> responseType, Map<String, ?> urlVariables)
			throws RestClientException {
		return this.restTemplate.getForEntity(url, responseType, urlVariables);
	}

	/**
	 * Retrieve a representation by doing a GET on the URL . The response is converted and
	 * stored in an {@link ResponseEntity}.
	 * @param url the URL
	 * @param responseType the type of the return value
	 * @param <T> the type of the return value
	 * @return the converted object
	 * @throws RestClientException on client-side HTTP error
	 * @see RestTemplate#getForEntity(java.net.URI, java.lang.Class)
	 */
	public <T> ResponseEntity<T> getForEntity(URI url, Class<T> responseType) throws RestClientException {
		return this.restTemplate.getForEntity(applyRootUriIfNecessary(url), responseType);
	}

	/**
	 * Retrieve all headers of the resource specified by the URI template.
	 * <p>
	 * URI Template variables are expanded using the given URI variables, if any.
	 * @param url the URL
	 * @param urlVariables the variables to expand the template
	 * @return all HTTP headers of that resource
	 * @throws RestClientException on client-side HTTP error
	 * @see RestTemplate#headForHeaders(java.lang.String, java.lang.Object[])
	 */
	public HttpHeaders headForHeaders(String url, Object... urlVariables) throws RestClientException {
		return this.restTemplate.headForHeaders(url, urlVariables);
	}

	/**
	 * Retrieve all headers of the resource specified by the URI template.
	 * <p>
	 * URI Template variables are expanded using the given map.
	 * @param url the URL
	 * @param urlVariables the map containing variables for the URI template
	 * @return all HTTP headers of that resource
	 * @throws RestClientException on client-side HTTP error
	 * @see RestTemplate#headForHeaders(java.lang.String, java.util.Map)
	 */
	public HttpHeaders headForHeaders(String url, Map<String, ?> urlVariables) throws RestClientException {
		return this.restTemplate.headForHeaders(url, urlVariables);
	}

	/**
	 * Retrieve all headers of the resource specified by the URL.
	 * @param url the URL
	 * @return all HTTP headers of that resource
	 * @throws RestClientException on client-side HTTP error
	 * @see RestTemplate#headForHeaders(java.net.URI)
	 */
	public HttpHeaders headForHeaders(URI url) throws RestClientException {
		return this.restTemplate.headForHeaders(applyRootUriIfNecessary(url));
	}

	/**
	 * Create a new resource by POSTing the given object to the URI template, and returns
	 * the value of the {@code Location} header. This header typically indicates where the
	 * new resource is stored.
	 * <p>
	 * URI Template variables are expanded using the given URI variables, if any.
	 * <p>
	 * The {@code request} parameter can be a {@link HttpEntity} in order to add
	 * additional HTTP headers to the request.
	 * @param url the URL
	 * @param request the Object to be POSTed, may be {@code null}
	 * @param urlVariables the variables to expand the template
	 * @return the value for the {@code Location} header
	 * @throws RestClientException on client-side HTTP error
	 * @see HttpEntity
	 * @see RestTemplate#postForLocation(java.lang.String, java.lang.Object,
	 * java.lang.Object[])
	 */
	public URI postForLocation(String url, Object request, Object... urlVariables) throws RestClientException {
		return this.restTemplate.postForLocation(url, request, urlVariables);
	}

	/**
	 * Create a new resource by POSTing the given object to the URI template, and returns
	 * the value of the {@code Location} header. This header typically indicates where the
	 * new resource is stored.
	 * <p>
	 * URI Template variables are expanded using the given map.
	 * <p>
	 * The {@code request} parameter can be a {@link HttpEntity} in order to add
	 * additional HTTP headers to the request.
	 * @param url the URL
	 * @param request the Object to be POSTed, may be {@code null}
	 * @param urlVariables the variables to expand the template
	 * @return the value for the {@code Location} header
	 * @throws RestClientException on client-side HTTP error
	 * @see HttpEntity
	 * @see RestTemplate#postForLocation(java.lang.String, java.lang.Object,
	 * java.util.Map)
	 */
	public URI postForLocation(String url, Object request, Map<String, ?> urlVariables) throws RestClientException {
		return this.restTemplate.postForLocation(url, request, urlVariables);
	}

	/**
	 * Create a new resource by POSTing the given object to the URL, and returns the value
	 * of the {@code Location} header. This header typically indicates where the new
	 * resource is stored.
	 * <p>
	 * The {@code request} parameter can be a {@link HttpEntity} in order to add
	 * additional HTTP headers to the request.
	 * @param url the URL
	 * @param request the Object to be POSTed, may be {@code null}
	 * @return the value for the {@code Location} header
	 * @throws RestClientException on client-side HTTP error
	 * @see HttpEntity
	 * @see RestTemplate#postForLocation(java.net.URI, java.lang.Object)
	 */
	public URI postForLocation(URI url, Object request) throws RestClientException {
		return this.restTemplate.postForLocation(applyRootUriIfNecessary(url), request);
	}

	/**
	 * Create a new resource by POSTing the given object to the URI template, and returns
	 * the representation found in the response.
	 * <p>
	 * URI Template variables are expanded using the given URI variables, if any.
	 * <p>
	 * The {@code request} parameter can be a {@link HttpEntity} in order to add
	 * additional HTTP headers to the request.
	 * @param url the URL
	 * @param request the Object to be POSTed, may be {@code null}
	 * @param responseType the type of the return value
	 * @param urlVariables the variables to expand the template
	 * @param <T> the type of the return value
	 * @return the converted object
	 * @throws RestClientException on client-side HTTP error
	 * @see HttpEntity
	 * @see RestTemplate#postForObject(java.lang.String, java.lang.Object,
	 * java.lang.Class, java.lang.Object[])
	 */
	public <T> T postForObject(String url, Object request, Class<T> responseType, Object... urlVariables)
			throws RestClientException {
		return this.restTemplate.postForObject(url, request, responseType, urlVariables);
	}

	/**
	 * Create a new resource by POSTing the given object to the URI template, and returns
	 * the representation found in the response.
	 * <p>
	 * URI Template variables are expanded using the given map.
	 * <p>
	 * The {@code request} parameter can be a {@link HttpEntity} in order to add
	 * additional HTTP headers to the request.
	 * @param url the URL
	 * @param request the Object to be POSTed, may be {@code null}
	 * @param responseType the type of the return value
	 * @param urlVariables the variables to expand the template
	 * @param <T> the type of the return value
	 * @return the converted object
	 * @throws RestClientException on client-side HTTP error
	 * @see HttpEntity
	 * @see RestTemplate#postForObject(java.lang.String, java.lang.Object,
	 * java.lang.Class, java.util.Map)
	 */
	public <T> T postForObject(String url, Object request, Class<T> responseType, Map<String, ?> urlVariables)
			throws RestClientException {
		return this.restTemplate.postForObject(url, request, responseType, urlVariables);
	}

	/**
	 * Create a new resource by POSTing the given object to the URL, and returns the
	 * representation found in the response.
	 * <p>
	 * The {@code request} parameter can be a {@link HttpEntity} in order to add
	 * additional HTTP headers to the request.
	 * @param url the URL
	 * @param request the Object to be POSTed, may be {@code null}
	 * @param responseType the type of the return value
	 * @param <T> the type of the return value
	 * @return the converted object
	 * @throws RestClientException on client-side HTTP error
	 * @see HttpEntity
	 * @see RestTemplate#postForObject(java.net.URI, java.lang.Object, java.lang.Class)
	 */
	public <T> T postForObject(URI url, Object request, Class<T> responseType) throws RestClientException {
		return this.restTemplate.postForObject(applyRootUriIfNecessary(url), request, responseType);
	}

	/**
	 * Create a new resource by POSTing the given object to the URI template, and returns
	 * the response as {@link ResponseEntity}.
	 * <p>
	 * URI Template variables are expanded using the given URI variables, if any.
	 * <p>
	 * The {@code request} parameter can be a {@link HttpEntity} in order to add
	 * additional HTTP headers to the request.
	 * @param url the URL
	 * @param request the Object to be POSTed, may be {@code null}
	 * @param responseType the response type to return
	 * @param urlVariables the variables to expand the template
	 * @param <T> the type of the return value
	 * @return the converted object
	 * @throws RestClientException on client-side HTTP error
	 * @see HttpEntity
	 * @see RestTemplate#postForEntity(java.lang.String, java.lang.Object,
	 * java.lang.Class, java.lang.Object[])
	 */
	public <T> ResponseEntity<T> postForEntity(String url, Object request, Class<T> responseType,
			Object... urlVariables) throws RestClientException {
		return this.restTemplate.postForEntity(url, request, responseType, urlVariables);
	}

	/**
	 * Create a new resource by POSTing the given object to the URI template, and returns
	 * the response as {@link HttpEntity}.
	 * <p>
	 * URI Template variables are expanded using the given map.
	 * <p>
	 * The {@code request} parameter can be a {@link HttpEntity} in order to add
	 * additional HTTP headers to the request.
	 * @param url the URL
	 * @param request the Object to be POSTed, may be {@code null}
	 * @param responseType the response type to return
	 * @param urlVariables the variables to expand the template
	 * @param <T> the type of the return value
	 * @return the converted object
	 * @throws RestClientException on client-side HTTP error
	 * @see HttpEntity
	 * @see RestTemplate#postForEntity(java.lang.String, java.lang.Object,
	 * java.lang.Class, java.util.Map)
	 */
	public <T> ResponseEntity<T> postForEntity(String url, Object request, Class<T> responseType,
			Map<String, ?> urlVariables) throws RestClientException {
		return this.restTemplate.postForEntity(url, request, responseType, urlVariables);
	}

	/**
	 * Create a new resource by POSTing the given object to the URL, and returns the
	 * response as {@link ResponseEntity}.
	 * <p>
	 * The {@code request} parameter can be a {@link HttpEntity} in order to add
	 * additional HTTP headers to the request.
	 * @param url the URL
	 * @param request the Object to be POSTed, may be {@code null}
	 * @param responseType the response type to return
	 * @param <T> the type of the return value
	 * @return the converted object
	 * @throws RestClientException on client-side HTTP error
	 * @see HttpEntity
	 * @see RestTemplate#postForEntity(java.net.URI, java.lang.Object, java.lang.Class)
	 */
	public <T> ResponseEntity<T> postForEntity(URI url, Object request, Class<T> responseType)
			throws RestClientException {
		return this.restTemplate.postForEntity(applyRootUriIfNecessary(url), request, responseType);
	}

	/**
	 * Create or update a resource by PUTting the given object to the URI.
	 * <p>
	 * URI Template variables are expanded using the given URI variables, if any.
	 * <p>
	 * The {@code request} parameter can be a {@link HttpEntity} in order to add
	 * additional HTTP headers to the request.
	 * @param url the URL
	 * @param request the Object to be PUT, may be {@code null}
	 * @param urlVariables the variables to expand the template
	 * @throws RestClientException on client-side HTTP error
	 * @see HttpEntity
	 * @see RestTemplate#put(java.lang.String, java.lang.Object, java.lang.Object[])
	 */
	public void put(String url, Object request, Object... urlVariables) throws RestClientException {
		this.restTemplate.put(url, request, urlVariables);
	}

	/**
	 * Creates a new resource by PUTting the given object to URI template.
	 * <p>
	 * URI Template variables are expanded using the given map.
	 * <p>
	 * The {@code request} parameter can be a {@link HttpEntity} in order to add
	 * additional HTTP headers to the request.
	 * @param url the URL
	 * @param request the Object to be PUT, may be {@code null}
	 * @param urlVariables the variables to expand the template
	 * @throws RestClientException on client-side HTTP error
	 * @see HttpEntity
	 * @see RestTemplate#put(java.lang.String, java.lang.Object, java.util.Map)
	 */
	public void put(String url, Object request, Map<String, ?> urlVariables) throws RestClientException {
		this.restTemplate.put(url, request, urlVariables);
	}

	/**
	 * Creates a new resource by PUTting the given object to URL.
	 * <p>
	 * The {@code request} parameter can be a {@link HttpEntity} in order to add
	 * additional HTTP headers to the request.
	 * @param url the URL
	 * @param request the Object to be PUT, may be {@code null}
	 * @throws RestClientException on client-side HTTP error
	 * @see HttpEntity
	 * @see RestTemplate#put(java.net.URI, java.lang.Object)
	 */
	public void put(URI url, Object request) throws RestClientException {
		this.restTemplate.put(applyRootUriIfNecessary(url), request);
	}

	/**
	 * Update a resource by PATCHing the given object to the URI template, and returns the
	 * representation found in the response.
	 * <p>
	 * URI Template variables are expanded using the given URI variables, if any.
	 * <p>
	 * The {@code request} parameter can be a {@link HttpEntity} in order to add
	 * additional HTTP headers to the request.
	 * @param url the URL
	 * @param request the Object to be PATCHed, may be {@code null}
	 * @param responseType the type of the return value
	 * @param uriVariables the variables to expand the template
	 * @param <T> the type of the return value
	 * @return the converted object
	 * @throws RestClientException on client-side HTTP error
	 * @since 1.4.4
	 * @see HttpEntity
	 */
	public <T> T patchForObject(String url, Object request, Class<T> responseType, Object... uriVariables)
			throws RestClientException {
		return this.restTemplate.patchForObject(url, request, responseType, uriVariables);
	}

	/**
	 * Update a resource by PATCHing the given object to the URI template, and returns the
	 * representation found in the response.
	 * <p>
	 * URI Template variables are expanded using the given map.
	 * <p>
	 * The {@code request} parameter can be a {@link HttpEntity} in order to add
	 * additional HTTP headers to the request.
	 * @param url the URL
	 * @param request the Object to be PATCHed, may be {@code null}
	 * @param responseType the type of the return value
	 * @param uriVariables the variables to expand the template
	 * @param <T> the type of the return value
	 * @return the converted object
	 * @throws RestClientException on client-side HTTP error
	 * @since 1.4.4
	 * @see HttpEntity
	 */
	public <T> T patchForObject(String url, Object request, Class<T> responseType, Map<String, ?> uriVariables)
			throws RestClientException {
		return this.restTemplate.patchForObject(url, request, responseType, uriVariables);
	}

	/**
	 * Update a resource by PATCHing the given object to the URL, and returns the
	 * representation found in the response.
	 * <p>
	 * The {@code request} parameter can be a {@link HttpEntity} in order to add
	 * additional HTTP headers to the request.
	 * @param url the URL
	 * @param request the Object to be POSTed, may be {@code null}
	 * @param responseType the type of the return value
	 * @param <T> the type of the return value
	 * @return the converted object
	 * @throws RestClientException on client-side HTTP error
	 * @since 1.4.4
	 * @see HttpEntity
	 */
	public <T> T patchForObject(URI url, Object request, Class<T> responseType) throws RestClientException {
		return this.restTemplate.patchForObject(applyRootUriIfNecessary(url), request, responseType);
	}

	/**
	 * Delete the resources at the specified URI.
	 * <p>
	 * URI Template variables are expanded using the given URI variables, if any.
	 * @param url the URL
	 * @param urlVariables the variables to expand in the template
	 * @throws RestClientException on client-side HTTP error
	 * @see RestTemplate#delete(java.lang.String, java.lang.Object[])
	 */
	public void delete(String url, Object... urlVariables) throws RestClientException {
		this.restTemplate.delete(url, urlVariables);
	}

	/**
	 * Delete the resources at the specified URI.
	 * <p>
	 * URI Template variables are expanded using the given map.
	 * @param url the URL
	 * @param urlVariables the variables to expand the template
	 * @throws RestClientException on client-side HTTP error
	 * @see RestTemplate#delete(java.lang.String, java.util.Map)
	 */
	public void delete(String url, Map<String, ?> urlVariables) throws RestClientException {
		this.restTemplate.delete(url, urlVariables);
	}

	/**
	 * Delete the resources at the specified URL.
	 * @param url the URL
	 * @throws RestClientException on client-side HTTP error
	 * @see RestTemplate#delete(java.net.URI)
	 */
	public void delete(URI url) throws RestClientException {
		this.restTemplate.delete(applyRootUriIfNecessary(url));
	}

	/**
	 * Return the value of the Allow header for the given URI.
	 * <p>
	 * URI Template variables are expanded using the given URI variables, if any.
	 * @param url the URL
	 * @param urlVariables the variables to expand in the template
	 * @return the value of the allow header
	 * @throws RestClientException on client-side HTTP error
	 * @see RestTemplate#optionsForAllow(java.lang.String, java.lang.Object[])
	 */
	public Set<HttpMethod> optionsForAllow(String url, Object... urlVariables) throws RestClientException {
		return this.restTemplate.optionsForAllow(url, urlVariables);
	}

	/**
	 * Return the value of the Allow header for the given URI.
	 * <p>
	 * URI Template variables are expanded using the given map.
	 * @param url the URL
	 * @param urlVariables the variables to expand in the template
	 * @return the value of the allow header
	 * @throws RestClientException on client-side HTTP error
	 * @see RestTemplate#optionsForAllow(java.lang.String, java.util.Map)
	 */
	public Set<HttpMethod> optionsForAllow(String url, Map<String, ?> urlVariables) throws RestClientException {
		return this.restTemplate.optionsForAllow(url, urlVariables);
	}

	/**
	 * Return the value of the Allow header for the given URL.
	 * @param url the URL
	 * @return the value of the allow header
	 * @throws RestClientException on client-side HTTP error
	 * @see RestTemplate#optionsForAllow(java.net.URI)
	 */
	public Set<HttpMethod> optionsForAllow(URI url) throws RestClientException {
		return this.restTemplate.optionsForAllow(applyRootUriIfNecessary(url));
	}

	/**
	 * Execute the HTTP method to the given URI template, writing the given request entity
	 * to the request, and returns the response as {@link ResponseEntity}.
	 * <p>
	 * URI Template variables are expanded using the given URI variables, if any.
	 * @param url the URL
	 * @param method the HTTP method (GET, POST, etc)
	 * @param requestEntity the entity (headers and/or body) to write to the request, may
	 * be {@code null}
	 * @param responseType the type of the return value
	 * @param urlVariables the variables to expand in the template
	 * @param <T> the type of the return value
	 * @return the response as entity
	 * @throws RestClientException on client-side HTTP error
	 * @see RestTemplate#exchange(java.lang.String, org.springframework.http.HttpMethod,
	 * org.springframework.http.HttpEntity, java.lang.Class, java.lang.Object[])
	 */
	public <T> ResponseEntity<T> exchange(String url, HttpMethod method, HttpEntity<?> requestEntity,
			Class<T> responseType, Object... urlVariables) throws RestClientException {
		return this.restTemplate.exchange(url, method, requestEntity, responseType, urlVariables);
	}

	/**
	 * Execute the HTTP method to the given URI template, writing the given request entity
	 * to the request, and returns the response as {@link ResponseEntity}.
	 * <p>
	 * URI Template variables are expanded using the given URI variables, if any.
	 * @param url the URL
	 * @param method the HTTP method (GET, POST, etc)
	 * @param requestEntity the entity (headers and/or body) to write to the request, may
	 * be {@code null}
	 * @param responseType the type of the return value
	 * @param urlVariables the variables to expand in the template
	 * @param <T> the type of the return value
	 * @return the response as entity
	 * @throws RestClientException on client-side HTTP error
	 * @see RestTemplate#exchange(java.lang.String, org.springframework.http.HttpMethod,
	 * org.springframework.http.HttpEntity, java.lang.Class, java.util.Map)
	 */
	public <T> ResponseEntity<T> exchange(String url, HttpMethod method, HttpEntity<?> requestEntity,
			Class<T> responseType, Map<String, ?> urlVariables) throws RestClientException {
		return this.restTemplate.exchange(url, method, requestEntity, responseType, urlVariables);
	}

	/**
	 * Execute the HTTP method to the given URI template, writing the given request entity
	 * to the request, and returns the response as {@link ResponseEntity}.
	 * @param url the URL
	 * @param method the HTTP method (GET, POST, etc)
	 * @param requestEntity the entity (headers and/or body) to write to the request, may
	 * be {@code null}
	 * @param responseType the type of the return value
	 * @param <T> the type of the return value
	 * @return the response as entity
	 * @throws RestClientException on client-side HTTP error
	 * @see RestTemplate#exchange(java.net.URI, org.springframework.http.HttpMethod,
	 * org.springframework.http.HttpEntity, java.lang.Class)
	 */
	public <T> ResponseEntity<T> exchange(URI url, HttpMethod method, HttpEntity<?> requestEntity,
			Class<T> responseType) throws RestClientException {
		return this.restTemplate.exchange(applyRootUriIfNecessary(url), method, requestEntity, responseType);
	}

	/**
	 * Execute the HTTP method to the given URI template, writing the given request entity
	 * to the request, and returns the response as {@link ResponseEntity}. The given
	 * {@link ParameterizedTypeReference} is used to pass generic type information:
	 * <pre class="code">
	 * ParameterizedTypeReference&lt;List&lt;MyBean&gt;&gt; myBean = new ParameterizedTypeReference&lt;List&lt;MyBean&gt;&gt;() {};
	 * ResponseEntity&lt;List&lt;MyBean&gt;&gt; response = template.exchange(&quot;https://example.com&quot;,HttpMethod.GET, null, myBean);
	 * </pre>
	 * @param url the URL
	 * @param method the HTTP method (GET, POST, etc)
	 * @param requestEntity the entity (headers and/or body) to write to the request, may
	 * be {@code null}
	 * @param responseType the type of the return value
	 * @param urlVariables the variables to expand in the template
	 * @param <T> the type of the return value
	 * @return the response as entity
	 * @throws RestClientException on client-side HTTP error
	 * @see RestTemplate#exchange(java.lang.String, org.springframework.http.HttpMethod,
	 * org.springframework.http.HttpEntity,
	 * org.springframework.core.ParameterizedTypeReference, java.lang.Object[])
	 */
	public <T> ResponseEntity<T> exchange(String url, HttpMethod method, HttpEntity<?> requestEntity,
			ParameterizedTypeReference<T> responseType, Object... urlVariables) throws RestClientException {
		return this.restTemplate.exchange(url, method, requestEntity, responseType, urlVariables);
	}

	/**
	 * Execute the HTTP method to the given URI template, writing the given request entity
	 * to the request, and returns the response as {@link ResponseEntity}. The given
	 * {@link ParameterizedTypeReference} is used to pass generic type information:
	 * <pre class="code">
	 * ParameterizedTypeReference&lt;List&lt;MyBean&gt;&gt; myBean = new ParameterizedTypeReference&lt;List&lt;MyBean&gt;&gt;() {};
	 * ResponseEntity&lt;List&lt;MyBean&gt;&gt; response = template.exchange(&quot;https://example.com&quot;,HttpMethod.GET, null, myBean);
	 * </pre>
	 * @param url the URL
	 * @param method the HTTP method (GET, POST, etc)
	 * @param requestEntity the entity (headers and/or body) to write to the request, may
	 * be {@code null}
	 * @param responseType the type of the return value
	 * @param urlVariables the variables to expand in the template
	 * @param <T> the type of the return value
	 * @return the response as entity
	 * @throws RestClientException on client-side HTTP error
	 * @see RestTemplate#exchange(java.lang.String, org.springframework.http.HttpMethod,
	 * org.springframework.http.HttpEntity,
	 * org.springframework.core.ParameterizedTypeReference, java.util.Map)
	 */
	public <T> ResponseEntity<T> exchange(String url, HttpMethod method, HttpEntity<?> requestEntity,
			ParameterizedTypeReference<T> responseType, Map<String, ?> urlVariables) throws RestClientException {
		return this.restTemplate.exchange(url, method, requestEntity, responseType, urlVariables);
	}

	/**
	 * Execute the HTTP method to the given URI template, writing the given request entity
	 * to the request, and returns the response as {@link ResponseEntity}. The given
	 * {@link ParameterizedTypeReference} is used to pass generic type information:
	 * <pre class="code">
	 * ParameterizedTypeReference&lt;List&lt;MyBean&gt;&gt; myBean = new ParameterizedTypeReference&lt;List&lt;MyBean&gt;&gt;() {};
	 * ResponseEntity&lt;List&lt;MyBean&gt;&gt; response = template.exchange(&quot;https://example.com&quot;,HttpMethod.GET, null, myBean);
	 * </pre>
	 * @param url the URL
	 * @param method the HTTP method (GET, POST, etc)
	 * @param requestEntity the entity (headers and/or body) to write to the request, may
	 * be {@code null}
	 * @param responseType the type of the return value
	 * @param <T> the type of the return value
	 * @return the response as entity
	 * @throws RestClientException on client-side HTTP error
	 * @see RestTemplate#exchange(java.net.URI, org.springframework.http.HttpMethod,
	 * org.springframework.http.HttpEntity,
	 * org.springframework.core.ParameterizedTypeReference)
	 */
	public <T> ResponseEntity<T> exchange(URI url, HttpMethod method, HttpEntity<?> requestEntity,
			ParameterizedTypeReference<T> responseType) throws RestClientException {
		return this.restTemplate.exchange(applyRootUriIfNecessary(url), method, requestEntity, responseType);
	}

	/**
	 * Execute the request specified in the given {@link RequestEntity} and return the
	 * response as {@link ResponseEntity}. Typically used in combination with the static
	 * builder methods on {@code RequestEntity}, for instance: <pre class="code">
	 * MyRequest body = ...
	 * RequestEntity request = RequestEntity.post(new URI(&quot;https://example.com/foo&quot;)).accept(MediaType.APPLICATION_JSON).body(body);
	 * ResponseEntity&lt;MyResponse&gt; response = template.exchange(request, MyResponse.class);
	 * </pre>
	 * @param requestEntity the entity to write to the request
	 * @param responseType the type of the return value
	 * @param <T> the type of the return value
	 * @return the response as entity
	 * @throws RestClientException on client-side HTTP error
	 * @see RestTemplate#exchange(org.springframework.http.RequestEntity, java.lang.Class)
	 */
	public <T> ResponseEntity<T> exchange(RequestEntity<?> requestEntity, Class<T> responseType)
			throws RestClientException {
		return this.restTemplate.exchange(createRequestEntityWithRootAppliedUri(requestEntity), responseType);
	}

	/**
	 * Execute the request specified in the given {@link RequestEntity} and return the
	 * response as {@link ResponseEntity}. The given {@link ParameterizedTypeReference} is
	 * used to pass generic type information: <pre class="code">
	 * MyRequest body = ...
	 * RequestEntity request = RequestEntity.post(new URI(&quot;https://example.com/foo&quot;)).accept(MediaType.APPLICATION_JSON).body(body);
	 * ParameterizedTypeReference&lt;List&lt;MyResponse&gt;&gt; myBean = new ParameterizedTypeReference&lt;List&lt;MyResponse&gt;&gt;() {};
	 * ResponseEntity&lt;List&lt;MyResponse&gt;&gt; response = template.exchange(request, myBean);
	 * </pre>
	 * @param requestEntity the entity to write to the request
	 * @param responseType the type of the return value
	 * @param <T> the type of the return value
	 * @return the response as entity
	 * @throws RestClientException on client-side HTTP error
	 * @see RestTemplate#exchange(org.springframework.http.RequestEntity,
	 * org.springframework.core.ParameterizedTypeReference)
	 */
	public <T> ResponseEntity<T> exchange(RequestEntity<?> requestEntity, ParameterizedTypeReference<T> responseType)
			throws RestClientException {
		return this.restTemplate.exchange(createRequestEntityWithRootAppliedUri(requestEntity), responseType);
	}

	/**
	 * Execute the HTTP method to the given URI template, preparing the request with the
	 * {@link RequestCallback}, and reading the response with a {@link ResponseExtractor}.
	 * <p>
	 * URI Template variables are expanded using the given URI variables, if any.
	 * @param url the URL
	 * @param method the HTTP method (GET, POST, etc)
	 * @param requestCallback object that prepares the request
	 * @param responseExtractor object that extracts the return value from the response
	 * @param urlVariables the variables to expand in the template
	 * @param <T> the type of the return value
	 * @return an arbitrary object, as returned by the {@link ResponseExtractor}
	 * @throws RestClientException on client-side HTTP error
	 * @see RestTemplate#execute(java.lang.String, org.springframework.http.HttpMethod,
	 * org.springframework.web.client.RequestCallback,
	 * org.springframework.web.client.ResponseExtractor, java.lang.Object[])
	 */
	public <T> T execute(String url, HttpMethod method, RequestCallback requestCallback,
			ResponseExtractor<T> responseExtractor, Object... urlVariables) throws RestClientException {
		return this.restTemplate.execute(url, method, requestCallback, responseExtractor, urlVariables);
	}

	/**
	 * Execute the HTTP method to the given URI template, preparing the request with the
	 * {@link RequestCallback}, and reading the response with a {@link ResponseExtractor}.
	 * <p>
	 * URI Template variables are expanded using the given URI variables map.
	 * @param url the URL
	 * @param method the HTTP method (GET, POST, etc)
	 * @param requestCallback object that prepares the request
	 * @param responseExtractor object that extracts the return value from the response
	 * @param urlVariables the variables to expand in the template
	 * @param <T> the type of the return value
	 * @return an arbitrary object, as returned by the {@link ResponseExtractor}
	 * @throws RestClientException on client-side HTTP error
	 * @see RestTemplate#execute(java.lang.String, org.springframework.http.HttpMethod,
	 * org.springframework.web.client.RequestCallback,
	 * org.springframework.web.client.ResponseExtractor, java.util.Map)
	 */
	public <T> T execute(String url, HttpMethod method, RequestCallback requestCallback,
			ResponseExtractor<T> responseExtractor, Map<String, ?> urlVariables) throws RestClientException {
		return this.restTemplate.execute(url, method, requestCallback, responseExtractor, urlVariables);
	}

	/**
	 * Execute the HTTP method to the given URL, preparing the request with the
	 * {@link RequestCallback}, and reading the response with a {@link ResponseExtractor}.
	 * @param url the URL
	 * @param method the HTTP method (GET, POST, etc)
	 * @param requestCallback object that prepares the request
	 * @param responseExtractor object that extracts the return value from the response
	 * @param <T> the type of the return value
	 * @return an arbitrary object, as returned by the {@link ResponseExtractor}
	 * @throws RestClientException on client-side HTTP error
	 * @see RestTemplate#execute(java.net.URI, org.springframework.http.HttpMethod,
	 * org.springframework.web.client.RequestCallback,
	 * org.springframework.web.client.ResponseExtractor)
	 */
	public <T> T execute(URI url, HttpMethod method, RequestCallback requestCallback,
			ResponseExtractor<T> responseExtractor) throws RestClientException {
		return this.restTemplate.execute(applyRootUriIfNecessary(url), method, requestCallback, responseExtractor);
	}

	/**
	 * Returns the underlying {@link RestTemplate} that is actually used to perform the
	 * REST operations.
	 * @return the restTemplate
	 */
	public RestTemplate getRestTemplate() {
		return this.restTemplate;
	}

	/**
	 * Creates a new {@code TestRestTemplate} with the same configuration as this one,
	 * except that it will send basic authorization headers using the given
	 * {@code username} and {@code password}. The request factory used is a new instance
	 * of the underlying {@link RestTemplate}'s request factory type (when possible).
	 * @param username the username
	 * @param password the password
	 * @return the new template
	 * @since 1.4.1
	 */
	public TestRestTemplate withBasicAuth(String username, String password) {
		TestRestTemplate template = new TestRestTemplate(this.builder, username, password, this.httpClientOptions);
		template.setUriTemplateHandler(getRestTemplate().getUriTemplateHandler());
		return template;
	}

	@SuppressWarnings({ "rawtypes", "unchecked" })
	private RequestEntity<?> createRequestEntityWithRootAppliedUri(RequestEntity<?> requestEntity) {
		return new RequestEntity(requestEntity.getBody(), requestEntity.getHeaders(), requestEntity.getMethod(),
				applyRootUriIfNecessary(resolveUri(requestEntity)), requestEntity.getType());
	}

	private URI applyRootUriIfNecessary(URI uri) {
		UriTemplateHandler uriTemplateHandler = this.restTemplate.getUriTemplateHandler();
		if ((uriTemplateHandler instanceof RootUriTemplateHandler) && uri.toString().startsWith("/")) {
			return URI.create(((RootUriTemplateHandler) uriTemplateHandler).getRootUri() + uri.toString());
		}
		return uri;
	}

	private URI resolveUri(RequestEntity<?> entity) {
		if (entity instanceof UriTemplateRequestEntity) {
			UriTemplateRequestEntity<?> templatedUriEntity = (UriTemplateRequestEntity<?>) entity;
			if (templatedUriEntity.getVars() != null) {
				return this.restTemplate.getUriTemplateHandler().expand(templatedUriEntity.getUriTemplate(),
						templatedUriEntity.getVars());
			}
			else if (templatedUriEntity.getVarsMap() != null) {
				return this.restTemplate.getUriTemplateHandler().expand(templatedUriEntity.getUriTemplate(),
						templatedUriEntity.getVarsMap());
			}
			throw new IllegalStateException(
					"No variables specified for URI template: " + templatedUriEntity.getUriTemplate());
		}
		return entity.getUrl();
	}

	/**
	 * Options used to customize the Apache HTTP Client.
	 */
	public enum HttpClientOption {

		/**
		 * Enable cookies.
		 */
		ENABLE_COOKIES,

		/**
		 * Enable redirects.
		 */
		ENABLE_REDIRECTS,

		/**
		 * Use a {@link SSLConnectionSocketFactory} with {@link TrustSelfSignedStrategy}.
		 */
		SSL

	}

	/**
	 * {@link HttpComponentsClientHttpRequestFactory} to apply customizations.
	 */
	protected static class CustomHttpComponentsClientHttpRequestFactory extends HttpComponentsClientHttpRequestFactory {

		private final String cookieSpec;

		private final boolean enableRedirects;

		public CustomHttpComponentsClientHttpRequestFactory(HttpClientOption[] httpClientOptions) {
			Set<HttpClientOption> options = new HashSet<>(Arrays.asList(httpClientOptions));
			this.cookieSpec = (options.contains(HttpClientOption.ENABLE_COOKIES) ? CookieSpecs.STANDARD
					: CookieSpecs.IGNORE_COOKIES);
			this.enableRedirects = options.contains(HttpClientOption.ENABLE_REDIRECTS);
			if (options.contains(HttpClientOption.SSL)) {
				setHttpClient(createSslHttpClient());
			}
		}

		private HttpClient createSslHttpClient() {
			try {
				SSLConnectionSocketFactory socketFactory = new SSLConnectionSocketFactory(
						new SSLContextBuilder().loadTrustMaterial(null, new TrustSelfSignedStrategy()).build());
				return HttpClients.custom().setSSLSocketFactory(socketFactory).build();
			}
			catch (Exception ex) {
				throw new IllegalStateException("Unable to create SSL HttpClient", ex);
			}
		}

		@Override
		protected HttpContext createHttpContext(HttpMethod httpMethod, URI uri) {
			HttpClientContext context = HttpClientContext.create();
			context.setRequestConfig(getRequestConfig());
			return context;
		}

		protected RequestConfig getRequestConfig() {
			Builder builder = RequestConfig.custom().setCookieSpec(this.cookieSpec).setAuthenticationEnabled(false)
					.setRedirectsEnabled(this.enableRedirects);
			return builder.build();
		}

	}

	private static class NoOpResponseErrorHandler extends DefaultResponseErrorHandler {

		@Override
		public void handleError(ClientHttpResponse response) throws IOException {
		}

	}

}
>>>>>>> 6755b480
<|MERGE_RESOLUTION|>--- conflicted
+++ resolved
@@ -1,1060 +1,3 @@
-<<<<<<< HEAD
-/*
- * Copyright 2012-2019 the original author or authors.
- *
- * Licensed under the Apache License, Version 2.0 (the "License");
- * you may not use this file except in compliance with the License.
- * You may obtain a copy of the License at
- *
- *      https://www.apache.org/licenses/LICENSE-2.0
- *
- * Unless required by applicable law or agreed to in writing, software
- * distributed under the License is distributed on an "AS IS" BASIS,
- * WITHOUT WARRANTIES OR CONDITIONS OF ANY KIND, either express or implied.
- * See the License for the specific language governing permissions and
- * limitations under the License.
- */
-
-package org.springframework.boot.test.web.client;
-
-import java.io.IOException;
-import java.net.URI;
-import java.util.Arrays;
-import java.util.HashSet;
-import java.util.Map;
-import java.util.Set;
-
-import org.apache.http.client.HttpClient;
-import org.apache.http.client.config.CookieSpecs;
-import org.apache.http.client.config.RequestConfig;
-import org.apache.http.client.config.RequestConfig.Builder;
-import org.apache.http.client.protocol.HttpClientContext;
-import org.apache.http.conn.ssl.SSLConnectionSocketFactory;
-import org.apache.http.conn.ssl.TrustSelfSignedStrategy;
-import org.apache.http.impl.client.HttpClients;
-import org.apache.http.protocol.HttpContext;
-import org.apache.http.ssl.SSLContextBuilder;
-
-import org.springframework.boot.web.client.RestTemplateBuilder;
-import org.springframework.boot.web.client.RootUriTemplateHandler;
-import org.springframework.core.ParameterizedTypeReference;
-import org.springframework.http.HttpEntity;
-import org.springframework.http.HttpHeaders;
-import org.springframework.http.HttpMethod;
-import org.springframework.http.RequestEntity;
-import org.springframework.http.ResponseEntity;
-import org.springframework.http.client.ClientHttpRequestFactory;
-import org.springframework.http.client.ClientHttpResponse;
-import org.springframework.http.client.HttpComponentsClientHttpRequestFactory;
-import org.springframework.util.Assert;
-import org.springframework.web.client.DefaultResponseErrorHandler;
-import org.springframework.web.client.RequestCallback;
-import org.springframework.web.client.ResponseExtractor;
-import org.springframework.web.client.RestClientException;
-import org.springframework.web.client.RestTemplate;
-import org.springframework.web.util.DefaultUriBuilderFactory;
-import org.springframework.web.util.UriTemplateHandler;
-
-/**
- * Convenient alternative of {@link RestTemplate} that is suitable for integration tests.
- * They are fault tolerant, and optionally can carry Basic authentication headers. If
- * Apache Http Client 4.3.2 or better is available (recommended) it will be used as the
- * client, and by default configured to ignore cookies and redirects.
- * <p>
- * Note: To prevent injection problems this class intentionally does not extend
- * {@link RestTemplate}. If you need access to the underlying {@link RestTemplate} use
- * {@link #getRestTemplate()}.
- * <p>
- * If you are using the
- * {@link org.springframework.boot.test.context.SpringBootTest @SpringBootTest}
- * annotation, a {@link TestRestTemplate} is automatically available and can be
- * {@code @Autowired} into your test. If you need customizations (for example to adding
- * additional message converters) use a {@link RestTemplateBuilder} {@code @Bean}.
- *
- * @author Dave Syer
- * @author Phillip Webb
- * @author Andy Wilkinson
- * @author Kristine Jetzke
- * @author Dmytro Nosan
- * @since 1.4.0
- */
-public class TestRestTemplate {
-
-	private final RestTemplateBuilder builder;
-
-	private final HttpClientOption[] httpClientOptions;
-
-	private final RestTemplate restTemplate;
-
-	/**
-	 * Create a new {@link TestRestTemplate} instance.
-	 * @param restTemplateBuilder builder used to configure underlying
-	 * {@link RestTemplate}
-	 * @since 1.4.1
-	 */
-	public TestRestTemplate(RestTemplateBuilder restTemplateBuilder) {
-		this(restTemplateBuilder, null, null);
-	}
-
-	/**
-	 * Create a new {@link TestRestTemplate} instance.
-	 * @param httpClientOptions client options to use if the Apache HTTP Client is used
-	 */
-	public TestRestTemplate(HttpClientOption... httpClientOptions) {
-		this(null, null, httpClientOptions);
-	}
-
-	/**
-	 * Create a new {@link TestRestTemplate} instance with the specified credentials.
-	 * @param username the username to use (or {@code null})
-	 * @param password the password (or {@code null})
-	 * @param httpClientOptions client options to use if the Apache HTTP Client is used
-	 */
-	public TestRestTemplate(String username, String password, HttpClientOption... httpClientOptions) {
-		this(new RestTemplateBuilder(), username, password, httpClientOptions);
-	}
-
-	/**
-	 * Create a new {@link TestRestTemplate} instance with the specified credentials.
-	 * @param builder builder used to configure underlying {@link RestTemplate}
-	 * @param username the username to use (or {@code null})
-	 * @param password the password (or {@code null})
-	 * @param httpClientOptions client options to use if the Apache HTTP Client is used
-	 * @since 2.0.0
-	 */
-	public TestRestTemplate(RestTemplateBuilder builder, String username, String password,
-			HttpClientOption... httpClientOptions) {
-		Assert.notNull(builder, "Builder must not be null");
-		this.builder = builder;
-		this.httpClientOptions = httpClientOptions;
-		if (httpClientOptions != null) {
-			ClientHttpRequestFactory requestFactory = builder.buildRequestFactory();
-			if (requestFactory instanceof HttpComponentsClientHttpRequestFactory) {
-				builder = builder
-						.requestFactory(() -> new CustomHttpComponentsClientHttpRequestFactory(httpClientOptions));
-			}
-		}
-		if (username != null || password != null) {
-			builder = builder.basicAuthentication(username, password);
-		}
-		this.restTemplate = builder.build();
-		this.restTemplate.setErrorHandler(new NoOpResponseErrorHandler());
-	}
-
-	/**
-	 * Configure the {@link UriTemplateHandler} to use to expand URI templates. By default
-	 * the {@link DefaultUriBuilderFactory} is used which relies on Spring's URI template
-	 * support and exposes several useful properties that customize its behavior for
-	 * encoding and for prepending a common base URL. An alternative implementation may be
-	 * used to plug an external URI template library.
-	 * @param handler the URI template handler to use
-	 */
-	public void setUriTemplateHandler(UriTemplateHandler handler) {
-		this.restTemplate.setUriTemplateHandler(handler);
-	}
-
-	/**
-	 * Returns the root URI applied by a {@link RootUriTemplateHandler} or {@code ""} if
-	 * the root URI is not available.
-	 * @return the root URI
-	 */
-	public String getRootUri() {
-		UriTemplateHandler uriTemplateHandler = this.restTemplate.getUriTemplateHandler();
-		if (uriTemplateHandler instanceof RootUriTemplateHandler) {
-			return ((RootUriTemplateHandler) uriTemplateHandler).getRootUri();
-		}
-		return "";
-	}
-
-	/**
-	 * Retrieve a representation by doing a GET on the specified URL. The response (if
-	 * any) is converted and returned.
-	 * <p>
-	 * URI Template variables are expanded using the given URI variables, if any.
-	 * @param url the URL
-	 * @param responseType the type of the return value
-	 * @param urlVariables the variables to expand the template
-	 * @param <T> the type of the return value
-	 * @return the converted object
-	 * @throws RestClientException on client-side HTTP error on client-side HTTP error
-	 * @see RestTemplate#getForObject(String, Class, Object...)
-	 */
-	public <T> T getForObject(String url, Class<T> responseType, Object... urlVariables) throws RestClientException {
-		return this.restTemplate.getForObject(url, responseType, urlVariables);
-	}
-
-	/**
-	 * Retrieve a representation by doing a GET on the URI template. The response (if any)
-	 * is converted and returned.
-	 * <p>
-	 * URI Template variables are expanded using the given map.
-	 * @param url the URL
-	 * @param responseType the type of the return value
-	 * @param urlVariables the map containing variables for the URI template
-	 * @param <T> the type of the return value
-	 * @return the converted object
-	 * @throws RestClientException on client-side HTTP error
-	 * @see RestTemplate#getForObject(String, Class, Object...)
-	 */
-	public <T> T getForObject(String url, Class<T> responseType, Map<String, ?> urlVariables)
-			throws RestClientException {
-		return this.restTemplate.getForObject(url, responseType, urlVariables);
-	}
-
-	/**
-	 * Retrieve a representation by doing a GET on the URL . The response (if any) is
-	 * converted and returned.
-	 * @param url the URL
-	 * @param responseType the type of the return value
-	 * @param <T> the type of the return value
-	 * @return the converted object
-	 * @throws RestClientException on client-side HTTP error
-	 * @see RestTemplate#getForObject(java.net.URI, java.lang.Class)
-	 */
-	public <T> T getForObject(URI url, Class<T> responseType) throws RestClientException {
-		return this.restTemplate.getForObject(applyRootUriIfNecessary(url), responseType);
-	}
-
-	/**
-	 * Retrieve an entity by doing a GET on the specified URL. The response is converted
-	 * and stored in an {@link ResponseEntity}.
-	 * <p>
-	 * URI Template variables are expanded using the given URI variables, if any.
-	 * @param url the URL
-	 * @param responseType the type of the return value
-	 * @param urlVariables the variables to expand the template
-	 * @param <T> the type of the return value
-	 * @return the entity
-	 * @throws RestClientException on client-side HTTP error
-	 * @see RestTemplate#getForEntity(java.lang.String, java.lang.Class,
-	 * java.lang.Object[])
-	 */
-	public <T> ResponseEntity<T> getForEntity(String url, Class<T> responseType, Object... urlVariables)
-			throws RestClientException {
-		return this.restTemplate.getForEntity(url, responseType, urlVariables);
-	}
-
-	/**
-	 * Retrieve a representation by doing a GET on the URI template. The response is
-	 * converted and stored in an {@link ResponseEntity}.
-	 * <p>
-	 * URI Template variables are expanded using the given map.
-	 * @param url the URL
-	 * @param responseType the type of the return value
-	 * @param urlVariables the map containing variables for the URI template
-	 * @param <T> the type of the return value
-	 * @return the converted object
-	 * @throws RestClientException on client-side HTTP error
-	 * @see RestTemplate#getForEntity(java.lang.String, java.lang.Class, java.util.Map)
-	 */
-	public <T> ResponseEntity<T> getForEntity(String url, Class<T> responseType, Map<String, ?> urlVariables)
-			throws RestClientException {
-		return this.restTemplate.getForEntity(url, responseType, urlVariables);
-	}
-
-	/**
-	 * Retrieve a representation by doing a GET on the URL . The response is converted and
-	 * stored in an {@link ResponseEntity}.
-	 * @param url the URL
-	 * @param responseType the type of the return value
-	 * @param <T> the type of the return value
-	 * @return the converted object
-	 * @throws RestClientException on client-side HTTP error
-	 * @see RestTemplate#getForEntity(java.net.URI, java.lang.Class)
-	 */
-	public <T> ResponseEntity<T> getForEntity(URI url, Class<T> responseType) throws RestClientException {
-		return this.restTemplate.getForEntity(applyRootUriIfNecessary(url), responseType);
-	}
-
-	/**
-	 * Retrieve all headers of the resource specified by the URI template.
-	 * <p>
-	 * URI Template variables are expanded using the given URI variables, if any.
-	 * @param url the URL
-	 * @param urlVariables the variables to expand the template
-	 * @return all HTTP headers of that resource
-	 * @throws RestClientException on client-side HTTP error
-	 * @see RestTemplate#headForHeaders(java.lang.String, java.lang.Object[])
-	 */
-	public HttpHeaders headForHeaders(String url, Object... urlVariables) throws RestClientException {
-		return this.restTemplate.headForHeaders(url, urlVariables);
-	}
-
-	/**
-	 * Retrieve all headers of the resource specified by the URI template.
-	 * <p>
-	 * URI Template variables are expanded using the given map.
-	 * @param url the URL
-	 * @param urlVariables the map containing variables for the URI template
-	 * @return all HTTP headers of that resource
-	 * @throws RestClientException on client-side HTTP error
-	 * @see RestTemplate#headForHeaders(java.lang.String, java.util.Map)
-	 */
-	public HttpHeaders headForHeaders(String url, Map<String, ?> urlVariables) throws RestClientException {
-		return this.restTemplate.headForHeaders(url, urlVariables);
-	}
-
-	/**
-	 * Retrieve all headers of the resource specified by the URL.
-	 * @param url the URL
-	 * @return all HTTP headers of that resource
-	 * @throws RestClientException on client-side HTTP error
-	 * @see RestTemplate#headForHeaders(java.net.URI)
-	 */
-	public HttpHeaders headForHeaders(URI url) throws RestClientException {
-		return this.restTemplate.headForHeaders(applyRootUriIfNecessary(url));
-	}
-
-	/**
-	 * Create a new resource by POSTing the given object to the URI template, and returns
-	 * the value of the {@code Location} header. This header typically indicates where the
-	 * new resource is stored.
-	 * <p>
-	 * URI Template variables are expanded using the given URI variables, if any.
-	 * <p>
-	 * The {@code request} parameter can be a {@link HttpEntity} in order to add
-	 * additional HTTP headers to the request.
-	 * @param url the URL
-	 * @param request the Object to be POSTed, may be {@code null}
-	 * @param urlVariables the variables to expand the template
-	 * @return the value for the {@code Location} header
-	 * @throws RestClientException on client-side HTTP error
-	 * @see HttpEntity
-	 * @see RestTemplate#postForLocation(java.lang.String, java.lang.Object,
-	 * java.lang.Object[])
-	 */
-	public URI postForLocation(String url, Object request, Object... urlVariables) throws RestClientException {
-		return this.restTemplate.postForLocation(url, request, urlVariables);
-	}
-
-	/**
-	 * Create a new resource by POSTing the given object to the URI template, and returns
-	 * the value of the {@code Location} header. This header typically indicates where the
-	 * new resource is stored.
-	 * <p>
-	 * URI Template variables are expanded using the given map.
-	 * <p>
-	 * The {@code request} parameter can be a {@link HttpEntity} in order to add
-	 * additional HTTP headers to the request.
-	 * @param url the URL
-	 * @param request the Object to be POSTed, may be {@code null}
-	 * @param urlVariables the variables to expand the template
-	 * @return the value for the {@code Location} header
-	 * @throws RestClientException on client-side HTTP error
-	 * @see HttpEntity
-	 * @see RestTemplate#postForLocation(java.lang.String, java.lang.Object,
-	 * java.util.Map)
-	 */
-	public URI postForLocation(String url, Object request, Map<String, ?> urlVariables) throws RestClientException {
-		return this.restTemplate.postForLocation(url, request, urlVariables);
-	}
-
-	/**
-	 * Create a new resource by POSTing the given object to the URL, and returns the value
-	 * of the {@code Location} header. This header typically indicates where the new
-	 * resource is stored.
-	 * <p>
-	 * The {@code request} parameter can be a {@link HttpEntity} in order to add
-	 * additional HTTP headers to the request.
-	 * @param url the URL
-	 * @param request the Object to be POSTed, may be {@code null}
-	 * @return the value for the {@code Location} header
-	 * @throws RestClientException on client-side HTTP error
-	 * @see HttpEntity
-	 * @see RestTemplate#postForLocation(java.net.URI, java.lang.Object)
-	 */
-	public URI postForLocation(URI url, Object request) throws RestClientException {
-		return this.restTemplate.postForLocation(applyRootUriIfNecessary(url), request);
-	}
-
-	/**
-	 * Create a new resource by POSTing the given object to the URI template, and returns
-	 * the representation found in the response.
-	 * <p>
-	 * URI Template variables are expanded using the given URI variables, if any.
-	 * <p>
-	 * The {@code request} parameter can be a {@link HttpEntity} in order to add
-	 * additional HTTP headers to the request.
-	 * @param url the URL
-	 * @param request the Object to be POSTed, may be {@code null}
-	 * @param responseType the type of the return value
-	 * @param urlVariables the variables to expand the template
-	 * @param <T> the type of the return value
-	 * @return the converted object
-	 * @throws RestClientException on client-side HTTP error
-	 * @see HttpEntity
-	 * @see RestTemplate#postForObject(java.lang.String, java.lang.Object,
-	 * java.lang.Class, java.lang.Object[])
-	 */
-	public <T> T postForObject(String url, Object request, Class<T> responseType, Object... urlVariables)
-			throws RestClientException {
-		return this.restTemplate.postForObject(url, request, responseType, urlVariables);
-	}
-
-	/**
-	 * Create a new resource by POSTing the given object to the URI template, and returns
-	 * the representation found in the response.
-	 * <p>
-	 * URI Template variables are expanded using the given map.
-	 * <p>
-	 * The {@code request} parameter can be a {@link HttpEntity} in order to add
-	 * additional HTTP headers to the request.
-	 * @param url the URL
-	 * @param request the Object to be POSTed, may be {@code null}
-	 * @param responseType the type of the return value
-	 * @param urlVariables the variables to expand the template
-	 * @param <T> the type of the return value
-	 * @return the converted object
-	 * @throws RestClientException on client-side HTTP error
-	 * @see HttpEntity
-	 * @see RestTemplate#postForObject(java.lang.String, java.lang.Object,
-	 * java.lang.Class, java.util.Map)
-	 */
-	public <T> T postForObject(String url, Object request, Class<T> responseType, Map<String, ?> urlVariables)
-			throws RestClientException {
-		return this.restTemplate.postForObject(url, request, responseType, urlVariables);
-	}
-
-	/**
-	 * Create a new resource by POSTing the given object to the URL, and returns the
-	 * representation found in the response.
-	 * <p>
-	 * The {@code request} parameter can be a {@link HttpEntity} in order to add
-	 * additional HTTP headers to the request.
-	 * @param url the URL
-	 * @param request the Object to be POSTed, may be {@code null}
-	 * @param responseType the type of the return value
-	 * @param <T> the type of the return value
-	 * @return the converted object
-	 * @throws RestClientException on client-side HTTP error
-	 * @see HttpEntity
-	 * @see RestTemplate#postForObject(java.net.URI, java.lang.Object, java.lang.Class)
-	 */
-	public <T> T postForObject(URI url, Object request, Class<T> responseType) throws RestClientException {
-		return this.restTemplate.postForObject(applyRootUriIfNecessary(url), request, responseType);
-	}
-
-	/**
-	 * Create a new resource by POSTing the given object to the URI template, and returns
-	 * the response as {@link ResponseEntity}.
-	 * <p>
-	 * URI Template variables are expanded using the given URI variables, if any.
-	 * <p>
-	 * The {@code request} parameter can be a {@link HttpEntity} in order to add
-	 * additional HTTP headers to the request.
-	 * @param url the URL
-	 * @param request the Object to be POSTed, may be {@code null}
-	 * @param responseType the response type to return
-	 * @param urlVariables the variables to expand the template
-	 * @param <T> the type of the return value
-	 * @return the converted object
-	 * @throws RestClientException on client-side HTTP error
-	 * @see HttpEntity
-	 * @see RestTemplate#postForEntity(java.lang.String, java.lang.Object,
-	 * java.lang.Class, java.lang.Object[])
-	 */
-	public <T> ResponseEntity<T> postForEntity(String url, Object request, Class<T> responseType,
-			Object... urlVariables) throws RestClientException {
-		return this.restTemplate.postForEntity(url, request, responseType, urlVariables);
-	}
-
-	/**
-	 * Create a new resource by POSTing the given object to the URI template, and returns
-	 * the response as {@link HttpEntity}.
-	 * <p>
-	 * URI Template variables are expanded using the given map.
-	 * <p>
-	 * The {@code request} parameter can be a {@link HttpEntity} in order to add
-	 * additional HTTP headers to the request.
-	 * @param url the URL
-	 * @param request the Object to be POSTed, may be {@code null}
-	 * @param responseType the response type to return
-	 * @param urlVariables the variables to expand the template
-	 * @param <T> the type of the return value
-	 * @return the converted object
-	 * @throws RestClientException on client-side HTTP error
-	 * @see HttpEntity
-	 * @see RestTemplate#postForEntity(java.lang.String, java.lang.Object,
-	 * java.lang.Class, java.util.Map)
-	 */
-	public <T> ResponseEntity<T> postForEntity(String url, Object request, Class<T> responseType,
-			Map<String, ?> urlVariables) throws RestClientException {
-		return this.restTemplate.postForEntity(url, request, responseType, urlVariables);
-	}
-
-	/**
-	 * Create a new resource by POSTing the given object to the URL, and returns the
-	 * response as {@link ResponseEntity}.
-	 * <p>
-	 * The {@code request} parameter can be a {@link HttpEntity} in order to add
-	 * additional HTTP headers to the request.
-	 * @param url the URL
-	 * @param request the Object to be POSTed, may be {@code null}
-	 * @param responseType the response type to return
-	 * @param <T> the type of the return value
-	 * @return the converted object
-	 * @throws RestClientException on client-side HTTP error
-	 * @see HttpEntity
-	 * @see RestTemplate#postForEntity(java.net.URI, java.lang.Object, java.lang.Class)
-	 */
-	public <T> ResponseEntity<T> postForEntity(URI url, Object request, Class<T> responseType)
-			throws RestClientException {
-		return this.restTemplate.postForEntity(applyRootUriIfNecessary(url), request, responseType);
-	}
-
-	/**
-	 * Create or update a resource by PUTting the given object to the URI.
-	 * <p>
-	 * URI Template variables are expanded using the given URI variables, if any.
-	 * <p>
-	 * The {@code request} parameter can be a {@link HttpEntity} in order to add
-	 * additional HTTP headers to the request.
-	 * @param url the URL
-	 * @param request the Object to be PUT, may be {@code null}
-	 * @param urlVariables the variables to expand the template
-	 * @throws RestClientException on client-side HTTP error
-	 * @see HttpEntity
-	 * @see RestTemplate#put(java.lang.String, java.lang.Object, java.lang.Object[])
-	 */
-	public void put(String url, Object request, Object... urlVariables) throws RestClientException {
-		this.restTemplate.put(url, request, urlVariables);
-	}
-
-	/**
-	 * Creates a new resource by PUTting the given object to URI template.
-	 * <p>
-	 * URI Template variables are expanded using the given map.
-	 * <p>
-	 * The {@code request} parameter can be a {@link HttpEntity} in order to add
-	 * additional HTTP headers to the request.
-	 * @param url the URL
-	 * @param request the Object to be PUT, may be {@code null}
-	 * @param urlVariables the variables to expand the template
-	 * @throws RestClientException on client-side HTTP error
-	 * @see HttpEntity
-	 * @see RestTemplate#put(java.lang.String, java.lang.Object, java.util.Map)
-	 */
-	public void put(String url, Object request, Map<String, ?> urlVariables) throws RestClientException {
-		this.restTemplate.put(url, request, urlVariables);
-	}
-
-	/**
-	 * Creates a new resource by PUTting the given object to URL.
-	 * <p>
-	 * The {@code request} parameter can be a {@link HttpEntity} in order to add
-	 * additional HTTP headers to the request.
-	 * @param url the URL
-	 * @param request the Object to be PUT, may be {@code null}
-	 * @throws RestClientException on client-side HTTP error
-	 * @see HttpEntity
-	 * @see RestTemplate#put(java.net.URI, java.lang.Object)
-	 */
-	public void put(URI url, Object request) throws RestClientException {
-		this.restTemplate.put(applyRootUriIfNecessary(url), request);
-	}
-
-	/**
-	 * Update a resource by PATCHing the given object to the URI template, and returns the
-	 * representation found in the response.
-	 * <p>
-	 * URI Template variables are expanded using the given URI variables, if any.
-	 * <p>
-	 * The {@code request} parameter can be a {@link HttpEntity} in order to add
-	 * additional HTTP headers to the request.
-	 * @param url the URL
-	 * @param request the Object to be PATCHed, may be {@code null}
-	 * @param responseType the type of the return value
-	 * @param uriVariables the variables to expand the template
-	 * @param <T> the type of the return value
-	 * @return the converted object
-	 * @throws RestClientException on client-side HTTP error
-	 * @since 1.4.4
-	 * @see HttpEntity
-	 */
-	public <T> T patchForObject(String url, Object request, Class<T> responseType, Object... uriVariables)
-			throws RestClientException {
-		return this.restTemplate.patchForObject(url, request, responseType, uriVariables);
-	}
-
-	/**
-	 * Update a resource by PATCHing the given object to the URI template, and returns the
-	 * representation found in the response.
-	 * <p>
-	 * URI Template variables are expanded using the given map.
-	 * <p>
-	 * The {@code request} parameter can be a {@link HttpEntity} in order to add
-	 * additional HTTP headers to the request.
-	 * @param url the URL
-	 * @param request the Object to be PATCHed, may be {@code null}
-	 * @param responseType the type of the return value
-	 * @param uriVariables the variables to expand the template
-	 * @param <T> the type of the return value
-	 * @return the converted object
-	 * @throws RestClientException on client-side HTTP error
-	 * @since 1.4.4
-	 * @see HttpEntity
-	 */
-	public <T> T patchForObject(String url, Object request, Class<T> responseType, Map<String, ?> uriVariables)
-			throws RestClientException {
-		return this.restTemplate.patchForObject(url, request, responseType, uriVariables);
-	}
-
-	/**
-	 * Update a resource by PATCHing the given object to the URL, and returns the
-	 * representation found in the response.
-	 * <p>
-	 * The {@code request} parameter can be a {@link HttpEntity} in order to add
-	 * additional HTTP headers to the request.
-	 * @param url the URL
-	 * @param request the Object to be POSTed, may be {@code null}
-	 * @param responseType the type of the return value
-	 * @param <T> the type of the return value
-	 * @return the converted object
-	 * @throws RestClientException on client-side HTTP error
-	 * @since 1.4.4
-	 * @see HttpEntity
-	 */
-	public <T> T patchForObject(URI url, Object request, Class<T> responseType) throws RestClientException {
-		return this.restTemplate.patchForObject(applyRootUriIfNecessary(url), request, responseType);
-
-	}
-
-	/**
-	 * Delete the resources at the specified URI.
-	 * <p>
-	 * URI Template variables are expanded using the given URI variables, if any.
-	 * @param url the URL
-	 * @param urlVariables the variables to expand in the template
-	 * @throws RestClientException on client-side HTTP error
-	 * @see RestTemplate#delete(java.lang.String, java.lang.Object[])
-	 */
-	public void delete(String url, Object... urlVariables) throws RestClientException {
-		this.restTemplate.delete(url, urlVariables);
-	}
-
-	/**
-	 * Delete the resources at the specified URI.
-	 * <p>
-	 * URI Template variables are expanded using the given map.
-	 * @param url the URL
-	 * @param urlVariables the variables to expand the template
-	 * @throws RestClientException on client-side HTTP error
-	 * @see RestTemplate#delete(java.lang.String, java.util.Map)
-	 */
-	public void delete(String url, Map<String, ?> urlVariables) throws RestClientException {
-		this.restTemplate.delete(url, urlVariables);
-	}
-
-	/**
-	 * Delete the resources at the specified URL.
-	 * @param url the URL
-	 * @throws RestClientException on client-side HTTP error
-	 * @see RestTemplate#delete(java.net.URI)
-	 */
-	public void delete(URI url) throws RestClientException {
-		this.restTemplate.delete(applyRootUriIfNecessary(url));
-	}
-
-	/**
-	 * Return the value of the Allow header for the given URI.
-	 * <p>
-	 * URI Template variables are expanded using the given URI variables, if any.
-	 * @param url the URL
-	 * @param urlVariables the variables to expand in the template
-	 * @return the value of the allow header
-	 * @throws RestClientException on client-side HTTP error
-	 * @see RestTemplate#optionsForAllow(java.lang.String, java.lang.Object[])
-	 */
-	public Set<HttpMethod> optionsForAllow(String url, Object... urlVariables) throws RestClientException {
-		return this.restTemplate.optionsForAllow(url, urlVariables);
-	}
-
-	/**
-	 * Return the value of the Allow header for the given URI.
-	 * <p>
-	 * URI Template variables are expanded using the given map.
-	 * @param url the URL
-	 * @param urlVariables the variables to expand in the template
-	 * @return the value of the allow header
-	 * @throws RestClientException on client-side HTTP error
-	 * @see RestTemplate#optionsForAllow(java.lang.String, java.util.Map)
-	 */
-	public Set<HttpMethod> optionsForAllow(String url, Map<String, ?> urlVariables) throws RestClientException {
-		return this.restTemplate.optionsForAllow(url, urlVariables);
-	}
-
-	/**
-	 * Return the value of the Allow header for the given URL.
-	 * @param url the URL
-	 * @return the value of the allow header
-	 * @throws RestClientException on client-side HTTP error
-	 * @see RestTemplate#optionsForAllow(java.net.URI)
-	 */
-	public Set<HttpMethod> optionsForAllow(URI url) throws RestClientException {
-		return this.restTemplate.optionsForAllow(applyRootUriIfNecessary(url));
-	}
-
-	/**
-	 * Execute the HTTP method to the given URI template, writing the given request entity
-	 * to the request, and returns the response as {@link ResponseEntity}.
-	 * <p>
-	 * URI Template variables are expanded using the given URI variables, if any.
-	 * @param url the URL
-	 * @param method the HTTP method (GET, POST, etc)
-	 * @param requestEntity the entity (headers and/or body) to write to the request, may
-	 * be {@code null}
-	 * @param responseType the type of the return value
-	 * @param urlVariables the variables to expand in the template
-	 * @param <T> the type of the return value
-	 * @return the response as entity
-	 * @throws RestClientException on client-side HTTP error
-	 * @see RestTemplate#exchange(java.lang.String, org.springframework.http.HttpMethod,
-	 * org.springframework.http.HttpEntity, java.lang.Class, java.lang.Object[])
-	 */
-	public <T> ResponseEntity<T> exchange(String url, HttpMethod method, HttpEntity<?> requestEntity,
-			Class<T> responseType, Object... urlVariables) throws RestClientException {
-		return this.restTemplate.exchange(url, method, requestEntity, responseType, urlVariables);
-	}
-
-	/**
-	 * Execute the HTTP method to the given URI template, writing the given request entity
-	 * to the request, and returns the response as {@link ResponseEntity}.
-	 * <p>
-	 * URI Template variables are expanded using the given URI variables, if any.
-	 * @param url the URL
-	 * @param method the HTTP method (GET, POST, etc)
-	 * @param requestEntity the entity (headers and/or body) to write to the request, may
-	 * be {@code null}
-	 * @param responseType the type of the return value
-	 * @param urlVariables the variables to expand in the template
-	 * @param <T> the type of the return value
-	 * @return the response as entity
-	 * @throws RestClientException on client-side HTTP error
-	 * @see RestTemplate#exchange(java.lang.String, org.springframework.http.HttpMethod,
-	 * org.springframework.http.HttpEntity, java.lang.Class, java.util.Map)
-	 */
-	public <T> ResponseEntity<T> exchange(String url, HttpMethod method, HttpEntity<?> requestEntity,
-			Class<T> responseType, Map<String, ?> urlVariables) throws RestClientException {
-		return this.restTemplate.exchange(url, method, requestEntity, responseType, urlVariables);
-	}
-
-	/**
-	 * Execute the HTTP method to the given URI template, writing the given request entity
-	 * to the request, and returns the response as {@link ResponseEntity}.
-	 * @param url the URL
-	 * @param method the HTTP method (GET, POST, etc)
-	 * @param requestEntity the entity (headers and/or body) to write to the request, may
-	 * be {@code null}
-	 * @param responseType the type of the return value
-	 * @param <T> the type of the return value
-	 * @return the response as entity
-	 * @throws RestClientException on client-side HTTP error
-	 * @see RestTemplate#exchange(java.net.URI, org.springframework.http.HttpMethod,
-	 * org.springframework.http.HttpEntity, java.lang.Class)
-	 */
-	public <T> ResponseEntity<T> exchange(URI url, HttpMethod method, HttpEntity<?> requestEntity,
-			Class<T> responseType) throws RestClientException {
-		return this.restTemplate.exchange(applyRootUriIfNecessary(url), method, requestEntity, responseType);
-	}
-
-	/**
-	 * Execute the HTTP method to the given URI template, writing the given request entity
-	 * to the request, and returns the response as {@link ResponseEntity}. The given
-	 * {@link ParameterizedTypeReference} is used to pass generic type information:
-	 * <pre class="code">
-	 * ParameterizedTypeReference&lt;List&lt;MyBean&gt;&gt; myBean = new ParameterizedTypeReference&lt;List&lt;MyBean&gt;&gt;() {};
-	 * ResponseEntity&lt;List&lt;MyBean&gt;&gt; response = template.exchange(&quot;https://example.com&quot;,HttpMethod.GET, null, myBean);
-	 * </pre>
-	 * @param url the URL
-	 * @param method the HTTP method (GET, POST, etc)
-	 * @param requestEntity the entity (headers and/or body) to write to the request, may
-	 * be {@code null}
-	 * @param responseType the type of the return value
-	 * @param urlVariables the variables to expand in the template
-	 * @param <T> the type of the return value
-	 * @return the response as entity
-	 * @throws RestClientException on client-side HTTP error
-	 * @see RestTemplate#exchange(java.lang.String, org.springframework.http.HttpMethod,
-	 * org.springframework.http.HttpEntity,
-	 * org.springframework.core.ParameterizedTypeReference, java.lang.Object[])
-	 */
-	public <T> ResponseEntity<T> exchange(String url, HttpMethod method, HttpEntity<?> requestEntity,
-			ParameterizedTypeReference<T> responseType, Object... urlVariables) throws RestClientException {
-		return this.restTemplate.exchange(url, method, requestEntity, responseType, urlVariables);
-	}
-
-	/**
-	 * Execute the HTTP method to the given URI template, writing the given request entity
-	 * to the request, and returns the response as {@link ResponseEntity}. The given
-	 * {@link ParameterizedTypeReference} is used to pass generic type information:
-	 * <pre class="code">
-	 * ParameterizedTypeReference&lt;List&lt;MyBean&gt;&gt; myBean = new ParameterizedTypeReference&lt;List&lt;MyBean&gt;&gt;() {};
-	 * ResponseEntity&lt;List&lt;MyBean&gt;&gt; response = template.exchange(&quot;https://example.com&quot;,HttpMethod.GET, null, myBean);
-	 * </pre>
-	 * @param url the URL
-	 * @param method the HTTP method (GET, POST, etc)
-	 * @param requestEntity the entity (headers and/or body) to write to the request, may
-	 * be {@code null}
-	 * @param responseType the type of the return value
-	 * @param urlVariables the variables to expand in the template
-	 * @param <T> the type of the return value
-	 * @return the response as entity
-	 * @throws RestClientException on client-side HTTP error
-	 * @see RestTemplate#exchange(java.lang.String, org.springframework.http.HttpMethod,
-	 * org.springframework.http.HttpEntity,
-	 * org.springframework.core.ParameterizedTypeReference, java.util.Map)
-	 */
-	public <T> ResponseEntity<T> exchange(String url, HttpMethod method, HttpEntity<?> requestEntity,
-			ParameterizedTypeReference<T> responseType, Map<String, ?> urlVariables) throws RestClientException {
-		return this.restTemplate.exchange(url, method, requestEntity, responseType, urlVariables);
-	}
-
-	/**
-	 * Execute the HTTP method to the given URI template, writing the given request entity
-	 * to the request, and returns the response as {@link ResponseEntity}. The given
-	 * {@link ParameterizedTypeReference} is used to pass generic type information:
-	 * <pre class="code">
-	 * ParameterizedTypeReference&lt;List&lt;MyBean&gt;&gt; myBean = new ParameterizedTypeReference&lt;List&lt;MyBean&gt;&gt;() {};
-	 * ResponseEntity&lt;List&lt;MyBean&gt;&gt; response = template.exchange(&quot;https://example.com&quot;,HttpMethod.GET, null, myBean);
-	 * </pre>
-	 * @param url the URL
-	 * @param method the HTTP method (GET, POST, etc)
-	 * @param requestEntity the entity (headers and/or body) to write to the request, may
-	 * be {@code null}
-	 * @param responseType the type of the return value
-	 * @param <T> the type of the return value
-	 * @return the response as entity
-	 * @throws RestClientException on client-side HTTP error
-	 * @see RestTemplate#exchange(java.net.URI, org.springframework.http.HttpMethod,
-	 * org.springframework.http.HttpEntity,
-	 * org.springframework.core.ParameterizedTypeReference)
-	 */
-	public <T> ResponseEntity<T> exchange(URI url, HttpMethod method, HttpEntity<?> requestEntity,
-			ParameterizedTypeReference<T> responseType) throws RestClientException {
-		return this.restTemplate.exchange(applyRootUriIfNecessary(url), method, requestEntity, responseType);
-	}
-
-	/**
-	 * Execute the request specified in the given {@link RequestEntity} and return the
-	 * response as {@link ResponseEntity}. Typically used in combination with the static
-	 * builder methods on {@code RequestEntity}, for instance: <pre class="code">
-	 * MyRequest body = ...
-	 * RequestEntity request = RequestEntity.post(new URI(&quot;https://example.com/foo&quot;)).accept(MediaType.APPLICATION_JSON).body(body);
-	 * ResponseEntity&lt;MyResponse&gt; response = template.exchange(request, MyResponse.class);
-	 * </pre>
-	 * @param requestEntity the entity to write to the request
-	 * @param responseType the type of the return value
-	 * @param <T> the type of the return value
-	 * @return the response as entity
-	 * @throws RestClientException on client-side HTTP error
-	 * @see RestTemplate#exchange(org.springframework.http.RequestEntity, java.lang.Class)
-	 */
-	public <T> ResponseEntity<T> exchange(RequestEntity<?> requestEntity, Class<T> responseType)
-			throws RestClientException {
-		return this.restTemplate.exchange(createRequestEntityWithRootAppliedUri(requestEntity), responseType);
-	}
-
-	/**
-	 * Execute the request specified in the given {@link RequestEntity} and return the
-	 * response as {@link ResponseEntity}. The given {@link ParameterizedTypeReference} is
-	 * used to pass generic type information: <pre class="code">
-	 * MyRequest body = ...
-	 * RequestEntity request = RequestEntity.post(new URI(&quot;https://example.com/foo&quot;)).accept(MediaType.APPLICATION_JSON).body(body);
-	 * ParameterizedTypeReference&lt;List&lt;MyResponse&gt;&gt; myBean = new ParameterizedTypeReference&lt;List&lt;MyResponse&gt;&gt;() {};
-	 * ResponseEntity&lt;List&lt;MyResponse&gt;&gt; response = template.exchange(request, myBean);
-	 * </pre>
-	 * @param requestEntity the entity to write to the request
-	 * @param responseType the type of the return value
-	 * @param <T> the type of the return value
-	 * @return the response as entity
-	 * @throws RestClientException on client-side HTTP error
-	 * @see RestTemplate#exchange(org.springframework.http.RequestEntity,
-	 * org.springframework.core.ParameterizedTypeReference)
-	 */
-	public <T> ResponseEntity<T> exchange(RequestEntity<?> requestEntity, ParameterizedTypeReference<T> responseType)
-			throws RestClientException {
-		return this.restTemplate.exchange(createRequestEntityWithRootAppliedUri(requestEntity), responseType);
-	}
-
-	/**
-	 * Execute the HTTP method to the given URI template, preparing the request with the
-	 * {@link RequestCallback}, and reading the response with a {@link ResponseExtractor}.
-	 * <p>
-	 * URI Template variables are expanded using the given URI variables, if any.
-	 * @param url the URL
-	 * @param method the HTTP method (GET, POST, etc)
-	 * @param requestCallback object that prepares the request
-	 * @param responseExtractor object that extracts the return value from the response
-	 * @param urlVariables the variables to expand in the template
-	 * @param <T> the type of the return value
-	 * @return an arbitrary object, as returned by the {@link ResponseExtractor}
-	 * @throws RestClientException on client-side HTTP error
-	 * @see RestTemplate#execute(java.lang.String, org.springframework.http.HttpMethod,
-	 * org.springframework.web.client.RequestCallback,
-	 * org.springframework.web.client.ResponseExtractor, java.lang.Object[])
-	 */
-	public <T> T execute(String url, HttpMethod method, RequestCallback requestCallback,
-			ResponseExtractor<T> responseExtractor, Object... urlVariables) throws RestClientException {
-		return this.restTemplate.execute(url, method, requestCallback, responseExtractor, urlVariables);
-	}
-
-	/**
-	 * Execute the HTTP method to the given URI template, preparing the request with the
-	 * {@link RequestCallback}, and reading the response with a {@link ResponseExtractor}.
-	 * <p>
-	 * URI Template variables are expanded using the given URI variables map.
-	 * @param url the URL
-	 * @param method the HTTP method (GET, POST, etc)
-	 * @param requestCallback object that prepares the request
-	 * @param responseExtractor object that extracts the return value from the response
-	 * @param urlVariables the variables to expand in the template
-	 * @param <T> the type of the return value
-	 * @return an arbitrary object, as returned by the {@link ResponseExtractor}
-	 * @throws RestClientException on client-side HTTP error
-	 * @see RestTemplate#execute(java.lang.String, org.springframework.http.HttpMethod,
-	 * org.springframework.web.client.RequestCallback,
-	 * org.springframework.web.client.ResponseExtractor, java.util.Map)
-	 */
-	public <T> T execute(String url, HttpMethod method, RequestCallback requestCallback,
-			ResponseExtractor<T> responseExtractor, Map<String, ?> urlVariables) throws RestClientException {
-		return this.restTemplate.execute(url, method, requestCallback, responseExtractor, urlVariables);
-	}
-
-	/**
-	 * Execute the HTTP method to the given URL, preparing the request with the
-	 * {@link RequestCallback}, and reading the response with a {@link ResponseExtractor}.
-	 * @param url the URL
-	 * @param method the HTTP method (GET, POST, etc)
-	 * @param requestCallback object that prepares the request
-	 * @param responseExtractor object that extracts the return value from the response
-	 * @param <T> the type of the return value
-	 * @return an arbitrary object, as returned by the {@link ResponseExtractor}
-	 * @throws RestClientException on client-side HTTP error
-	 * @see RestTemplate#execute(java.net.URI, org.springframework.http.HttpMethod,
-	 * org.springframework.web.client.RequestCallback,
-	 * org.springframework.web.client.ResponseExtractor)
-	 */
-	public <T> T execute(URI url, HttpMethod method, RequestCallback requestCallback,
-			ResponseExtractor<T> responseExtractor) throws RestClientException {
-		return this.restTemplate.execute(applyRootUriIfNecessary(url), method, requestCallback, responseExtractor);
-	}
-
-	/**
-	 * Returns the underlying {@link RestTemplate} that is actually used to perform the
-	 * REST operations.
-	 * @return the restTemplate
-	 */
-	public RestTemplate getRestTemplate() {
-		return this.restTemplate;
-	}
-
-	/**
-	 * Creates a new {@code TestRestTemplate} with the same configuration as this one,
-	 * except that it will send basic authorization headers using the given
-	 * {@code username} and {@code password}. The request factory used is a new instance
-	 * of the underlying {@link RestTemplate}'s request factory type (when possible).
-	 * @param username the username
-	 * @param password the password
-	 * @return the new template
-	 * @since 1.4.1
-	 */
-	public TestRestTemplate withBasicAuth(String username, String password) {
-		TestRestTemplate template = new TestRestTemplate(this.builder, username, password, this.httpClientOptions);
-		template.setUriTemplateHandler(getRestTemplate().getUriTemplateHandler());
-		return template;
-	}
-
-	@SuppressWarnings({ "rawtypes", "unchecked" })
-	private RequestEntity<?> createRequestEntityWithRootAppliedUri(RequestEntity<?> requestEntity) {
-		return new RequestEntity(requestEntity.getBody(), requestEntity.getHeaders(), requestEntity.getMethod(),
-				applyRootUriIfNecessary(requestEntity.getUrl()), requestEntity.getType());
-	}
-
-	private URI applyRootUriIfNecessary(URI uri) {
-		UriTemplateHandler uriTemplateHandler = this.restTemplate.getUriTemplateHandler();
-		if ((uriTemplateHandler instanceof RootUriTemplateHandler) && uri.toString().startsWith("/")) {
-			return URI.create(((RootUriTemplateHandler) uriTemplateHandler).getRootUri() + uri.toString());
-		}
-		return uri;
-	}
-
-	/**
-	 * Options used to customize the Apache HTTP Client.
-	 */
-	public enum HttpClientOption {
-
-		/**
-		 * Enable cookies.
-		 */
-		ENABLE_COOKIES,
-
-		/**
-		 * Enable redirects.
-		 */
-		ENABLE_REDIRECTS,
-
-		/**
-		 * Use a {@link SSLConnectionSocketFactory} with {@link TrustSelfSignedStrategy}.
-		 */
-		SSL
-
-	}
-
-	/**
-	 * {@link HttpComponentsClientHttpRequestFactory} to apply customizations.
-	 */
-	protected static class CustomHttpComponentsClientHttpRequestFactory extends HttpComponentsClientHttpRequestFactory {
-
-		private final String cookieSpec;
-
-		private final boolean enableRedirects;
-
-		public CustomHttpComponentsClientHttpRequestFactory(HttpClientOption[] httpClientOptions) {
-			Set<HttpClientOption> options = new HashSet<>(Arrays.asList(httpClientOptions));
-			this.cookieSpec = (options.contains(HttpClientOption.ENABLE_COOKIES) ? CookieSpecs.STANDARD
-					: CookieSpecs.IGNORE_COOKIES);
-			this.enableRedirects = options.contains(HttpClientOption.ENABLE_REDIRECTS);
-			if (options.contains(HttpClientOption.SSL)) {
-				setHttpClient(createSslHttpClient());
-			}
-		}
-
-		private HttpClient createSslHttpClient() {
-			try {
-				SSLConnectionSocketFactory socketFactory = new SSLConnectionSocketFactory(
-						new SSLContextBuilder().loadTrustMaterial(null, new TrustSelfSignedStrategy()).build());
-				return HttpClients.custom().setSSLSocketFactory(socketFactory).build();
-			}
-			catch (Exception ex) {
-				throw new IllegalStateException("Unable to create SSL HttpClient", ex);
-			}
-		}
-
-		@Override
-		protected HttpContext createHttpContext(HttpMethod httpMethod, URI uri) {
-			HttpClientContext context = HttpClientContext.create();
-			context.setRequestConfig(getRequestConfig());
-			return context;
-		}
-
-		protected RequestConfig getRequestConfig() {
-			Builder builder = RequestConfig.custom().setCookieSpec(this.cookieSpec).setAuthenticationEnabled(false)
-					.setRedirectsEnabled(this.enableRedirects);
-			return builder.build();
-		}
-
-	}
-
-	private static class NoOpResponseErrorHandler extends DefaultResponseErrorHandler {
-
-		@Override
-		public void handleError(ClientHttpResponse response) throws IOException {
-		}
-
-	}
-
-}
-=======
 /*
  * Copyright 2012-2021 the original author or authors.
  *
@@ -2126,5 +1069,4 @@
 
 	}
 
-}
->>>>>>> 6755b480
+}