--- conflicted
+++ resolved
@@ -1,57 +1,3 @@
-<<<<<<< HEAD
-/*
- * Copyright 2012-2019 the original author or authors.
- *
- * Licensed under the Apache License, Version 2.0 (the "License");
- * you may not use this file except in compliance with the License.
- * You may obtain a copy of the License at
- *
- *      https://www.apache.org/licenses/LICENSE-2.0
- *
- * Unless required by applicable law or agreed to in writing, software
- * distributed under the License is distributed on an "AS IS" BASIS,
- * WITHOUT WARRANTIES OR CONDITIONS OF ANY KIND, either express or implied.
- * See the License for the specific language governing permissions and
- * limitations under the License.
- */
-
-package org.springframework.boot.actuate.autoconfigure.endpoint;
-
-import org.springframework.boot.actuate.endpoint.annotation.Endpoint;
-import org.springframework.boot.actuate.endpoint.invoke.ParameterValueMapper;
-import org.springframework.boot.actuate.endpoint.invoke.convert.ConversionServiceParameterValueMapper;
-import org.springframework.boot.actuate.endpoint.invoker.cache.CachingOperationInvokerAdvisor;
-import org.springframework.boot.autoconfigure.EnableAutoConfiguration;
-import org.springframework.boot.autoconfigure.condition.ConditionalOnMissingBean;
-import org.springframework.context.annotation.Bean;
-import org.springframework.context.annotation.Configuration;
-import org.springframework.core.env.Environment;
-
-/**
- * {@link EnableAutoConfiguration Auto-configuration} for {@link Endpoint @Endpoint}
- * support.
- *
- * @author Phillip Webb
- * @author Stephane Nicoll
- * @since 2.0.0
- */
-@Configuration(proxyBeanMethods = false)
-public class EndpointAutoConfiguration {
-
-	@Bean
-	@ConditionalOnMissingBean
-	public ParameterValueMapper endpointOperationParameterMapper() {
-		return new ConversionServiceParameterValueMapper();
-	}
-
-	@Bean
-	@ConditionalOnMissingBean
-	public CachingOperationInvokerAdvisor endpointCachingOperationInvokerAdvisor(Environment environment) {
-		return new CachingOperationInvokerAdvisor(new EndpointIdTimeToLivePropertyFunction(environment));
-	}
-
-}
-=======
 /*
  * Copyright 2012-2020 the original author or authors.
  *
@@ -129,5 +75,4 @@
 		return new CachingOperationInvokerAdvisor(new EndpointIdTimeToLivePropertyFunction(environment));
 	}
 
-}
->>>>>>> 6755b480
+}