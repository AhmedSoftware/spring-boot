--- conflicted
+++ resolved
@@ -1,98 +1,3 @@
-<<<<<<< HEAD
-/*
- * Copyright 2012-2019 the original author or authors.
- *
- * Licensed under the Apache License, Version 2.0 (the "License");
- * you may not use this file except in compliance with the License.
- * You may obtain a copy of the License at
- *
- *      https://www.apache.org/licenses/LICENSE-2.0
- *
- * Unless required by applicable law or agreed to in writing, software
- * distributed under the License is distributed on an "AS IS" BASIS,
- * WITHOUT WARRANTIES OR CONDITIONS OF ANY KIND, either express or implied.
- * See the License for the specific language governing permissions and
- * limitations under the License.
- */
-
-package org.springframework.boot.actuate.autoconfigure.cloudfoundry;
-
-import org.springframework.http.HttpStatus;
-
-/**
- * Authorization exceptions thrown to limit access to the endpoints.
- *
- * @author Madhura Bhave
- * @since 2.0.0
- */
-public class CloudFoundryAuthorizationException extends RuntimeException {
-
-	private final Reason reason;
-
-	public CloudFoundryAuthorizationException(Reason reason, String message) {
-		this(reason, message, null);
-	}
-
-	public CloudFoundryAuthorizationException(Reason reason, String message, Throwable cause) {
-		super(message, cause);
-		this.reason = reason;
-	}
-
-	/**
-	 * Return the status code that should be returned to the client.
-	 * @return the HTTP status code
-	 */
-	public HttpStatus getStatusCode() {
-		return getReason().getStatus();
-	}
-
-	/**
-	 * Return the reason why the authorization exception was thrown.
-	 * @return the reason
-	 */
-	public Reason getReason() {
-		return this.reason;
-	}
-
-	/**
-	 * Reasons why the exception can be thrown.
-	 */
-	public enum Reason {
-
-		ACCESS_DENIED(HttpStatus.FORBIDDEN),
-
-		INVALID_AUDIENCE(HttpStatus.UNAUTHORIZED),
-
-		INVALID_ISSUER(HttpStatus.UNAUTHORIZED),
-
-		INVALID_KEY_ID(HttpStatus.UNAUTHORIZED),
-
-		INVALID_SIGNATURE(HttpStatus.UNAUTHORIZED),
-
-		INVALID_TOKEN(HttpStatus.UNAUTHORIZED),
-
-		MISSING_AUTHORIZATION(HttpStatus.UNAUTHORIZED),
-
-		TOKEN_EXPIRED(HttpStatus.UNAUTHORIZED),
-
-		UNSUPPORTED_TOKEN_SIGNING_ALGORITHM(HttpStatus.UNAUTHORIZED),
-
-		SERVICE_UNAVAILABLE(HttpStatus.SERVICE_UNAVAILABLE);
-
-		private final HttpStatus status;
-
-		Reason(HttpStatus status) {
-			this.status = status;
-		}
-
-		public HttpStatus getStatus() {
-			return this.status;
-		}
-
-	}
-
-}
-=======
 /*
  * Copyright 2012-2020 the original author or authors.
  *
@@ -215,5 +120,4 @@
 
 	}
 
-}
->>>>>>> 6755b480
+}