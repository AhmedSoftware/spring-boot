--- conflicted
+++ resolved
@@ -1,63 +1,3 @@
-<<<<<<< HEAD
-/*
- * Copyright 2012-2018 the original author or authors.
- *
- * Licensed under the Apache License, Version 2.0 (the "License");
- * you may not use this file except in compliance with the License.
- * You may obtain a copy of the License at
- *
- *      https://www.apache.org/licenses/LICENSE-2.0
- *
- * Unless required by applicable law or agreed to in writing, software
- * distributed under the License is distributed on an "AS IS" BASIS,
- * WITHOUT WARRANTIES OR CONDITIONS OF ANY KIND, either express or implied.
- * See the License for the specific language governing permissions and
- * limitations under the License.
- */
-
-package org.springframework.boot.actuate.autoconfigure.cloudfoundry;
-
-import java.util.Arrays;
-import java.util.List;
-
-/**
- * The specific access level granted to the cloud foundry user that's calling the
- * endpoints.
- *
- * @author Madhura Bhave
- * @since 2.0.0
- */
-public enum AccessLevel {
-
-	/**
-	 * Restricted access to a limited set of endpoints.
-	 */
-	RESTRICTED("", "health", "info"),
-
-	/**
-	 * Full access to all endpoints.
-	 */
-	FULL;
-
-	public static final String REQUEST_ATTRIBUTE = "cloudFoundryAccessLevel";
-
-	private final List<String> ids;
-
-	AccessLevel(String... ids) {
-		this.ids = Arrays.asList(ids);
-	}
-
-	/**
-	 * Returns if the access level should allow access to the specified ID.
-	 * @param id the ID to check
-	 * @return {@code true} if access is allowed
-	 */
-	public boolean isAccessAllowed(String id) {
-		return this.ids.isEmpty() || this.ids.contains(id);
-	}
-
-}
-=======
 /*
  * Copyright 2012-2020 the original author or authors.
  *
@@ -118,5 +58,4 @@
 		return this.ids.isEmpty() || this.ids.contains(id);
 	}
 
-}
->>>>>>> 6755b480
+}