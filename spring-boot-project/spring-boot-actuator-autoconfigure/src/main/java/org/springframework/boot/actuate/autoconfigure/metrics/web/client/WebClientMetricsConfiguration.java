--- conflicted
+++ resolved
@@ -1,61 +1,3 @@
-<<<<<<< HEAD
-/*
- * Copyright 2012-2019 the original author or authors.
- *
- * Licensed under the Apache License, Version 2.0 (the "License");
- * you may not use this file except in compliance with the License.
- * You may obtain a copy of the License at
- *
- *      https://www.apache.org/licenses/LICENSE-2.0
- *
- * Unless required by applicable law or agreed to in writing, software
- * distributed under the License is distributed on an "AS IS" BASIS,
- * WITHOUT WARRANTIES OR CONDITIONS OF ANY KIND, either express or implied.
- * See the License for the specific language governing permissions and
- * limitations under the License.
- */
-
-package org.springframework.boot.actuate.autoconfigure.metrics.web.client;
-
-import io.micrometer.core.instrument.MeterRegistry;
-
-import org.springframework.boot.actuate.autoconfigure.metrics.MetricsProperties;
-import org.springframework.boot.actuate.autoconfigure.metrics.MetricsProperties.Web.Client.ClientRequest;
-import org.springframework.boot.actuate.metrics.web.reactive.client.DefaultWebClientExchangeTagsProvider;
-import org.springframework.boot.actuate.metrics.web.reactive.client.MetricsWebClientCustomizer;
-import org.springframework.boot.actuate.metrics.web.reactive.client.WebClientExchangeTagsProvider;
-import org.springframework.boot.autoconfigure.condition.ConditionalOnClass;
-import org.springframework.boot.autoconfigure.condition.ConditionalOnMissingBean;
-import org.springframework.context.annotation.Bean;
-import org.springframework.context.annotation.Configuration;
-import org.springframework.web.reactive.function.client.WebClient;
-
-/**
- * Configure the instrumentation of {@link WebClient}.
- *
- * @author Brian Clozel
- * @author Stephane Nicoll
- */
-@Configuration(proxyBeanMethods = false)
-@ConditionalOnClass(WebClient.class)
-class WebClientMetricsConfiguration {
-
-	@Bean
-	@ConditionalOnMissingBean
-	WebClientExchangeTagsProvider defaultWebClientExchangeTagsProvider() {
-		return new DefaultWebClientExchangeTagsProvider();
-	}
-
-	@Bean
-	MetricsWebClientCustomizer metricsWebClientCustomizer(MeterRegistry meterRegistry,
-			WebClientExchangeTagsProvider tagsProvider, MetricsProperties properties) {
-		ClientRequest request = properties.getWeb().getClient().getRequest();
-		return new MetricsWebClientCustomizer(meterRegistry, tagsProvider, request.getMetricName(),
-				request.getAutotime());
-	}
-
-}
-=======
 /*
  * Copyright 2012-2020 the original author or authors.
  *
@@ -111,5 +53,4 @@
 				request.getAutotime());
 	}
 
-}
->>>>>>> 6755b480
+}