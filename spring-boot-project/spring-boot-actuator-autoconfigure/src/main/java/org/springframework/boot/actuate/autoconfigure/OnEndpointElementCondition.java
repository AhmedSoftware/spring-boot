--- conflicted
+++ resolved
@@ -1,82 +1,3 @@
-<<<<<<< HEAD
-/*
- * Copyright 2012-2019 the original author or authors.
- *
- * Licensed under the Apache License, Version 2.0 (the "License");
- * you may not use this file except in compliance with the License.
- * You may obtain a copy of the License at
- *
- *      https://www.apache.org/licenses/LICENSE-2.0
- *
- * Unless required by applicable law or agreed to in writing, software
- * distributed under the License is distributed on an "AS IS" BASIS,
- * WITHOUT WARRANTIES OR CONDITIONS OF ANY KIND, either express or implied.
- * See the License for the specific language governing permissions and
- * limitations under the License.
- */
-
-package org.springframework.boot.actuate.autoconfigure;
-
-import java.lang.annotation.Annotation;
-
-import org.springframework.boot.autoconfigure.condition.ConditionMessage;
-import org.springframework.boot.autoconfigure.condition.ConditionOutcome;
-import org.springframework.boot.autoconfigure.condition.SpringBootCondition;
-import org.springframework.context.annotation.ConditionContext;
-import org.springframework.core.annotation.AnnotationAttributes;
-import org.springframework.core.env.Environment;
-import org.springframework.core.type.AnnotatedTypeMetadata;
-
-/**
- * Base endpoint element condition. An element can be disabled globally via the
- * {@code defaults} name or individually via the name of the element.
- *
- * @author Stephane Nicoll
- * @author Madhura Bhave
- * @since 2.0.0
- */
-public abstract class OnEndpointElementCondition extends SpringBootCondition {
-
-	private final String prefix;
-
-	private final Class<? extends Annotation> annotationType;
-
-	protected OnEndpointElementCondition(String prefix, Class<? extends Annotation> annotationType) {
-		this.prefix = prefix;
-		this.annotationType = annotationType;
-	}
-
-	@Override
-	public ConditionOutcome getMatchOutcome(ConditionContext context, AnnotatedTypeMetadata metadata) {
-		AnnotationAttributes annotationAttributes = AnnotationAttributes
-				.fromMap(metadata.getAnnotationAttributes(this.annotationType.getName()));
-		String endpointName = annotationAttributes.getString("value");
-		ConditionOutcome outcome = getEndpointOutcome(context, endpointName);
-		if (outcome != null) {
-			return outcome;
-		}
-		return getDefaultEndpointsOutcome(context);
-	}
-
-	protected ConditionOutcome getEndpointOutcome(ConditionContext context, String endpointName) {
-		Environment environment = context.getEnvironment();
-		String enabledProperty = this.prefix + endpointName + ".enabled";
-		if (environment.containsProperty(enabledProperty)) {
-			boolean match = environment.getProperty(enabledProperty, Boolean.class, true);
-			return new ConditionOutcome(match, ConditionMessage.forCondition(this.annotationType)
-					.because(this.prefix + endpointName + ".enabled is " + match));
-		}
-		return null;
-	}
-
-	protected ConditionOutcome getDefaultEndpointsOutcome(ConditionContext context) {
-		boolean match = Boolean.valueOf(context.getEnvironment().getProperty(this.prefix + "defaults.enabled", "true"));
-		return new ConditionOutcome(match, ConditionMessage.forCondition(this.annotationType)
-				.because(this.prefix + "defaults.enabled is considered " + match));
-	}
-
-}
-=======
 /*
  * Copyright 2012-2019 the original author or authors.
  *
@@ -154,5 +75,4 @@
 				.because(this.prefix + "defaults.enabled is considered " + match));
 	}
 
-}
->>>>>>> 6755b480
+}