--- conflicted
+++ resolved
@@ -37,19 +37,10 @@
 
 /**
  * {@link EnableAutoConfiguration Auto-configuration} for Spring Security when actuator is
-<<<<<<< HEAD
  * on the classpath. It allows unauthenticated access to the {@link HealthEndpoint}. If the user specifies their own
  * {@link WebSecurityConfigurerAdapter} or {@link SecurityFilterChain} bean, this will
  * back-off completely and the user should specify all the bits that they want to
  * configure as part of the custom security configuration.
-=======
- * on the classpath. It allows unauthenticated access to the {@link HealthEndpoint} and
- * {@link InfoEndpoint}. If the user specifies their own
- * {@link org.springframework.security.config.annotation.web.configuration.WebSecurityConfigurerAdapter
- * WebSecurityConfigurerAdapter} or {@link SecurityFilterChain} bean, this will back-off
- * completely and the user should specify all the bits that they want to configure as part
- * of the custom security configuration.
->>>>>>> 45f298bc
  *
  * @author Madhura Bhave
  * @since 2.1.0
@@ -63,31 +54,15 @@
 		OAuth2ResourceServerAutoConfiguration.class, Saml2RelyingPartyAutoConfiguration.class })
 public class ManagementWebSecurityAutoConfiguration {
 
-<<<<<<< HEAD
-	@Configuration(proxyBeanMethods = false)
-	static class ManagementWebSecurityConfigurerAdapter extends WebSecurityConfigurerAdapter {
-
-		@Override
-		protected void configure(HttpSecurity http) throws Exception {
-			http.authorizeRequests((requests) -> {
-				requests.requestMatchers(EndpointRequest.to(HealthEndpoint.class)).permitAll();
-				requests.anyRequest().authenticated();
-			});
-			http.formLogin(Customizer.withDefaults());
-			http.httpBasic(Customizer.withDefaults());
-		}
-
-=======
 	@Bean
 	SecurityFilterChain managementSecurityFilterChain(HttpSecurity http) throws Exception {
 		http.authorizeRequests((requests) -> {
-			requests.requestMatchers(EndpointRequest.to(HealthEndpoint.class, InfoEndpoint.class)).permitAll();
+			requests.requestMatchers(EndpointRequest.to(HealthEndpoint.class)).permitAll();
 			requests.anyRequest().authenticated();
 		});
 		http.formLogin(Customizer.withDefaults());
 		http.httpBasic(Customizer.withDefaults());
 		return http.build();
->>>>>>> 45f298bc
 	}
 
 }