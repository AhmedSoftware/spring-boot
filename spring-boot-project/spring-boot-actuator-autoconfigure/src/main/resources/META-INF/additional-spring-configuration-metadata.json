<<<<<<< HEAD
{
  "properties": [
    {
      "name": "management.endpoint.configprops.keys-to-sanitize",
      "defaultValue": [
        "password",
        "secret",
        "key",
        "token",
        ".*credentials.*",
        "vcap_services",
        "sun.java.command"
      ]
    },
    {
      "name": "management.endpoint.env.keys-to-sanitize",
      "defaultValue": [
        "password",
        "secret",
        "key",
        "token",
        ".*credentials.*",
        "vcap_services",
        "sun.java.command"
      ]
    },
    {
      "name": "management.endpoint.health.show-details",
      "defaultValue": "never"
    },
    {
      "name": "management.endpoints.enabled-by-default",
      "type": "java.lang.Boolean",
      "description": "Whether to enable or disable all endpoints by default."
    },
    {
      "name": "management.endpoints.jmx.domain",
      "defaultValue": "org.springframework.boot"
    },
    {
      "name": "management.endpoints.jmx.exposure.include",
      "defaultValue": "*"
    },
    {
      "name": "management.endpoints.web.exposure.include",
      "defaultValue": [
        "health",
        "info"
      ]
    },
    {
      "name": "info",
      "type": "java.util.Map<java.lang.String,java.lang.Object>",
      "description": "Arbitrary properties to add to the info endpoint."
    },
    {
      "name": "management.cloudfoundry.enabled",
      "type": "java.lang.Boolean",
      "description": "Whether to enable extended Cloud Foundry actuator endpoints.",
      "defaultValue": true
    },
    {
      "name": "management.cloudfoundry.skip-ssl-validation",
      "type": "java.lang.Boolean",
      "description": "Whether to skip SSL verification for Cloud Foundry actuator endpoint security calls.",
      "defaultValue": false
    },
    {
      "name": "management.auditevents.enabled",
      "type": "java.lang.Boolean",
      "description": "Whether to enable storage of audit events.",
      "defaultValue": true
    },
    {
      "name": "management.health.cassandra.enabled",
      "type": "java.lang.Boolean",
      "description": "Whether to enable Cassandra health check.",
      "defaultValue": true
    },
    {
      "name": "management.health.couchbase.enabled",
      "type": "java.lang.Boolean",
      "description": "Whether to enable Couchbase health check.",
      "defaultValue": true
    },
    {
      "name": "management.health.db.enabled",
      "type": "java.lang.Boolean",
      "description": "Whether to enable database health check.",
      "defaultValue": true
    },
    {
      "name": "management.health.defaults.enabled",
      "type": "java.lang.Boolean",
      "description": "Whether to enable default health indicators.",
      "defaultValue": true
    },
    {
      "name": "management.health.diskspace.enabled",
      "type": "java.lang.Boolean",
      "description": "Whether to enable disk space health check.",
      "defaultValue": true
    },
    {
      "name": "management.health.elasticsearch.enabled",
      "type": "java.lang.Boolean",
      "description": "Whether to enable Elasticsearch health check.",
      "defaultValue": true
    },
    {
      "name": "management.health.influxdb.enabled",
      "type": "java.lang.Boolean",
      "description": "Whether to enable InfluxDB health check.",
      "defaultValue": true
    },
    {
      "name": "management.health.jms.enabled",
      "type": "java.lang.Boolean",
      "description": "Whether to enable JMS health check.",
      "defaultValue": true
    },
    {
      "name": "management.health.ldap.enabled",
      "type": "java.lang.Boolean",
      "description": "Whether to enable LDAP health check.",
      "defaultValue": true
    },
    {
      "name": "management.health.mongo.enabled",
      "type": "java.lang.Boolean",
      "description": "Whether to enable MongoDB health check.",
      "defaultValue": true
    },
    {
      "name": "management.health.rabbit.enabled",
      "type": "java.lang.Boolean",
      "description": "Whether to enable RabbitMQ health check.",
      "defaultValue": true
    },
    {
      "name": "management.health.redis.enabled",
      "type": "java.lang.Boolean",
      "description": "Whether to enable Redis health check.",
      "defaultValue": true
    },
    {
      "name": "management.health.solr.enabled",
      "type": "java.lang.Boolean",
      "description": "Whether to enable Solr health check.",
      "defaultValue": true
    },
    {
      "name": "management.health.status.order",
      "defaultValue": [
        "DOWN",
        "OUT_OF_SERVICE",
        "UP",
        "UNKNOWN"
      ]
    },
    {
      "name": "management.health.mail.enabled",
      "type": "java.lang.Boolean",
      "description": "Whether to enable Mail health check.",
      "defaultValue": true
    },
    {
      "name": "management.health.neo4j.enabled",
      "type": "java.lang.Boolean",
      "description": "Whether to enable Neo4j health check.",
      "defaultValue": true
    },
    {
      "name": "management.info.build.enabled",
      "type": "java.lang.Boolean",
      "description": "Whether to enable build info.",
      "defaultValue": true
    },
    {
      "name": "management.info.defaults.enabled",
      "type": "java.lang.Boolean",
      "description": "Whether to enable default info contributors.",
      "defaultValue": true
    },
    {
      "name": "management.info.env.enabled",
      "type": "java.lang.Boolean",
      "description": "Whether to enable environment info.",
      "defaultValue": true
    },
    {
      "name": "management.info.git.enabled",
      "type": "java.lang.Boolean",
      "description": "Whether to enable git info.",
      "defaultValue": true
    },
    {
      "name": "management.info.git.mode",
      "defaultValue": "simple"
    },
    {
      "name": "management.metrics.export.jmx.enabled",
      "type": "java.lang.Boolean",
      "description": "Whether exporting of metrics to JMX is enabled.",
      "defaultValue": true
    },
    {
      "name": "management.metrics.export.ganglia.addressing-mode",
      "defaultValue": "multicast"
    },
    {
      "name": "management.metrics.export.ganglia.duration-units",
      "defaultValue": "milliseconds"
    },
    {
      "name": "management.metrics.export.ganglia.rate-units",
      "defaultValue": "seconds"
    },
    {
      "name": "management.metrics.export.graphite.duration-units",
      "defaultValue": "milliseconds"
    },
    {
      "name": "management.metrics.export.graphite.protocol",
      "defaultValue": "pickled"
    },
    {
      "name": "management.metrics.export.graphite.rate-units",
      "defaultValue": "seconds"
    },
    {
      "name": "management.metrics.export.influx.consistency",
      "defaultValue": "one"
    },
    {
      "name": "management.metrics.export.prometheus.enabled",
      "type": "java.lang.Boolean",
      "description": "Whether exporting of metrics to Prometheus is enabled.",
      "defaultValue": true
    },
    {
      "name": "management.metrics.export.simple.enabled",
      "type": "java.lang.Boolean",
      "description": "Whether, in the absence of any other exporter, exporting of metrics to an in-memory backend is enabled.",
      "defaultValue": true
    },
    {
      "name": "management.metrics.export.simple.mode",
      "defaultValue": "cumulative"
    },
    {
      "name": "management.metrics.export.statsd.flavor",
      "defaultValue": "datadog"
    },
    {
      "name": "management.metrics.export.statsd.queue-size",
      "defaultValue": 2147483647,
      "deprecation": {
        "level": "error"
      }
    },
    {
      "name": "management.metrics.web.client.request.autotime.enabled",
      "description": "Whether to automatically time web client requests.",
      "defaultValue": true
    },
    {
      "name": "management.metrics.web.client.request.autotime.percentiles",
      "description": "Computed non-aggregable percentiles to publish."
    },
    {
      "name": "management.metrics.web.client.request.autotime.percentiles-histogram",
      "description": "Whether percentile histograms should be published.",
      "defaultValue": false
    },
    {
      "name": "management.metrics.web.server.request.autotime.enabled",
      "description": "Whether to automatically time web server requests.",
      "defaultValue": true
    },
    {
      "name": "management.metrics.web.server.request.autotime.percentiles",
      "description": "Computed non-aggregable percentiles to publish."
    },
    {
      "name": "management.metrics.web.server.request.autotime.percentiles-histogram",
      "description": "Whether percentile histograms should be published.",
      "defaultValue": false
    },
    {
      "name": "management.server.ssl.ciphers",
      "description": "Supported SSL ciphers."
    },
    {
      "name": "management.server.ssl.client-auth",
      "description": "Client authentication mode. Requires a trust store."
    },
    {
      "name": "management.server.ssl.enabled",
      "description": "Whether to enable SSL support.",
      "defaultValue": true
    },
    {
      "name": "management.server.ssl.enabled-protocols",
      "description": "Enabled SSL protocols."
    },
    {
      "name": "management.server.ssl.key-alias",
      "description": "Alias that identifies the key in the key store."
    },
    {
      "name": "management.server.ssl.key-password",
      "description": "Password used to access the key in the key store."
    },
    {
      "name": "management.server.ssl.key-store",
      "description": "Path to the key store that holds the SSL certificate (typically a jks file)."
    },
    {
      "name": "management.server.ssl.key-store-password",
      "description": "Password used to access the key store."
    },
    {
      "name": "management.server.ssl.key-store-provider",
      "description": "Provider for the key store."
    },
    {
      "name": "management.server.ssl.key-store-type",
      "description": "Type of the key store."
    },
    {
      "name": "management.server.ssl.protocol",
      "description": "SSL protocol to use.",
      "defaultValue":  "TLS"
    },
    {
      "name": "management.server.ssl.trust-store",
      "description": "Trust store that holds SSL certificates."
    },
    {
      "name": "management.server.ssl.trust-store-password",
      "description": "Password used to access the trust store."
    },
    {
      "name": "management.server.ssl.trust-store-provider",
      "description": "Provider for the trust store."
    },
    {
      "name": "management.server.ssl.trust-store-type",
      "description": "Type of the trust store."
    },
    {
      "name": "management.trace.http.enabled",
      "type": "java.lang.Boolean",
      "description": "Whether to enable HTTP request-response tracing.",
      "defaultValue": true
    },
    {
      "name": "management.trace.http.include",
      "defaultValue": [
        "request-headers",
        "response-headers",
        "cookies",
        "errors"
      ]
    },
    {
      "name": "endpoints.actuator.enabled",
      "type": "java.lang.Boolean",
      "description": "Whether to enable the endpoint.",
      "deprecation": {
        "reason": "The \"actuator\" endpoint is no longer available.",
        "level": "error"
      }
    },
    {
      "name": "endpoints.actuator.path",
      "type": "java.lang.String",
      "description": "Endpoint URL path.",
      "deprecation": {
        "reason": "The \"actuator\" endpoint is no longer available.",
        "level": "error"
      }
    },
    {
      "name": "endpoints.actuator.sensitive",
      "type": "java.lang.Boolean",
      "description": "Mark if the endpoint exposes sensitive information.",
      "deprecation": {
        "reason": "The \"actuator\" endpoint is no longer available.","level": "error"
      }
    },
    {
      "name": "endpoints.auditevents.enabled",
      "type": "java.lang.Boolean",
      "description": "Enable the endpoint.",
      "deprecation": {
        "replacement": "management.endpoint.auditevents.enabled",
        "level": "error"
      }
    },
    {
      "name": "endpoints.auditevents.path",
      "type": "java.lang.String",
      "description": "Endpoint URL path.",
      "deprecation": {
        "replacement": "management.endpoints.web.path-mapping.auditevents",
        "level": "error"
      }
    },
    {
      "name": "endpoints.auditevents.sensitive",
      "type": "java.lang.Boolean",
      "description": "Mark if the endpoint exposes sensitive information.",
      "deprecation": {
        "reason": "Endpoint sensitive flag is no longer customizable as Spring Boot no longer provides a customizable security auto-configuration\n. Create or adapt your security configuration accordingly.",
        "level": "error"
      }
    },
    {
      "name": "endpoints.autoconfig.id",
      "type": "java.lang.String",
      "description": "Endpoint identifier. With HTTP monitoring the identifier of the endpoint is mapped\n to a URL (e.g. 'foo' is mapped to '/foo').",
      "deprecation": {
        "reason": "Endpoint identifier is no longer customizable.","level": "error"
      }
    },
    {
      "name": "endpoints.autoconfig.enabled",
      "type": "java.lang.Boolean",
      "description": "Enable the endpoint.",
      "deprecation": {
        "replacement": "management.endpoint.conditions.enabled",
        "level": "error"
      }
    },
    {
      "name": "endpoints.autoconfig.path",
      "type": "java.lang.String",
      "description": "Endpoint URL path.",
      "deprecation": {
        "replacement": "management.endpoints.web.path-mapping.conditions",
        "level": "error"
      }
    },
    {
      "name": "endpoints.autoconfig.sensitive",
      "type": "java.lang.Boolean",
      "description": "Mark if the endpoint exposes sensitive information.",
      "deprecation": {
        "reason": "Endpoint sensitive flag is no longer customizable as Spring Boot no longer provides a customizable security auto-configuration\n. Create or adapt your security configuration accordingly.",
        "level": "error"
      }
    },
    {
      "name": "endpoints.beans.enabled",
      "type": "java.lang.Boolean",
      "description": "Enable the endpoint.",
      "deprecation": {
        "replacement": "management.endpoint.beans.enabled",
        "level": "error"
      }
    },
    {
      "name": "endpoints.beans.id",
      "type": "java.lang.String",
      "description": "Endpoint identifier. With HTTP monitoring the identifier of the endpoint is mapped\n to a URL (e.g. 'foo' is mapped to '/foo').",
      "deprecation": {
        "reason": "Endpoint identifier is no longer customizable.",
        "level": "error"
      }
    },
    {
      "name": "endpoints.beans.path",
      "type": "java.lang.String",
      "description": "Endpoint URL path.",
      "deprecation": {
        "replacement": "management.endpoints.web.path-mapping.beans",
        "level": "error"
      }
    },
    {
      "name": "endpoints.beans.sensitive",
      "type": "java.lang.Boolean",
      "description": "Mark if the endpoint exposes sensitive information.",
      "deprecation": {
        "reason": "Endpoint sensitive flag is no longer customizable as Spring Boot no longer provides a customizable security auto-configuration\n. Create or adapt your security configuration accordingly.",
        "level": "error"
      }
    },
    {
      "name": "endpoints.configprops.enabled",
      "type": "java.lang.Boolean",
      "description": "Enable the endpoint.",
      "deprecation": {
        "replacement": "management.endpoint.configprops.enabled",
        "level": "error"
      }
    },
    {
      "name": "endpoints.configprops.id",
      "type": "java.lang.String",
      "description": "Endpoint identifier. With HTTP monitoring the identifier of the endpoint is mapped\n to a URL (e.g. 'foo' is mapped to '/foo').",
      "deprecation": {
        "reason": "Endpoint identifier is no longer customizable.",
        "level": "error"
      }
    },
    {
      "name": "endpoints.configprops.keys-to-sanitize",
      "type": "java.lang.String[]",
      "description": "Keys that should be sanitized. Keys can be simple strings that the property ends with or regex expressions.",
      "deprecation": {
        "replacement": "management.endpoint.configprops.keys-to-sanitize",
        "level": "error"
      }
    },
    {
      "name": "endpoints.configprops.path",
      "type": "java.lang.String",
      "description": "Endpoint URL path.",
      "deprecation": {
        "replacement": "management.endpoints.web.path-mapping.configprops",
        "level": "error"
      }
    },
    {
      "name": "endpoints.configprops.sensitive",
      "type": "java.lang.Boolean",
      "description": "Mark if the endpoint exposes sensitive information.",
      "deprecation": {
        "reason": "Endpoint sensitive flag is no longer customizable as Spring Boot no longer provides a customizable security auto-configuration\n. Create or adapt your security configuration accordingly.",
        "level": "error"
      }
    },
    {
      "name": "endpoints.cors.allow-credentials",
      "type": "java.lang.Boolean",
      "description": "Set whether credentials are supported. When not set, credentials are not supported.",
      "deprecation": {
        "replacement": "management.endpoints.web.cors.allow-credentials",
        "level": "error"
      }
    },
    {
      "name": "endpoints.cors.allowed-headers",
      "type": "java.util.List<java.lang.String>",
      "description": "Comma-separated list of headers to allow in a request. '*' allows all headers.",
      "deprecation": {
        "replacement": "management.endpoints.web.cors.allowed-headers",
        "level": "error"
      }
    },
    {
      "name": "endpoints.cors.allowed-methods",
      "type": "java.util.List<java.lang.String>",
      "description": "Comma-separated list of methods to allow. '*' allows all methods. When not set,\n defaults to GET.",
      "deprecation": {
        "replacement": "management.endpoints.web.cors.allowed-methods",
        "level": "error"
      }
    },
    {
      "name": "endpoints.cors.allowed-origins",
      "type": "java.util.List<java.lang.String>",
      "description": "Comma-separated list of origins to allow. '*' allows all origins. When not set,\n CORS support is disabled.",
      "deprecation": {
        "replacement": "management.endpoints.web.cors.allowed-origins",
        "level": "error"
      }
    },
    {
      "name": "endpoints.cors.exposed-headers",
      "type": "java.util.List<java.lang.String>",
      "description": "Comma-separated list of headers to include in a response.",
      "deprecation": {
        "replacement": "management.endpoints.web.cors.exposed-headers",
        "level": "error"
      }
    },
    {
      "name": "endpoints.cors.max-age",
      "type": "java.lang.Long",
      "description": "How long, in seconds, the response from a pre-flight request can be cached by\n clients.",
      "defaultValue": 1800,
      "deprecation": {
        "replacement": "management.endpoints.web.cors.max-age",
        "level": "error"
      }
    },
    {
      "name": "endpoints.docs.curies.enabled",
      "type": "java.lang.Boolean",
      "description": "Whether to enable the curie generation.",
      "defaultValue": false,
      "deprecation": {
        "reason": "The \"docs\" endpoint is no longer available.",
        "level": "error"
      }
    },
    {
      "name": "endpoints.docs.enabled",
      "type": "java.lang.Boolean",
      "description": "Whether to enable the endpoint.",
      "deprecation": {
        "reason": "The \"docs\" endpoint is no longer available.",
        "level": "error"
      }
    },
    {
      "name": "endpoints.docs.path",
      "type": "java.lang.String",
      "description": "Endpoint URL path.",
      "deprecation": {
        "reason": "The \"docs\" endpoint is no longer available.",
        "level": "error"
      }
    },
    {
      "name": "endpoints.docs.sensitive",
      "type": "java.lang.Boolean",
      "description": "Mark if the endpoint exposes sensitive information.",
      "deprecation": {
        "reason": "The \"docs\" endpoint is no longer available.",
        "level": "error"
      }
    },
    {
      "name": "endpoints.dump.enabled",
      "type": "java.lang.Boolean",
      "description": "Whether to enable the endpoint.",
      "deprecation": {
        "replacement": "management.endpoint.threaddump.enabled",
        "level": "error"
      }
    },
    {
      "name": "endpoints.dump.id",
      "type": "java.lang.String",
      "description": "Endpoint identifier. With HTTP monitoring the identifier of the endpoint is mapped\n to a URL (e.g. 'foo' is mapped to '/foo').",
      "deprecation": {
        "reason": "Endpoint identifier is no longer customizable.",
        "level": "error"
      }
    },
    {
      "name": "endpoints.dump.path",
      "type": "java.lang.String",
      "description": "Endpoint URL path.",
      "deprecation": {
        "replacement": "management.endpoints.web.path-mapping.dump",
        "level": "error"
      }
    },
    {
      "name": "endpoints.dump.sensitive",
      "type": "java.lang.Boolean",
      "description": "Mark if the endpoint exposes sensitive information.",
      "deprecation": {
        "reason": "Endpoint sensitive flag is no longer customizable as Spring Boot no longer provides a customizable security auto-configuration\n. Create or adapt your security configuration accordingly.",
        "level": "error"
      }
    },
    {
      "name": "endpoints.enabled",
      "type": "java.lang.Boolean",
      "description": "Whether to enable endpoints.",
      "defaultValue": true,
      "deprecation": {
        "replacement": "management.endpoints.enabled-by-default",
        "level": "error"
      }
    },
    {
      "name": "endpoints.env.enabled",
      "type": "java.lang.Boolean",
      "description": "Enable the endpoint.",
      "deprecation": {
        "replacement": "management.endpoint.env.enabled",
        "level": "error"
      }
    },
    {
      "name": "endpoints.env.id",
      "type": "java.lang.String",
      "description": "Endpoint identifier. With HTTP monitoring the identifier of the endpoint is mapped\n to a URL (e.g. 'foo' is mapped to '/foo').",
      "deprecation": {
        "reason": "Endpoint identifier is no longer customizable.",
        "level": "error"
      }
    },
    {
      "name": "endpoints.env.keys-to-sanitize",
      "type": "java.lang.String[]",
      "description": "Keys that should be sanitized. Keys can be simple strings that the property ends with or regex expressions.",
      "deprecation": {
        "replacement": "management.endpoint.env.keys-to-sanitize",
        "level": "error"
      }
    },
    {
      "name": "endpoints.env.path",
      "type": "java.lang.String",
      "description": "Endpoint URL path.",
      "deprecation": {
        "replacement": "management.endpoints.web.path-mapping.env",
        "level": "error"
      }
    },
    {
      "name": "endpoints.env.sensitive",
      "type": "java.lang.Boolean",
      "description": "Mark if the endpoint exposes sensitive information.",
      "deprecation": {
        "reason": "Endpoint sensitive flag is no longer customizable as Spring Boot no longer provides a customizable security auto-configuration\n. Create or adapt your security configuration accordingly.",
        "level": "error"
      }
    },
    {
      "name": "endpoints.flyway.enabled",
      "type": "java.lang.Boolean",
      "description": "Enable the endpoint.",
      "deprecation": {
        "replacement": "management.endpoint.flyway.enabled",
        "level": "error"
      }
    },
    {
      "name": "endpoints.flyway.id",
      "type": "java.lang.String",
      "description": "Endpoint identifier. With HTTP monitoring the identifier of the endpoint is mapped\n to a URL (e.g. 'foo' is mapped to '/foo').",
      "deprecation": {
        "reason": "Endpoint identifier is no longer customizable.","level": "error"
      }
    },
    {
      "name": "endpoints.flyway.sensitive",
      "type": "java.lang.Boolean",
      "description": "Mark if the endpoint exposes sensitive information.",
      "deprecation": {
        "reason": "Endpoint sensitive flag is no longer customizable as Spring Boot no longer provides a customizable security auto-configuration\n. Create or adapt your security configuration accordingly.",
        "level": "error"
      }
    },
    {
      "name": "endpoints.health.enabled",
      "type": "java.lang.Boolean",
      "description": "Enable the endpoint.",
      "deprecation": {
        "replacement": "management.endpoint.health.enabled",
        "level": "error"
      }
    },
    {
      "name": "endpoints.health.id",
      "type": "java.lang.String",
      "description": "Endpoint identifier. With HTTP monitoring the identifier of the endpoint is mapped\n to a URL (e.g. 'foo' is mapped to '/foo').",
      "deprecation": {
        "reason": "Endpoint identifier is no longer customizable.",
        "level": "error"
      }
    },
    {
      "name": "endpoints.health.mapping",
      "type": "java.util.Map<java.lang.String,org.springframework.http.HttpStatus>",
      "description": "Mapping of health statuses to HTTP status codes. By default, registered health\n statuses map to sensible defaults (i.e. UP maps to 200).",
      "deprecation": {
        "replacement": "management.health.status.http-mapping",
        "level": "error"
      }
    },
    {
      "name": "endpoints.health.path",
      "type": "java.lang.String",
      "description": "Endpoint URL path.",
      "deprecation": {
        "replacement": "management.endpoints.web.path-mapping.health",
        "level": "error"
      }
    },
    {
      "name": "endpoints.health.sensitive",
      "type": "java.lang.Boolean",
      "description": "Mark if the endpoint exposes sensitive information.",
      "deprecation": {
        "reason": "Endpoint sensitive flag is no longer customizable as Spring Boot no longer provides a customizable security auto-configuration\n. Create or adapt your security configuration accordingly.",
        "level": "error"
      }
    },
    {
      "name": "endpoints.health.time-to-live",
      "type": "java.lang.Long",
      "description": "Time to live for cached result, in milliseconds.",
      "defaultValue": 1000,
      "deprecation": {
        "replacement": "management.endpoint.health.cache.time-to-live","level": "error"
      }
    },
    {
      "name": "endpoints.heapdump.enabled",
      "type": "java.lang.Boolean",
      "description": "Enable the endpoint.",
      "deprecation": {
        "replacement": "management.endpoint.heapdump.enabled",
        "level": "error"
      }
    },
    {
      "name": "endpoints.heapdump.path",
      "type": "java.lang.String",
      "description": "Endpoint URL path.",
      "deprecation": {
        "replacement": "management.endpoints.web.path-mapping.heapdump",
        "level": "error"
      }
    },
    {
      "name": "endpoints.heapdump.sensitive",
      "type": "java.lang.Boolean",
      "description": "Mark if the endpoint exposes sensitive information.",
      "deprecation": {
        "reason": "Endpoint sensitive flag is no longer customizable as Spring Boot no longer provides a customizable security auto-configuration\n. Create or adapt your security configuration accordingly.",
        "level": "error"
      }
    },
    {
      "name": "endpoints.hypermedia.enabled",
      "type": "java.lang.Boolean",
      "description": "Whether to enable hypermedia support for endpoints.",
      "defaultValue": false,
      "deprecation": {
        "reason": "Hypermedia support in the Actuator is no longer available.","level": "error"
      }
    },
    {
      "name": "endpoints.info.enabled",
      "type": "java.lang.Boolean",
      "description": "Enable the endpoint.",
      "deprecation": {
        "replacement": "management.endpoint.info.enabled",
        "level": "error"
      }
    },
    {
      "name": "endpoints.info.id",
      "type": "java.lang.String",
      "description": "Endpoint identifier. With HTTP monitoring the identifier of the endpoint is mapped\n to a URL (e.g. 'foo' is mapped to '/foo').",
      "deprecation": {
        "reason": "Endpoint identifier is no longer customizable.",
        "level": "error"
      }
    },
    {
      "name": "endpoints.info.path",
      "type": "java.lang.String",
      "description": "Endpoint URL path.",
      "deprecation": {
        "replacement": "management.endpoints.web.path-mapping.info",
        "level": "error"
      }
    },
    {
      "name": "endpoints.info.sensitive",
      "type": "java.lang.Boolean",
      "description": "Mark if the endpoint exposes sensitive information.",
      "deprecation": {
        "reason": "Endpoint sensitive flag is no longer customizable as Spring Boot no longer provides a customizable security auto-configuration\n. Create or adapt your security configuration accordingly.",
        "level": "error"
      }
    },
    {
      "name": "endpoints.jmx.domain",
      "type": "java.lang.String",
      "description": "JMX domain name. Initialized with the value of 'spring.jmx.default-domain' if set.",
      "deprecation": {
        "replacement": "management.endpoints.jmx.domain",
        "level": "error"
      }
    },
    {
      "name": "endpoints.jmx.enabled",
      "type": "java.lang.Boolean",
      "description": "Whether to enable JMX export of all endpoints.",
      "defaultValue": true,
      "deprecation": {
        "replacement": "management.endpoints.jmx.exposure.exclude",
        "level": "error"
      }
    },
    {
      "name": "endpoints.jmx.static-names",
      "type": "java.util.Properties",
      "description": "Additional static properties to append to all ObjectNames of MBeans representing\n Endpoints.",
      "deprecation": {
        "replacement": "management.endpoints.jmx.static-names",
        "level": "error"
      }
    },
    {
      "name": "endpoints.jmx.unique-names",
      "type": "java.lang.Boolean",
      "description": "Whether to ensure that ObjectNames are modified in case of conflict.",
      "defaultValue": false,
      "deprecation": {
        "replacement": "management.endpoints.jmx.unique-names",
        "level": "error"
      }
    },
    {
      "name": "endpoints.jolokia.enabled",
      "type": "java.lang.Boolean",
      "description": "Whether to enable the endpoint.",
      "deprecation": {
        "replacement": "management.endpoint.jolokia.enabled",
        "level": "error"
      }
    },
    {
      "name": "endpoints.jolokia.path",
      "type": "java.lang.String",
      "description": "Endpoint URL path.",
      "deprecation": {
        "replacement": "management.endpoints.web.path-mapping.jolokia",
        "level": "error"
      }
    },
    {
      "name": "endpoints.jolokia.sensitive",
      "type": "java.lang.Boolean",
      "description": "Mark if the endpoint exposes sensitive information.",
      "deprecation": {
        "reason": "Endpoint sensitive flag is no longer customizable as Spring Boot no longer provides a customizable security auto-configuration\n. Create or adapt your security configuration accordingly.",
        "level": "error"
      }
    },
    {
      "name": "endpoints.liquibase.enabled",
      "type": "java.lang.Boolean",
      "description": "Enable the endpoint.",
      "deprecation": {
        "replacement": "management.endpoint.liquibase.enabled",
        "level": "error"
      }
    },
    {
      "name": "endpoints.liquibase.id",
      "type": "java.lang.String",
      "description": "Endpoint identifier. With HTTP monitoring the identifier of the endpoint is mapped\n to a URL (e.g. 'foo' is mapped to '/foo').",
      "deprecation": {
        "reason": "Endpoint identifier is no longer customizable.",
        "level": "error"
      }
    },
    {
      "name": "endpoints.liquibase.sensitive",
      "type": "java.lang.Boolean",
      "description": "Mark if the endpoint exposes sensitive information.",
      "deprecation": {
        "reason": "Endpoint sensitive flag is no longer customizable as Spring Boot no longer provides a customizable security auto-configuration\n. Create or adapt your security configuration accordingly.",
        "level": "error"
      }
    },
    {
      "name": "endpoints.logfile.enabled",
      "type": "java.lang.Boolean",
      "description": "Enable the endpoint.",
      "deprecation": {
        "replacement": "management.endpoint.logfile.enabled",
        "level": "error"
      }
    },
    {
      "name": "endpoints.logfile.external-file",
      "type": "java.io.File",
      "description": "External Logfile to be accessed. Can be used if the logfile is written by output\n redirect and not by the logging-system itself.",
      "deprecation": {
        "replacement": "management.endpoint.logfile.external-file",
        "level": "error"
      }
    },
    {
      "name": "endpoints.logfile.path",
      "type": "java.lang.String",
      "description": "Endpoint URL path.",
      "deprecation": {
        "replacement": "management.endpoints.web.path-mapping.logfile",
        "level": "error"
      }
    },
    {
      "name": "endpoints.logfile.sensitive",
      "type": "java.lang.Boolean",
      "description": "Mark if the endpoint exposes sensitive information.",
      "deprecation": {
        "reason": "Endpoint sensitive flag is no longer customizable as Spring Boot no longer provides a customizable security auto-configuration\n. Create or adapt your security configuration accordingly.",
        "level": "error"
      }
    },
    {
      "name": "endpoints.loggers.enabled",
      "type": "java.lang.Boolean",
      "description": "Enable the endpoint.",
      "deprecation": {
        "replacement": "management.endpoint.loggers.enabled",
        "level": "error"
      }
    },
    {
      "name": "endpoints.loggers.id",
      "type": "java.lang.String",
      "description": "Endpoint identifier. With HTTP monitoring the identifier of the endpoint is mapped\n to a URL (e.g. 'foo' is mapped to '/foo').",
      "deprecation": {
        "reason": "Endpoint identifier is no longer customizable.",
        "level": "error"
      }
    },
    {
      "name": "endpoints.loggers.path",
      "type": "java.lang.String",
      "description": "Endpoint URL path.",
      "deprecation": {
        "replacement": "management.endpoints.web.path-mapping.loggers",
        "level": "error"
      }
    },
    {
      "name": "endpoints.loggers.sensitive",
      "type": "java.lang.Boolean",
      "description": "Mark if the endpoint exposes sensitive information.",
      "deprecation": {
        "reason": "Endpoint sensitive flag is no longer customizable as Spring Boot no longer provides a customizable security auto-configuration\n. Create or adapt your security configuration accordingly.",
        "level": "error"
      }
    },
    {
      "name": "endpoints.mappings.enabled",
      "type": "java.lang.Boolean",
      "description": "Enable the endpoint.",
      "deprecation": {
        "replacement": "management.endpoint.mappings.enabled",
        "level": "error"
      }
    },
    {
      "name": "endpoints.mappings.id",
      "type": "java.lang.String",
      "description": "Endpoint identifier. With HTTP monitoring the identifier of the endpoint is mapped\n to a URL (e.g. 'foo' is mapped to '/foo').",
      "deprecation": {
        "reason": "Endpoint identifier is no longer customizable.",
        "level": "error"
      }
    },
    {
      "name": "endpoints.mappings.path",
      "type": "java.lang.String",
      "description": "Endpoint URL path.",
      "deprecation": {
        "replacement": "management.endpoints.web.path-mapping.mappings",
        "level": "error"
      }
    },
    {
      "name": "endpoints.mappings.sensitive",
      "type": "java.lang.Boolean",
      "description": "Mark if the endpoint exposes sensitive information.",
      "deprecation": {
        "reason": "Endpoint sensitive flag is no longer customizable as Spring Boot no longer provides a customizable security auto-configuration\n. Create or adapt your security configuration accordingly.",
        "level": "error"
      }
    },
    {
      "name": "endpoints.metrics.filter.counter-submissions",
      "description": "Submissions that should be made to the counter.",
      "deprecation": {
        "reason": "Metrics support is now using Micrometer.",
        "level": "error"
      }
    },
    {
      "name": "endpoints.metrics.enabled",
      "type": "java.lang.Boolean",
      "description": "Enable the endpoint.",
      "deprecation": {
        "replacement": "management.endpoint.metrics.enabled",
        "level": "error"
      }
    },
    {
      "name": "endpoints.metrics.filter.enabled",
      "type": "java.lang.Boolean",
      "description": "Whether to enable the metrics servlet filter.",
      "defaultValue": true,
      "deprecation": {
        "reason": "Metrics support is now using Micrometer.",
        "level": "error"
      }
    },
    {
      "name": "endpoints.metrics.filter.gauge-submissions",
      "description": "Submissions that should be made to the gauge.",
      "deprecation": {
        "reason": "Metrics support is now using Micrometer.",
        "level": "error"
      }
    },
    {
      "name": "endpoints.metrics.id",
      "type": "java.lang.String",
      "description": "Endpoint identifier. With HTTP monitoring the identifier of the endpoint is mapped\n to a URL (e.g. 'foo' is mapped to '/foo').",
      "deprecation": {
        "reason": "Endpoint identifier is no longer customizable.",
        "level": "error"
      }
    },
    {
      "name": "endpoints.metrics.path",
      "type": "java.lang.String",
      "description": "Endpoint URL path.",
      "deprecation": {
        "replacement": "management.endpoints.web.path-mapping.metrics",
        "level": "error"
      }
    },
    {
      "name": "endpoints.metrics.sensitive",
      "type": "java.lang.Boolean",
      "description": "Mark if the endpoint exposes sensitive information.",
      "deprecation": {
        "reason": "Endpoint sensitive flag is no longer customizable as Spring Boot no longer provides a customizable security auto-configuration\n. Create or adapt your security configuration accordingly.",
        "level": "error"
      }
    },
    {
      "name": "endpoints.sensitive",
      "type": "java.lang.Boolean",
      "description": "Default endpoint sensitive setting.",
      "deprecation": {
        "reason": "Endpoint sensitive flag is no longer customizable as Spring Boot no longer provides a customizable security auto-configuration\n. Create or adapt your security configuration accordingly.",
        "level": "error"
      }
    },
    {
      "name": "endpoints.shutdown.enabled",
      "type": "java.lang.Boolean",
      "description": "Enable the endpoint.",
      "deprecation": {
        "replacement": "management.endpoint.shutdown.enabled",
        "level": "error"
      }
    },
    {
      "name": "endpoints.shutdown.id",
      "type": "java.lang.String",
      "description": "Endpoint identifier. With HTTP monitoring the identifier of the endpoint is mapped\n to a URL (e.g. 'foo' is mapped to '/foo').",
      "deprecation": {
        "reason": "Endpoint identifier is no longer customizable.",
        "level": "error"
      }
    },
    {
      "name": "endpoints.shutdown.path",
      "type": "java.lang.String",
      "description": "Endpoint URL path.",
      "deprecation": {
        "replacement": "management.endpoints.web.path-mapping.shutdown",
        "level": "error"
      }
    },
    {
      "name": "endpoints.shutdown.sensitive",
      "type": "java.lang.Boolean",
      "description": "Mark if the endpoint exposes sensitive information.",
      "deprecation": {
        "reason": "Endpoint sensitive flag is no longer customizable as Spring Boot no longer provides a customizable security auto-configuration\n. Create or adapt your security configuration accordingly.",
        "level": "error"
      }
    },
    {
      "name": "endpoints.trace.filter.enabled",
      "type": "java.lang.Boolean",
      "description": "Enable the trace servlet filter.",
      "defaultValue": true,
      "deprecation": {
        "replacement": "management.trace.http.enabled",
        "level": "error"
      }
    },
    {
      "name": "endpoints.trace.enabled",
      "type": "java.lang.Boolean",
      "description": "Enable the endpoint.",
      "deprecation": {
        "replacement": "management.endpoint.httptrace.enabled",
        "level": "error"
      }
    },
    {
      "name": "endpoints.trace.id",
      "type": "java.lang.String",
      "description": "Endpoint identifier. With HTTP monitoring the identifier of the endpoint is mapped\n to a URL (e.g. 'foo' is mapped to '/foo').",
      "deprecation": {
        "reason": "Endpoint identifier is no longer customizable.",
        "level": "error"
      }
    },
    {
      "name": "endpoints.trace.path",
      "type": "java.lang.String",
      "description": "Endpoint URL path.",
      "deprecation": {
        "replacement": "management.endpoints.web.path-mapping.httptrace",
        "level": "error"
      }
    },
    {
      "name": "endpoints.trace.sensitive",
      "type": "java.lang.Boolean",
      "description": "Mark if the endpoint exposes sensitive information.",
      "deprecation": {
        "reason": "Endpoint sensitive flag is no longer customizable as Spring Boot no longer provides a customizable security auto-configuration\n. Create or adapt your security configuration accordingly.",
        "level": "error"
      }
    },
    {
      "name": "jolokia.config",
      "type": "java.util.Map<java.lang.String,java.lang.String>",
      "description": "Jolokia settings. These are traditionally set using servlet parameters. Refer to\n the documentation of Jolokia for more details.",
      "deprecation": {
        "replacement": "management.endpoint.jolokia.config",
        "level": "error"
      }
    },
    {
      "name": "management.add-application-context-header",
      "type": "java.lang.Boolean",
      "description": "Add the \"X-Application-Context\" HTTP header in each response.",
      "defaultValue": true,
      "deprecation": {
        "replacement": "management.server.add-application-context-header",
        "level": "error"
      }
    },
    {
      "name": "management.address",
      "type": "java.net.InetAddress",
      "description": "Network address that the management endpoints should bind to.",
      "deprecation": {
        "replacement": "management.server.address",
        "level": "error"
      }
    },
    {
      "name": "management.context-path",
      "type": "java.lang.String",
      "description": "Management endpoint context-path.",
      "defaultValue": "",
      "deprecation": {
        "replacement": "management.server.servlet.context-path",
        "level": "error"
      }
    },
    {
      "name": "management.health.couchbase.timeout",
      "type": "java.time.Duration",
      "description": "Timeout for getting the Bucket information from the server.",
      "defaultValue": "1000ms",
      "deprecation": {
        "level": "error"
      }
    },
    {
      "name": "management.metrics.binders.files.enabled",
      "type": "java.lang.Boolean",
      "description": "Whether to enable files metrics.",
      "defaultValue": true,
      "deprecation": {
        "level": "error",
        "replacement": "management.metrics.enable.process.files",
        "reason": "Instead, filter 'process.files' metrics."
      }
    },
    {
      "name": "management.metrics.binders.jvm.enabled",
      "type": "java.lang.Boolean",
      "description": "Whether to enable JVM metrics.",
      "defaultValue": true,
      "deprecation": {
        "level": "error",
        "replacement": "management.metrics.enable.jvm",
        "reason": "Instead, disable JvmMetricsAutoConfiguration or filter 'jvm' metrics."
      }
    },
    {
      "name": "management.metrics.binders.logback.enabled",
      "type": "java.lang.Boolean",
      "description": "Whether to enable Logback metrics.",
      "defaultValue": true,
      "deprecation": {
        "level": "error",
        "replacement": "management.metrics.enable.logback",
        "reason": "Instead, disable LogbackMetricsAutoConfiguration or filter 'logback' metrics."
      }
    },
    {
      "name": "management.metrics.binders.processor.enabled",
      "type": "java.lang.Boolean",
      "description": "Whether to enable processor metrics.",
      "defaultValue": true,
      "deprecation": {
        "level": "error",
        "reason": "Instead, filter 'system.cpu' and 'process.cpu' metrics."
      }
    },
    {
      "name": "management.metrics.binders.uptime.enabled",
      "type": "java.lang.Boolean",
      "description": "Whether to enable uptime metrics.",
      "defaultValue": true,
      "deprecation": {
        "level": "error",
        "reason": "Instead, filter 'process.uptime' and 'process.start.time' metrics."
      }
    },
    {
      "name": "management.port",
      "type": "java.lang.Integer",
      "description": "Management endpoint HTTP port. Use the same port as the application by default.",
      "deprecation": {
        "replacement": "management.server.port",
        "level": "error"
      }
    },
    {
      "name": "management.security.enabled",
      "type": "java.lang.Boolean",
      "description": "Whether to enable security.",
      "defaultValue": true,
      "deprecation": {
        "reason": "A global security auto-configuration is now provided. Provide your own WebSecurityConfigurer bean instead.",
        "level": "error"
      }
    },
    {
      "name": "management.security.roles",
      "type": "java.util.List<java.lang.String>",
      "description": "Comma-separated list of roles that can access the management endpoint.",
      "deprecation": {
        "reason": "The security auto-configuration is no longer customizable. Provide your own WebSecurityConfigurer bean instead.",
        "level": "error"
      }
    },
    {
      "name": "management.security.sessions",
      "description": "Session creating policy for security use (always, never, if_required,\n stateless).",
      "defaultValue": "stateless",
      "deprecation": {
        "reason": "The security auto-configuration is no longer customizable. Provide your own WebSecurityConfigurer bean instead.",
        "level": "error"
      }
    },
    {
      "name": "management.server.add-application-context-header",
      "type": "java.lang.Boolean",
      "description": "Add the \"X-Application-Context\" HTTP header in each response.",
      "defaultValue": false
    },
    {
      "name": "management.shell.auth.jaas.domain",
      "type": "java.lang.String",
      "description": "JAAS domain.",
      "defaultValue": "my-domain",
      "deprecation": {
        "reason": "CRaSH support is no longer available.",
        "level": "error"
      }
    },
    {
      "name": "management.shell.auth.key.path",
      "type": "java.lang.String",
      "description": "Path to the authentication key. This should point to a valid \".pem\" file.",
      "deprecation": {
        "reason": "CRaSH support is no longer available.",
        "level": "error"
      }
    },
    {
      "name": "management.shell.auth.simple.user.name",
      "type": "java.lang.String",
      "description": "Login user.",
      "defaultValue": "user",
      "deprecation": {
        "reason": "CRaSH support is no longer available.",
        "level": "error"
      }
    },
    {
      "name": "management.shell.auth.simple.user.password",
      "type": "java.lang.String",
      "description": "Login password.",
      "deprecation": {
        "reason": "CRaSH support is no longer available.",
        "level": "error"
      }
    },
    {
      "name": "management.shell.auth.spring.roles",
      "type": "java.lang.String[]",
      "description": "Comma-separated list of required roles to login to the CRaSH console.",
      "defaultValue": [
        "ACTUATOR"
      ],
      "deprecation": {
        "reason": "CRaSH support is no longer available.",
        "level": "error"
      }
    },
    {
      "name": "management.shell.auth.type",
      "type": "java.lang.String",
      "description": "Authentication type. Auto-detected according to the environment (i.e. if Spring\n Security is available, \"spring\" is used by default).",
      "defaultValue": "simple",
      "deprecation": {
        "reason": "CRaSH support is no longer available.",
        "level": "error"
      }
    },
    {
      "name": "management.shell.command-path-patterns",
      "type": "java.lang.String[]",
      "description": "Patterns to use to look for commands.",
      "defaultValue": [
        "classpath*:/commands/**",
        "classpath*:/crash/commands/**"
      ],
      "deprecation": {
        "reason": "CRaSH support is no longer available.",
        "level": "error"
      }
    },
    {
      "name": "management.shell.command-refresh-interval",
      "type": "java.lang.Integer",
      "description": "Scan for changes and update the command if necessary (in seconds).",
      "defaultValue": -1,
      "deprecation": {
        "reason": "CRaSH support is no longer available.",
        "level": "error"
      }
    },
    {
      "name": "management.shell.config-path-patterns",
      "type": "java.lang.String[]",
      "description": "Patterns to use to look for configurations.",
      "defaultValue": [
        "classpath*:/crash/*"
      ],
      "deprecation": {
        "reason": "CRaSH support is no longer available.",
        "level": "error"
      }
    },
    {
      "name": "management.shell.disabled-commands",
      "type": "java.lang.String[]",
      "description": "Comma-separated list of commands to disable.",
      "defaultValue": [
        "jpa*",
        "jdbc*",
        "jndi*"
      ],
      "deprecation": {
        "reason": "CRaSH support is no longer available.",
        "level": "error"
      }
    },
    {
      "name": "management.shell.disabled-plugins",
      "type": "java.lang.String[]",
      "description": "Comma-separated list of plugins to disable. Certain plugins are disabled by default\n based on the environment.",
      "defaultValue": [],
      "deprecation": {
        "reason": "CRaSH support is no longer available.",
        "level": "error"
      }
    },
    {
      "name": "management.shell.ssh.auth-timeout",
      "type": "java.lang.Integer",
      "description": "Number of milliseconds after user will be prompted to login again.",
      "defaultValue": 600000,
      "deprecation": {
        "reason": "CRaSH support is no longer available.",
        "level": "error"
      }
    },
    {
      "name": "management.shell.ssh.enabled",
      "type": "java.lang.Boolean",
      "description": "Whether to enable CRaSH SSH support.",
      "defaultValue": true,
      "deprecation": {
        "reason": "CRaSH support is no longer available.",
        "level": "error"
      }
    },
    {
      "name": "management.shell.ssh.idle-timeout",
      "type": "java.lang.Integer",
      "description": "Number of milliseconds after which unused connections are closed.",
      "defaultValue": 600000,
      "deprecation": {
        "reason": "CRaSH support is no longer available.",
        "level": "error"
      }
    },
    {
      "name": "management.shell.ssh.key-path",
      "type": "java.lang.String",
      "description": "Path to the SSH server key.",
      "deprecation": {
        "reason": "CRaSH support is no longer available.",
        "level": "error"
      }
    },
    {
      "name": "management.shell.ssh.port",
      "type": "java.lang.Integer",
      "description": "SSH port.",
      "defaultValue": 2000,
      "deprecation": {
        "reason": "CRaSH support is no longer available.",
        "level": "error"
      }
    },
    {
      "name": "management.shell.telnet.enabled",
      "type": "java.lang.Boolean",
      "description": "Whether to enable CRaSH telnet support. Enabled by default if the TelnetPlugin is available.",
      "defaultValue": false,
      "deprecation": {
        "reason": "CRaSH support is no longer available.",
        "level": "error"
      }
    },
    {
      "name": "management.shell.telnet.port",
      "type": "java.lang.Integer",
      "description": "Telnet port.",
      "defaultValue": 5000,
      "deprecation": {
        "reason": "CRaSH support is no longer available.","level": "error"
      }
    },
    {
      "name": "management.ssl.ciphers",
      "type": "java.lang.String[]",
      "deprecation": {
        "replacement": "management.server.ssl.ciphers",
        "level": "error"
      }
    },
    {
      "name": "management.ssl.client-auth",
      "deprecation": {
        "replacement": "management.server.ssl.client-auth",
        "level": "error"
      }
    },
    {
      "name": "management.ssl.enabled",
      "type": "java.lang.Boolean",
      "deprecation": {
        "replacement": "management.server.ssl.enabled",
        "level": "error"
      }
    },
    {
      "name": "management.ssl.enabled-protocols",
      "type": "java.lang.String[]",
      "deprecation": {
        "replacement": "management.server.ssl.enabled-protocols",
        "level": "error"
      }
    },
    {
      "name": "management.ssl.key-alias",
      "type": "java.lang.String",
      "deprecation": {
        "replacement": "management.server.ssl.key-alias",
        "level": "error"
      }
    },
    {
      "name": "management.ssl.key-password",
      "type": "java.lang.String",
      "deprecation": {
        "replacement": "management.server.ssl.key-password",
        "level": "error"
      }
    },
    {
      "name": "management.ssl.key-store",
      "type": "java.lang.String",
      "deprecation": {
        "replacement": "management.server.ssl.key-store",
        "level": "error"
      }
    },
    {
      "name": "management.ssl.key-store-password",
      "type": "java.lang.String",
      "deprecation": {
        "replacement": "management.server.ssl.key-store-password",
        "level": "error"
      }
    },
    {
      "name": "management.ssl.key-store-provider",
      "type": "java.lang.String",
      "deprecation": {
        "replacement": "management.server.ssl.key-store-provider",
        "level": "error"
      }
    },
    {
      "name": "management.ssl.key-store-type",
      "type": "java.lang.String",
      "deprecation": {
        "replacement": "management.server.ssl.key-store-type",
        "level": "error"
      }
    },
    {
      "name": "management.ssl.protocol",
      "type": "java.lang.String",
      "deprecation": {
        "replacement": "management.server.ssl.protocol",
        "level": "error"
      }
    },
    {
      "name": "management.ssl.trust-store",
      "type": "java.lang.String",
      "deprecation": {
        "replacement": "management.server.ssl.trust-store",
        "level": "error"
      }
    },
    {
      "name": "management.ssl.trust-store-password",
      "type": "java.lang.String",
      "deprecation": {
        "replacement": "management.server.ssl.trust-store-password",
        "level": "error"
      }
    },
    {
      "name": "management.ssl.trust-store-provider",
      "type": "java.lang.String",
      "deprecation": {
        "replacement": "management.server.ssl.trust-store-provider",
        "level": "error"
      }
    },
    {
      "name": "management.ssl.trust-store-type",
      "type": "java.lang.String",
      "deprecation": {
        "replacement": "management.server.ssl.trust-store-type",
        "level": "error"
      }
    },
    {
      "name": "management.trace.include",
      "deprecation": {
        "replacement": "management.trace.http.include",
        "level": "error"
      }
    },
    {
      "name": "spring.metrics.export.aggregate.key-pattern",
      "type": "java.lang.String",
      "description": "Pattern that tells the aggregator what to do with the keys from the source\n repository. The keys in the source repository are assumed to be period\n separated, and the pattern is in the same format, e.g. \"d.d.k.d\". Here \"d\"\n means \"discard\" and \"k\" means \"keep\" the key segment in the corresponding\n position in the source.",
      "defaultValue": "",
      "deprecation": {
        "reason": "Metrics support is now using Micrometer.",
        "level": "error"
      }
    },
    {
      "name": "spring.metrics.export.aggregate.prefix",
      "type": "java.lang.String",
      "description": "Prefix for global repository if active. Should be unique for this JVM, but most\n useful if it also has the form \"a.b\" where \"a\" is unique to this logical\n process (this application) and \"b\" is unique to this physical process. If you\n set spring.application.name elsewhere, then the default will be in the right\n form.",
      "defaultValue": "",
      "deprecation": {
        "reason": "Metrics support is now using Micrometer.",
        "level": "error"
      }
    },
    {
      "name": "spring.metrics.export.delay-millis",
      "type": "java.lang.Long",
      "description": "Delay in milliseconds between export ticks. Metrics are exported to external\n sources on a schedule with this delay.",
      "deprecation": {
        "reason": "Metrics support is now using Micrometer.",
        "level": "error"
      }
    },
    {
      "name": "spring.metrics.export.enabled",
      "type": "java.lang.Boolean",
      "description": "Flag to enable metric export (assuming a MetricWriter is available).",
      "defaultValue": true,
      "deprecation": {
        "reason": "Metrics support is now using Micrometer.",
        "level": "error"
      }
    },
    {
      "name": "spring.metrics.export.excludes",
      "type": "java.lang.String[]",
      "description": "List of patterns for metric names to exclude. Applied after the includes.",
      "deprecation": {
        "reason": "Metrics support is now using Micrometer.",
        "level": "error"
      }
    },
    {
      "name": "spring.metrics.export.includes",
      "type": "java.lang.String[]",
      "description": "List of patterns for metric names to include.",
      "deprecation": {
        "reason": "Metrics support is now using Micrometer.",
        "level": "error"
      }
    },
    {
      "name": "spring.metrics.export.redis.key",
      "type": "java.lang.String",
      "description": "Key for redis repository export (if active). Should be globally unique for a\n system sharing a redis repository across multiple processes.",
      "defaultValue": "keys.spring.metrics",
      "deprecation": {
        "reason": "Metrics support is now using Micrometer.",
        "level": "error"
      }
    },
    {
      "name": "spring.metrics.export.redis.prefix",
      "type": "java.lang.String",
      "description": "Prefix for redis repository if active. Should be globally unique across all\n processes sharing the same repository.",
      "defaultValue": "spring.metrics",
      "deprecation": {
        "reason": "Metrics support is now using Micrometer.",
        "level": "error"
      }
    },
    {
      "name": "spring.metrics.export.send-latest",
      "type": "java.lang.Boolean",
      "description": "Flag to switch off any available optimizations based on not exporting unchanged\n metric values.",
      "deprecation": {
        "reason": "Metrics support is now using Micrometer.",
        "level": "error"
      }
    },
    {
      "name": "spring.metrics.export.statsd.host",
      "type": "java.lang.String",
      "description": "Host of a statsd server to receive exported metrics.",
      "deprecation": {
        "replacement": "management.metrics.export.statsd.host",
        "level": "error"
      }
    },
    {
      "name": "spring.metrics.export.statsd.port",
      "type": "java.lang.Integer",
      "description": "Port of a statsd server to receive exported metrics.",
      "defaultValue": 8125,
      "deprecation": {
        "replacement": "management.metrics.export.statsd.port",
        "level": "error"
      }
    },
    {
      "name": "spring.metrics.export.statsd.prefix",
      "type": "java.lang.String",
      "description": "Prefix for statsd exported metrics.",
      "deprecation": {
        "reason": "Metrics support is now using Micrometer.",
        "level": "error"
      }
    },
    {
      "name": "spring.metrics.export.triggers",
      "description": "Specific trigger properties per MetricWriter bean name.",
      "deprecation": {
        "reason": "Metrics support is now using Micrometer.",
        "level": "error"
      }
    }
  ],
  "hints": [
    {
      "name": "management.endpoints.web.path-mapping.keys",
      "values": [
        {
          "value": "auditevents"
        },
        {
          "value": "beans"
        },
        {
          "value": "conditions"
        },
        {
          "value": "configprops"
        },
        {
          "value": "env"
        },
        {
          "value": "flyway"
        },
        {
          "value": "health"
        },
        {
          "value": "heapdump"
        },
        {
          "value": "httptrace"
        },
        {
          "value": "info"
        },
        {
          "value": "liquibase"
        },
        {
          "value": "logfile"
        },
        {
          "value": "loggers"
        },
        {
          "value": "mappings"
        },
        {
          "value": "metrics"
        },
        {
          "value": "prometheus"
        },
        {
          "value": "scheduledtasks"
        },
        {
          "value": "sessions"
        },
        {
          "value": "shutdown"
        },
        {
          "value": "threaddump"
        }
      ],
      "providers": [
        {
          "name": "any"
        }
      ]
    },
    {
      "name": "management.endpoints.web.cors.allowed-headers",
      "values": [
        {
          "value": "*"
        }
      ],
      "providers": [
        {
          "name": "any"
        }
      ]
    },
    {
      "name": "management.endpoints.web.cors.allowed-methods",
      "values": [
        {
          "value": "*"
        }
      ],
      "providers": [
        {
          "name": "any"
        }
      ]
    },
    {
      "name": "management.endpoints.web.cors.allowed-origins",
      "values": [
        {
          "value": "*"
        }
      ],
      "providers": [
        {
          "name": "any"
        }
      ]
    },
    {
      "name": "management.health.status.order",
      "values": [
        {
          "value": "UNKNOWN"
        },
        {
          "value": "UP"
        },
        {
          "value": "DOWN"
        },
        {
          "value": "OUT_OF_SERVICE"
        }
      ],
      "providers": [
        {
          "name": "any"
        }
      ]
    }
  ]
}
=======
{
  "properties": [
    {
      "name": "info",
      "type": "java.util.Map<java.lang.String,java.lang.Object>",
      "description": "Arbitrary properties to add to the info endpoint."
    },
    {
      "name": "management.auditevents.enabled",
      "type": "java.lang.Boolean",
      "description": "Whether to enable storage of audit events.",
      "defaultValue": true
    },
    {
      "name": "management.cloudfoundry.enabled",
      "type": "java.lang.Boolean",
      "description": "Whether to enable extended Cloud Foundry actuator endpoints.",
      "defaultValue": true
    },
    {
      "name": "management.cloudfoundry.skip-ssl-validation",
      "type": "java.lang.Boolean",
      "description": "Whether to skip SSL verification for Cloud Foundry actuator endpoint security calls.",
      "defaultValue": false
    },
    {
      "name": "management.endpoint.configprops.keys-to-sanitize",
      "defaultValue": [
        "password",
        "secret",
        "key",
        "token",
        ".*credentials.*",
        "vcap_services",
        "sun.java.command"
      ]
    },
    {
      "name": "management.endpoint.env.keys-to-sanitize",
      "defaultValue": [
        "password",
        "secret",
        "key",
        "token",
        ".*credentials.*",
        "vcap_services",
        "sun.java.command"
      ]
    },
    {
      "name": "management.endpoint.health.probes.enabled",
      "type": "java.lang.Boolean",
      "description": "Whether to enable liveness and readiness probes.",
      "defaultValue": false
    },
    {
      "name": "management.endpoint.health.show-details",
      "defaultValue": "never"
    },
    {
      "name": "management.endpoint.health.status.order",
      "defaultValue": [
        "DOWN",
        "OUT_OF_SERVICE",
        "UP",
        "UNKNOWN"
      ]
    },
    {
      "name": "management.endpoints.enabled-by-default",
      "type": "java.lang.Boolean",
      "description": "Whether to enable or disable all endpoints by default."
    },
    {
      "name": "management.endpoints.jmx.domain",
      "defaultValue": "org.springframework.boot"
    },
    {
      "name": "management.endpoints.jmx.exposure.include",
      "defaultValue": "*"
    },
    {
      "name": "management.endpoints.jmx.unique-names",
      "type": "java.lang.Boolean",
      "description": "Whether unique runtime object names should be ensured.",
      "deprecation": {
        "replacement": "spring.jmx.unique-names",
        "level": "error"
      }
    },
    {
      "name": "management.endpoints.web.exposure.include",
      "defaultValue": [
        "health"
      ]
    },
    {
      "name": "management.health.cassandra.enabled",
      "type": "java.lang.Boolean",
      "description": "Whether to enable Cassandra health check.",
      "defaultValue": true
    },
    {
      "name": "management.health.couchbase.enabled",
      "type": "java.lang.Boolean",
      "description": "Whether to enable Couchbase health check.",
      "defaultValue": true
    },
    {
      "name": "management.health.couchbase.timeout",
      "type": "java.time.Duration",
      "description": "Timeout for getting the Bucket information from the server.",
      "defaultValue": "1000ms",
      "deprecation": {
        "level": "error"
      }
    },
    {
      "name": "management.health.db.enabled",
      "type": "java.lang.Boolean",
      "description": "Whether to enable database health check.",
      "defaultValue": true
    },
    {
      "name": "management.health.defaults.enabled",
      "type": "java.lang.Boolean",
      "description": "Whether to enable default health indicators.",
      "defaultValue": true
    },
    {
      "name": "management.health.diskspace.enabled",
      "type": "java.lang.Boolean",
      "description": "Whether to enable disk space health check.",
      "defaultValue": true
    },
    {
      "name": "management.health.elasticsearch.enabled",
      "type": "java.lang.Boolean",
      "description": "Whether to enable Elasticsearch health check.",
      "defaultValue": true
    },
    {
      "name": "management.health.elasticsearch.indices",
      "type": "java.util.List<java.lang.String>",
      "description": "Comma-separated index names.",
      "deprecation": {
        "level": "error"
      }
    },
    {
      "name": "management.health.elasticsearch.response-timeout",
      "type": "java.time.Duration",
      "description": "Time to wait for a response from the cluster.",
      "deprecation": {
        "level": "error"
      }
    },
    {
      "name": "management.health.influxdb.enabled",
      "type": "java.lang.Boolean",
      "description": "Whether to enable InfluxDB health check.",
      "defaultValue": true
    },
    {
      "name": "management.health.jms.enabled",
      "type": "java.lang.Boolean",
      "description": "Whether to enable JMS health check.",
      "defaultValue": true
    },
    {
      "name": "management.health.ldap.enabled",
      "type": "java.lang.Boolean",
      "description": "Whether to enable LDAP health check.",
      "defaultValue": true
    },
    {
      "name": "management.health.livenessstate.enabled",
      "type": "java.lang.Boolean",
      "description": "Whether to enable liveness state health check.",
      "defaultValue": false
    },
    {
      "name": "management.health.mail.enabled",
      "type": "java.lang.Boolean",
      "description": "Whether to enable Mail health check.",
      "defaultValue": true
    },
    {
      "name": "management.health.mongo.enabled",
      "type": "java.lang.Boolean",
      "description": "Whether to enable MongoDB health check.",
      "defaultValue": true
    },
    {
      "name": "management.health.neo4j.enabled",
      "type": "java.lang.Boolean",
      "description": "Whether to enable Neo4j health check.",
      "defaultValue": true
    },
    {
      "name": "management.health.ping.enabled",
      "type": "java.lang.Boolean",
      "description": "Whether to enable ping health check.",
      "defaultValue": true
    },
    {
      "name": "management.health.probes.enabled",
      "type": "java.lang.Boolean",
      "description": "Whether to enable liveness and readiness probes.",
      "defaultValue": false,
      "deprecation": {
        "replacement": "management.endpoint.health.probes.enabled"
      }
    },
    {
      "name": "management.health.rabbit.enabled",
      "type": "java.lang.Boolean",
      "description": "Whether to enable RabbitMQ health check.",
      "defaultValue": true
    },
    {
      "name": "management.health.readinessstate.enabled",
      "type": "java.lang.Boolean",
      "description": "Whether to enable readiness state health check.",
      "defaultValue": false
    },
    {
      "name": "management.health.redis.enabled",
      "type": "java.lang.Boolean",
      "description": "Whether to enable Redis health check.",
      "defaultValue": true
    },
    {
      "name": "management.health.solr.enabled",
      "type": "java.lang.Boolean",
      "description": "Whether to enable Solr health check.",
      "defaultValue": true
    },
    {
      "name": "management.health.status.order",
      "defaultValue": [
        "DOWN",
        "OUT_OF_SERVICE",
        "UP",
        "UNKNOWN"
      ]
    },
    {
      "name": "management.info.build.enabled",
      "type": "java.lang.Boolean",
      "description": "Whether to enable build info.",
      "defaultValue": true
    },
    {
      "name": "management.info.defaults.enabled",
      "type": "java.lang.Boolean",
      "description": "Whether to enable default info contributors.",
      "defaultValue": true
    },
    {
      "name": "management.info.env.enabled",
      "type": "java.lang.Boolean",
      "description": "Whether to enable environment info.",
      "defaultValue": true
    },
    {
      "name": "management.info.git.enabled",
      "type": "java.lang.Boolean",
      "description": "Whether to enable git info.",
      "defaultValue": true
    },
    {
      "name": "management.info.git.mode",
      "defaultValue": "simple"
    },
    {
      "name": "management.metrics.binders.files.enabled",
      "type": "java.lang.Boolean",
      "description": "Whether to enable files metrics.",
      "defaultValue": true,
      "deprecation": {
        "level": "error",
        "replacement": "management.metrics.enable.process.files",
        "reason": "Instead, filter 'process.files' metrics."
      }
    },
    {
      "name": "management.metrics.binders.jvm.enabled",
      "type": "java.lang.Boolean",
      "description": "Whether to enable JVM metrics.",
      "defaultValue": true,
      "deprecation": {
        "level": "error",
        "replacement": "management.metrics.enable.jvm",
        "reason": "Instead, disable JvmMetricsAutoConfiguration or filter 'jvm' metrics."
      }
    },
    {
      "name": "management.metrics.binders.logback.enabled",
      "type": "java.lang.Boolean",
      "description": "Whether to enable Logback metrics.",
      "defaultValue": true,
      "deprecation": {
        "level": "error",
        "replacement": "management.metrics.enable.logback",
        "reason": "Instead, disable LogbackMetricsAutoConfiguration or filter 'logback' metrics."
      }
    },
    {
      "name": "management.metrics.binders.processor.enabled",
      "type": "java.lang.Boolean",
      "description": "Whether to enable processor metrics.",
      "defaultValue": true,
      "deprecation": {
        "level": "error",
        "reason": "Instead, filter 'system.cpu' and 'process.cpu' metrics."
      }
    },
    {
      "name": "management.metrics.binders.uptime.enabled",
      "type": "java.lang.Boolean",
      "description": "Whether to enable uptime metrics.",
      "defaultValue": true,
      "deprecation": {
        "level": "error",
        "reason": "Instead, filter 'process.uptime' and 'process.start.time' metrics."
      }
    },
    {
      "name": "management.metrics.export.appoptics.num-threads",
      "type": "java.lang.Integer",
      "description": "Number of threads to use with the metrics publishing scheduler.",
      "defaultValue": 2,
      "deprecation": {
        "level": "error"
      }
    },
    {
      "name": "management.metrics.export.datadog.num-threads",
      "type": "java.lang.Integer",
      "description": "Number of threads to use with the metrics publishing scheduler.",
      "defaultValue": 2,
      "deprecation": {
        "level": "error"
      }
    },
    {
      "name": "management.metrics.export.defaults.enabled",
      "type": "java.lang.Boolean",
      "description": "Whether to enable default metrics exporters.",
      "defaultValue": true
    },
    {
      "name": "management.metrics.export.dynatrace.num-threads",
      "type": "java.lang.Integer",
      "description": "Number of threads to use with the metrics publishing scheduler.",
      "defaultValue": 2,
      "deprecation": {
        "level": "error"
      }
    },
    {
      "name": "management.metrics.export.elastic.num-threads",
      "type": "java.lang.Integer",
      "description": "Number of threads to use with the metrics publishing scheduler.",
      "defaultValue": 2,
      "deprecation": {
        "level": "error"
      }
    },
    {
      "name": "management.metrics.export.ganglia.addressing-mode",
      "defaultValue": "multicast"
    },
    {
      "name": "management.metrics.export.ganglia.duration-units",
      "defaultValue": "milliseconds"
    },
    {
      "name": "management.metrics.export.ganglia.rate-units",
      "defaultValue": "seconds"
    },
    {
      "name": "management.metrics.export.graphite.duration-units",
      "defaultValue": "milliseconds"
    },
    {
      "name": "management.metrics.export.graphite.protocol",
      "defaultValue": "pickled"
    },
    {
      "name": "management.metrics.export.graphite.rate-units",
      "defaultValue": "seconds"
    },
    {
      "name": "management.metrics.export.humio.num-threads",
      "type": "java.lang.Integer",
      "description": "Number of threads to use with the metrics publishing scheduler.",
      "defaultValue": 2,
      "deprecation": {
        "level": "error"
      }
    },
    {
      "name": "management.metrics.export.humio.repository",
      "deprecation": {
        "level": "error"
      }
    },
    {
      "name": "management.metrics.export.influx.consistency",
      "defaultValue": "one"
    },
    {
      "name": "management.metrics.export.influx.num-threads",
      "type": "java.lang.Integer",
      "description": "Number of threads to use with the metrics publishing scheduler.",
      "defaultValue": 2,
      "deprecation": {
        "level": "error"
      }
    },
    {
      "name": "management.metrics.export.jmx.enabled",
      "type": "java.lang.Boolean",
      "description": "Whether exporting of metrics to JMX is enabled.",
      "defaultValue": true
    },
    {
      "name": "management.metrics.export.kairos.num-threads",
      "type": "java.lang.Integer",
      "description": "Number of threads to use with the metrics publishing scheduler.",
      "deprecation": {
        "level": "error"
      }
    },
    {
      "name": "management.metrics.export.newrelic.num-threads",
      "type": "java.lang.Integer",
      "description": "Number of threads to use with the metrics publishing scheduler.",
      "defaultValue": 2,
      "deprecation": {
        "level": "error"
      }
    },
    {
      "name": "management.metrics.export.prometheus.enabled",
      "type": "java.lang.Boolean",
      "description": "Whether exporting of metrics to Prometheus is enabled.",
      "defaultValue": true
    },
    {
      "name": "management.metrics.export.prometheus.histogram-flavor",
      "defaultValue": "prometheus"
    },
    {
      "name": "management.metrics.export.prometheus.pushgateway.shutdown-operation",
      "defaultValue": "none"
    },
    {
      "name": "management.metrics.export.signalfx.num-threads",
      "type": "java.lang.Integer",
      "description": "Number of threads to use with the metrics publishing scheduler.",
      "defaultValue": 2,
      "deprecation": {
        "level": "error"
      }
    },
    {
      "name": "management.metrics.export.simple.enabled",
      "type": "java.lang.Boolean",
      "description": "Whether, in the absence of any other exporter, exporting of metrics to an in-memory backend is enabled.",
      "defaultValue": true
    },
    {
      "name": "management.metrics.export.simple.mode",
      "defaultValue": "cumulative"
    },
    {
      "name": "management.metrics.export.stackdriver.num-threads",
      "type": "java.lang.Integer",
      "description": "Number of threads to use with the metrics publishing scheduler.",
      "defaultValue": 2,
      "deprecation": {
        "level": "error"
      }
    },
    {
      "name": "management.metrics.export.statsd.flavor",
      "defaultValue": "datadog"
    },
    {
      "name": "management.metrics.export.statsd.protocol",
      "defaultValue": "udp"
    },
    {
      "name": "management.metrics.export.statsd.queue-size",
      "defaultValue": 2147483647,
      "deprecation": {
        "level": "error"
      }
    },
    {
      "name": "management.metrics.export.wavefront.connect-timeout",
      "deprecation": {
        "level": "error"
      }
    },
    {
      "name": "management.metrics.export.wavefront.num-threads",
      "type": "java.lang.Integer",
      "description": "Number of threads to use with the metrics publishing scheduler.",
      "defaultValue": 2,
      "deprecation": {
        "level": "error"
      }
    },
    {
      "name": "management.metrics.export.wavefront.read-timeout",
      "deprecation": {
        "level": "error"
      }
    },
    {
      "name": "management.metrics.web.client.request.autotime.enabled",
      "description": "Whether to automatically time web client requests.",
      "defaultValue": true
    },
    {
      "name": "management.metrics.web.client.request.autotime.percentiles",
      "description": "Computed non-aggregable percentiles to publish."
    },
    {
      "name": "management.metrics.web.client.request.autotime.percentiles-histogram",
      "description": "Whether percentile histograms should be published.",
      "defaultValue": false
    },
    {
      "name": "management.metrics.web.client.requests-metric-name",
      "type": "java.lang.String",
      "deprecation": {
        "replacement": "management.metrics.web.client.request.metric-name",
        "level": "error"
      }
    },
    {
      "name": "management.metrics.web.server.auto-time-requests",
      "type": "java.lang.Boolean",
      "deprecation": {
        "replacement": "management.metrics.web.server.request.autotime.enabled",
        "level": "error"
      }
    },
    {
      "name": "management.metrics.web.server.request.autotime.enabled",
      "description": "Whether to automatically time web server requests.",
      "defaultValue": true
    },
    {
      "name": "management.metrics.web.server.request.autotime.percentiles",
      "description": "Computed non-aggregable percentiles to publish."
    },
    {
      "name": "management.metrics.web.server.request.autotime.percentiles-histogram",
      "description": "Whether percentile histograms should be published.",
      "defaultValue": false
    },
    {
      "name": "management.metrics.web.server.requests-metric-name",
      "type": "java.lang.String",
      "deprecation": {
        "replacement": "management.metrics.web.server.request.metric-name",
        "level": "error"
      }
    },
    {
      "name": "management.server.add-application-context-header",
      "type": "java.lang.Boolean",
      "description": "Add the \"X-Application-Context\" HTTP header in each response.",
      "defaultValue": false
    },
    {
      "name": "management.server.ssl.ciphers",
      "description": "Supported SSL ciphers."
    },
    {
      "name": "management.server.ssl.client-auth",
      "description": "Client authentication mode. Requires a trust store."
    },
    {
      "name": "management.server.ssl.enabled",
      "description": "Whether to enable SSL support.",
      "defaultValue": true
    },
    {
      "name": "management.server.ssl.enabled-protocols",
      "description": "Enabled SSL protocols."
    },
    {
      "name": "management.server.ssl.key-alias",
      "description": "Alias that identifies the key in the key store."
    },
    {
      "name": "management.server.ssl.key-password",
      "description": "Password used to access the key in the key store."
    },
    {
      "name": "management.server.ssl.key-store",
      "description": "Path to the key store that holds the SSL certificate (typically a jks file)."
    },
    {
      "name": "management.server.ssl.key-store-password",
      "description": "Password used to access the key store."
    },
    {
      "name": "management.server.ssl.key-store-provider",
      "description": "Provider for the key store."
    },
    {
      "name": "management.server.ssl.key-store-type",
      "description": "Type of the key store."
    },
    {
      "name": "management.server.ssl.protocol",
      "description": "SSL protocol to use.",
      "defaultValue": "TLS"
    },
    {
      "name": "management.server.ssl.trust-store",
      "description": "Trust store that holds SSL certificates."
    },
    {
      "name": "management.server.ssl.trust-store-password",
      "description": "Password used to access the trust store."
    },
    {
      "name": "management.server.ssl.trust-store-provider",
      "description": "Provider for the trust store."
    },
    {
      "name": "management.server.ssl.trust-store-type",
      "description": "Type of the trust store."
    },
    {
      "name": "management.trace.http.enabled",
      "type": "java.lang.Boolean",
      "description": "Whether to enable HTTP request-response tracing.",
      "defaultValue": true
    },
    {
      "name": "management.trace.http.include",
      "defaultValue": [
        "request-headers",
        "response-headers",
        "errors"
      ]
    },
    {
      "name": "management.trace.include",
      "deprecation": {
        "replacement": "management.trace.http.include",
        "level": "error"
      }
    }
  ],
  "hints": [
    {
      "name": "management.endpoints.web.cors.allowed-headers",
      "values": [
        {
          "value": "*"
        }
      ],
      "providers": [
        {
          "name": "any"
        }
      ]
    },
    {
      "name": "management.endpoints.web.cors.allowed-methods",
      "values": [
        {
          "value": "*"
        }
      ],
      "providers": [
        {
          "name": "any"
        }
      ]
    },
    {
      "name": "management.endpoints.web.cors.allowed-origins",
      "values": [
        {
          "value": "*"
        }
      ],
      "providers": [
        {
          "name": "any"
        }
      ]
    },
    {
      "name": "management.health.status.order",
      "values": [
        {
          "value": "UNKNOWN"
        },
        {
          "value": "UP"
        },
        {
          "value": "DOWN"
        },
        {
          "value": "OUT_OF_SERVICE"
        }
      ],
      "providers": [
        {
          "name": "any"
        }
      ]
    }
  ]
}
>>>>>>> 6755b480
<|MERGE_RESOLUTION|>--- conflicted
+++ resolved
@@ -1,6 +1,28 @@
-<<<<<<< HEAD
 {
   "properties": [
+    {
+      "name": "info",
+      "type": "java.util.Map<java.lang.String,java.lang.Object>",
+      "description": "Arbitrary properties to add to the info endpoint."
+    },
+    {
+      "name": "management.auditevents.enabled",
+      "type": "java.lang.Boolean",
+      "description": "Whether to enable storage of audit events.",
+      "defaultValue": true
+    },
+    {
+      "name": "management.cloudfoundry.enabled",
+      "type": "java.lang.Boolean",
+      "description": "Whether to enable extended Cloud Foundry actuator endpoints.",
+      "defaultValue": true
+    },
+    {
+      "name": "management.cloudfoundry.skip-ssl-validation",
+      "type": "java.lang.Boolean",
+      "description": "Whether to skip SSL verification for Cloud Foundry actuator endpoint security calls.",
+      "defaultValue": false
+    },
     {
       "name": "management.endpoint.configprops.keys-to-sanitize",
       "defaultValue": [
@@ -26,10 +48,25 @@
       ]
     },
     {
+      "name": "management.endpoint.health.probes.enabled",
+      "type": "java.lang.Boolean",
+      "description": "Whether to enable liveness and readiness probes.",
+      "defaultValue": false
+    },
+    {
       "name": "management.endpoint.health.show-details",
       "defaultValue": "never"
     },
     {
+      "name": "management.endpoint.health.status.order",
+      "defaultValue": [
+        "DOWN",
+        "OUT_OF_SERVICE",
+        "UP",
+        "UNKNOWN"
+      ]
+    },
+    {
       "name": "management.endpoints.enabled-by-default",
       "type": "java.lang.Boolean",
       "description": "Whether to enable or disable all endpoints by default."
@@ -43,87 +80,109 @@
       "defaultValue": "*"
     },
     {
+      "name": "management.endpoints.jmx.unique-names",
+      "type": "java.lang.Boolean",
+      "description": "Whether unique runtime object names should be ensured.",
+      "deprecation": {
+        "replacement": "spring.jmx.unique-names",
+        "level": "error"
+      }
+    },
+    {
       "name": "management.endpoints.web.exposure.include",
       "defaultValue": [
-        "health",
-        "info"
-      ]
-    },
-    {
-      "name": "info",
-      "type": "java.util.Map<java.lang.String,java.lang.Object>",
-      "description": "Arbitrary properties to add to the info endpoint."
-    },
-    {
-      "name": "management.cloudfoundry.enabled",
-      "type": "java.lang.Boolean",
-      "description": "Whether to enable extended Cloud Foundry actuator endpoints.",
-      "defaultValue": true
-    },
-    {
-      "name": "management.cloudfoundry.skip-ssl-validation",
-      "type": "java.lang.Boolean",
-      "description": "Whether to skip SSL verification for Cloud Foundry actuator endpoint security calls.",
+        "health"
+      ]
+    },
+    {
+      "name": "management.health.cassandra.enabled",
+      "type": "java.lang.Boolean",
+      "description": "Whether to enable Cassandra health check.",
+      "defaultValue": true
+    },
+    {
+      "name": "management.health.couchbase.enabled",
+      "type": "java.lang.Boolean",
+      "description": "Whether to enable Couchbase health check.",
+      "defaultValue": true
+    },
+    {
+      "name": "management.health.couchbase.timeout",
+      "type": "java.time.Duration",
+      "description": "Timeout for getting the Bucket information from the server.",
+      "defaultValue": "1000ms",
+      "deprecation": {
+        "level": "error"
+      }
+    },
+    {
+      "name": "management.health.db.enabled",
+      "type": "java.lang.Boolean",
+      "description": "Whether to enable database health check.",
+      "defaultValue": true
+    },
+    {
+      "name": "management.health.defaults.enabled",
+      "type": "java.lang.Boolean",
+      "description": "Whether to enable default health indicators.",
+      "defaultValue": true
+    },
+    {
+      "name": "management.health.diskspace.enabled",
+      "type": "java.lang.Boolean",
+      "description": "Whether to enable disk space health check.",
+      "defaultValue": true
+    },
+    {
+      "name": "management.health.elasticsearch.enabled",
+      "type": "java.lang.Boolean",
+      "description": "Whether to enable Elasticsearch health check.",
+      "defaultValue": true
+    },
+    {
+      "name": "management.health.elasticsearch.indices",
+      "type": "java.util.List<java.lang.String>",
+      "description": "Comma-separated index names.",
+      "deprecation": {
+        "level": "error"
+      }
+    },
+    {
+      "name": "management.health.elasticsearch.response-timeout",
+      "type": "java.time.Duration",
+      "description": "Time to wait for a response from the cluster.",
+      "deprecation": {
+        "level": "error"
+      }
+    },
+    {
+      "name": "management.health.influxdb.enabled",
+      "type": "java.lang.Boolean",
+      "description": "Whether to enable InfluxDB health check.",
+      "defaultValue": true
+    },
+    {
+      "name": "management.health.jms.enabled",
+      "type": "java.lang.Boolean",
+      "description": "Whether to enable JMS health check.",
+      "defaultValue": true
+    },
+    {
+      "name": "management.health.ldap.enabled",
+      "type": "java.lang.Boolean",
+      "description": "Whether to enable LDAP health check.",
+      "defaultValue": true
+    },
+    {
+      "name": "management.health.livenessstate.enabled",
+      "type": "java.lang.Boolean",
+      "description": "Whether to enable liveness state health check.",
       "defaultValue": false
     },
     {
-      "name": "management.auditevents.enabled",
-      "type": "java.lang.Boolean",
-      "description": "Whether to enable storage of audit events.",
-      "defaultValue": true
-    },
-    {
-      "name": "management.health.cassandra.enabled",
-      "type": "java.lang.Boolean",
-      "description": "Whether to enable Cassandra health check.",
-      "defaultValue": true
-    },
-    {
-      "name": "management.health.couchbase.enabled",
-      "type": "java.lang.Boolean",
-      "description": "Whether to enable Couchbase health check.",
-      "defaultValue": true
-    },
-    {
-      "name": "management.health.db.enabled",
-      "type": "java.lang.Boolean",
-      "description": "Whether to enable database health check.",
-      "defaultValue": true
-    },
-    {
-      "name": "management.health.defaults.enabled",
-      "type": "java.lang.Boolean",
-      "description": "Whether to enable default health indicators.",
-      "defaultValue": true
-    },
-    {
-      "name": "management.health.diskspace.enabled",
-      "type": "java.lang.Boolean",
-      "description": "Whether to enable disk space health check.",
-      "defaultValue": true
-    },
-    {
-      "name": "management.health.elasticsearch.enabled",
-      "type": "java.lang.Boolean",
-      "description": "Whether to enable Elasticsearch health check.",
-      "defaultValue": true
-    },
-    {
-      "name": "management.health.influxdb.enabled",
-      "type": "java.lang.Boolean",
-      "description": "Whether to enable InfluxDB health check.",
-      "defaultValue": true
-    },
-    {
-      "name": "management.health.jms.enabled",
-      "type": "java.lang.Boolean",
-      "description": "Whether to enable JMS health check.",
-      "defaultValue": true
-    },
-    {
-      "name": "management.health.ldap.enabled",
-      "type": "java.lang.Boolean",
-      "description": "Whether to enable LDAP health check.",
+      "name": "management.health.mail.enabled",
+      "type": "java.lang.Boolean",
+      "description": "Whether to enable Mail health check.",
       "defaultValue": true
     },
     {
@@ -133,10 +192,37 @@
       "defaultValue": true
     },
     {
+      "name": "management.health.neo4j.enabled",
+      "type": "java.lang.Boolean",
+      "description": "Whether to enable Neo4j health check.",
+      "defaultValue": true
+    },
+    {
+      "name": "management.health.ping.enabled",
+      "type": "java.lang.Boolean",
+      "description": "Whether to enable ping health check.",
+      "defaultValue": true
+    },
+    {
+      "name": "management.health.probes.enabled",
+      "type": "java.lang.Boolean",
+      "description": "Whether to enable liveness and readiness probes.",
+      "defaultValue": false,
+      "deprecation": {
+        "replacement": "management.endpoint.health.probes.enabled"
+      }
+    },
+    {
       "name": "management.health.rabbit.enabled",
       "type": "java.lang.Boolean",
       "description": "Whether to enable RabbitMQ health check.",
       "defaultValue": true
+    },
+    {
+      "name": "management.health.readinessstate.enabled",
+      "type": "java.lang.Boolean",
+      "description": "Whether to enable readiness state health check.",
+      "defaultValue": false
     },
     {
       "name": "management.health.redis.enabled",
@@ -160,2030 +246,6 @@
       ]
     },
     {
-      "name": "management.health.mail.enabled",
-      "type": "java.lang.Boolean",
-      "description": "Whether to enable Mail health check.",
-      "defaultValue": true
-    },
-    {
-      "name": "management.health.neo4j.enabled",
-      "type": "java.lang.Boolean",
-      "description": "Whether to enable Neo4j health check.",
-      "defaultValue": true
-    },
-    {
-      "name": "management.info.build.enabled",
-      "type": "java.lang.Boolean",
-      "description": "Whether to enable build info.",
-      "defaultValue": true
-    },
-    {
-      "name": "management.info.defaults.enabled",
-      "type": "java.lang.Boolean",
-      "description": "Whether to enable default info contributors.",
-      "defaultValue": true
-    },
-    {
-      "name": "management.info.env.enabled",
-      "type": "java.lang.Boolean",
-      "description": "Whether to enable environment info.",
-      "defaultValue": true
-    },
-    {
-      "name": "management.info.git.enabled",
-      "type": "java.lang.Boolean",
-      "description": "Whether to enable git info.",
-      "defaultValue": true
-    },
-    {
-      "name": "management.info.git.mode",
-      "defaultValue": "simple"
-    },
-    {
-      "name": "management.metrics.export.jmx.enabled",
-      "type": "java.lang.Boolean",
-      "description": "Whether exporting of metrics to JMX is enabled.",
-      "defaultValue": true
-    },
-    {
-      "name": "management.metrics.export.ganglia.addressing-mode",
-      "defaultValue": "multicast"
-    },
-    {
-      "name": "management.metrics.export.ganglia.duration-units",
-      "defaultValue": "milliseconds"
-    },
-    {
-      "name": "management.metrics.export.ganglia.rate-units",
-      "defaultValue": "seconds"
-    },
-    {
-      "name": "management.metrics.export.graphite.duration-units",
-      "defaultValue": "milliseconds"
-    },
-    {
-      "name": "management.metrics.export.graphite.protocol",
-      "defaultValue": "pickled"
-    },
-    {
-      "name": "management.metrics.export.graphite.rate-units",
-      "defaultValue": "seconds"
-    },
-    {
-      "name": "management.metrics.export.influx.consistency",
-      "defaultValue": "one"
-    },
-    {
-      "name": "management.metrics.export.prometheus.enabled",
-      "type": "java.lang.Boolean",
-      "description": "Whether exporting of metrics to Prometheus is enabled.",
-      "defaultValue": true
-    },
-    {
-      "name": "management.metrics.export.simple.enabled",
-      "type": "java.lang.Boolean",
-      "description": "Whether, in the absence of any other exporter, exporting of metrics to an in-memory backend is enabled.",
-      "defaultValue": true
-    },
-    {
-      "name": "management.metrics.export.simple.mode",
-      "defaultValue": "cumulative"
-    },
-    {
-      "name": "management.metrics.export.statsd.flavor",
-      "defaultValue": "datadog"
-    },
-    {
-      "name": "management.metrics.export.statsd.queue-size",
-      "defaultValue": 2147483647,
-      "deprecation": {
-        "level": "error"
-      }
-    },
-    {
-      "name": "management.metrics.web.client.request.autotime.enabled",
-      "description": "Whether to automatically time web client requests.",
-      "defaultValue": true
-    },
-    {
-      "name": "management.metrics.web.client.request.autotime.percentiles",
-      "description": "Computed non-aggregable percentiles to publish."
-    },
-    {
-      "name": "management.metrics.web.client.request.autotime.percentiles-histogram",
-      "description": "Whether percentile histograms should be published.",
-      "defaultValue": false
-    },
-    {
-      "name": "management.metrics.web.server.request.autotime.enabled",
-      "description": "Whether to automatically time web server requests.",
-      "defaultValue": true
-    },
-    {
-      "name": "management.metrics.web.server.request.autotime.percentiles",
-      "description": "Computed non-aggregable percentiles to publish."
-    },
-    {
-      "name": "management.metrics.web.server.request.autotime.percentiles-histogram",
-      "description": "Whether percentile histograms should be published.",
-      "defaultValue": false
-    },
-    {
-      "name": "management.server.ssl.ciphers",
-      "description": "Supported SSL ciphers."
-    },
-    {
-      "name": "management.server.ssl.client-auth",
-      "description": "Client authentication mode. Requires a trust store."
-    },
-    {
-      "name": "management.server.ssl.enabled",
-      "description": "Whether to enable SSL support.",
-      "defaultValue": true
-    },
-    {
-      "name": "management.server.ssl.enabled-protocols",
-      "description": "Enabled SSL protocols."
-    },
-    {
-      "name": "management.server.ssl.key-alias",
-      "description": "Alias that identifies the key in the key store."
-    },
-    {
-      "name": "management.server.ssl.key-password",
-      "description": "Password used to access the key in the key store."
-    },
-    {
-      "name": "management.server.ssl.key-store",
-      "description": "Path to the key store that holds the SSL certificate (typically a jks file)."
-    },
-    {
-      "name": "management.server.ssl.key-store-password",
-      "description": "Password used to access the key store."
-    },
-    {
-      "name": "management.server.ssl.key-store-provider",
-      "description": "Provider for the key store."
-    },
-    {
-      "name": "management.server.ssl.key-store-type",
-      "description": "Type of the key store."
-    },
-    {
-      "name": "management.server.ssl.protocol",
-      "description": "SSL protocol to use.",
-      "defaultValue":  "TLS"
-    },
-    {
-      "name": "management.server.ssl.trust-store",
-      "description": "Trust store that holds SSL certificates."
-    },
-    {
-      "name": "management.server.ssl.trust-store-password",
-      "description": "Password used to access the trust store."
-    },
-    {
-      "name": "management.server.ssl.trust-store-provider",
-      "description": "Provider for the trust store."
-    },
-    {
-      "name": "management.server.ssl.trust-store-type",
-      "description": "Type of the trust store."
-    },
-    {
-      "name": "management.trace.http.enabled",
-      "type": "java.lang.Boolean",
-      "description": "Whether to enable HTTP request-response tracing.",
-      "defaultValue": true
-    },
-    {
-      "name": "management.trace.http.include",
-      "defaultValue": [
-        "request-headers",
-        "response-headers",
-        "cookies",
-        "errors"
-      ]
-    },
-    {
-      "name": "endpoints.actuator.enabled",
-      "type": "java.lang.Boolean",
-      "description": "Whether to enable the endpoint.",
-      "deprecation": {
-        "reason": "The \"actuator\" endpoint is no longer available.",
-        "level": "error"
-      }
-    },
-    {
-      "name": "endpoints.actuator.path",
-      "type": "java.lang.String",
-      "description": "Endpoint URL path.",
-      "deprecation": {
-        "reason": "The \"actuator\" endpoint is no longer available.",
-        "level": "error"
-      }
-    },
-    {
-      "name": "endpoints.actuator.sensitive",
-      "type": "java.lang.Boolean",
-      "description": "Mark if the endpoint exposes sensitive information.",
-      "deprecation": {
-        "reason": "The \"actuator\" endpoint is no longer available.","level": "error"
-      }
-    },
-    {
-      "name": "endpoints.auditevents.enabled",
-      "type": "java.lang.Boolean",
-      "description": "Enable the endpoint.",
-      "deprecation": {
-        "replacement": "management.endpoint.auditevents.enabled",
-        "level": "error"
-      }
-    },
-    {
-      "name": "endpoints.auditevents.path",
-      "type": "java.lang.String",
-      "description": "Endpoint URL path.",
-      "deprecation": {
-        "replacement": "management.endpoints.web.path-mapping.auditevents",
-        "level": "error"
-      }
-    },
-    {
-      "name": "endpoints.auditevents.sensitive",
-      "type": "java.lang.Boolean",
-      "description": "Mark if the endpoint exposes sensitive information.",
-      "deprecation": {
-        "reason": "Endpoint sensitive flag is no longer customizable as Spring Boot no longer provides a customizable security auto-configuration\n. Create or adapt your security configuration accordingly.",
-        "level": "error"
-      }
-    },
-    {
-      "name": "endpoints.autoconfig.id",
-      "type": "java.lang.String",
-      "description": "Endpoint identifier. With HTTP monitoring the identifier of the endpoint is mapped\n to a URL (e.g. 'foo' is mapped to '/foo').",
-      "deprecation": {
-        "reason": "Endpoint identifier is no longer customizable.","level": "error"
-      }
-    },
-    {
-      "name": "endpoints.autoconfig.enabled",
-      "type": "java.lang.Boolean",
-      "description": "Enable the endpoint.",
-      "deprecation": {
-        "replacement": "management.endpoint.conditions.enabled",
-        "level": "error"
-      }
-    },
-    {
-      "name": "endpoints.autoconfig.path",
-      "type": "java.lang.String",
-      "description": "Endpoint URL path.",
-      "deprecation": {
-        "replacement": "management.endpoints.web.path-mapping.conditions",
-        "level": "error"
-      }
-    },
-    {
-      "name": "endpoints.autoconfig.sensitive",
-      "type": "java.lang.Boolean",
-      "description": "Mark if the endpoint exposes sensitive information.",
-      "deprecation": {
-        "reason": "Endpoint sensitive flag is no longer customizable as Spring Boot no longer provides a customizable security auto-configuration\n. Create or adapt your security configuration accordingly.",
-        "level": "error"
-      }
-    },
-    {
-      "name": "endpoints.beans.enabled",
-      "type": "java.lang.Boolean",
-      "description": "Enable the endpoint.",
-      "deprecation": {
-        "replacement": "management.endpoint.beans.enabled",
-        "level": "error"
-      }
-    },
-    {
-      "name": "endpoints.beans.id",
-      "type": "java.lang.String",
-      "description": "Endpoint identifier. With HTTP monitoring the identifier of the endpoint is mapped\n to a URL (e.g. 'foo' is mapped to '/foo').",
-      "deprecation": {
-        "reason": "Endpoint identifier is no longer customizable.",
-        "level": "error"
-      }
-    },
-    {
-      "name": "endpoints.beans.path",
-      "type": "java.lang.String",
-      "description": "Endpoint URL path.",
-      "deprecation": {
-        "replacement": "management.endpoints.web.path-mapping.beans",
-        "level": "error"
-      }
-    },
-    {
-      "name": "endpoints.beans.sensitive",
-      "type": "java.lang.Boolean",
-      "description": "Mark if the endpoint exposes sensitive information.",
-      "deprecation": {
-        "reason": "Endpoint sensitive flag is no longer customizable as Spring Boot no longer provides a customizable security auto-configuration\n. Create or adapt your security configuration accordingly.",
-        "level": "error"
-      }
-    },
-    {
-      "name": "endpoints.configprops.enabled",
-      "type": "java.lang.Boolean",
-      "description": "Enable the endpoint.",
-      "deprecation": {
-        "replacement": "management.endpoint.configprops.enabled",
-        "level": "error"
-      }
-    },
-    {
-      "name": "endpoints.configprops.id",
-      "type": "java.lang.String",
-      "description": "Endpoint identifier. With HTTP monitoring the identifier of the endpoint is mapped\n to a URL (e.g. 'foo' is mapped to '/foo').",
-      "deprecation": {
-        "reason": "Endpoint identifier is no longer customizable.",
-        "level": "error"
-      }
-    },
-    {
-      "name": "endpoints.configprops.keys-to-sanitize",
-      "type": "java.lang.String[]",
-      "description": "Keys that should be sanitized. Keys can be simple strings that the property ends with or regex expressions.",
-      "deprecation": {
-        "replacement": "management.endpoint.configprops.keys-to-sanitize",
-        "level": "error"
-      }
-    },
-    {
-      "name": "endpoints.configprops.path",
-      "type": "java.lang.String",
-      "description": "Endpoint URL path.",
-      "deprecation": {
-        "replacement": "management.endpoints.web.path-mapping.configprops",
-        "level": "error"
-      }
-    },
-    {
-      "name": "endpoints.configprops.sensitive",
-      "type": "java.lang.Boolean",
-      "description": "Mark if the endpoint exposes sensitive information.",
-      "deprecation": {
-        "reason": "Endpoint sensitive flag is no longer customizable as Spring Boot no longer provides a customizable security auto-configuration\n. Create or adapt your security configuration accordingly.",
-        "level": "error"
-      }
-    },
-    {
-      "name": "endpoints.cors.allow-credentials",
-      "type": "java.lang.Boolean",
-      "description": "Set whether credentials are supported. When not set, credentials are not supported.",
-      "deprecation": {
-        "replacement": "management.endpoints.web.cors.allow-credentials",
-        "level": "error"
-      }
-    },
-    {
-      "name": "endpoints.cors.allowed-headers",
-      "type": "java.util.List<java.lang.String>",
-      "description": "Comma-separated list of headers to allow in a request. '*' allows all headers.",
-      "deprecation": {
-        "replacement": "management.endpoints.web.cors.allowed-headers",
-        "level": "error"
-      }
-    },
-    {
-      "name": "endpoints.cors.allowed-methods",
-      "type": "java.util.List<java.lang.String>",
-      "description": "Comma-separated list of methods to allow. '*' allows all methods. When not set,\n defaults to GET.",
-      "deprecation": {
-        "replacement": "management.endpoints.web.cors.allowed-methods",
-        "level": "error"
-      }
-    },
-    {
-      "name": "endpoints.cors.allowed-origins",
-      "type": "java.util.List<java.lang.String>",
-      "description": "Comma-separated list of origins to allow. '*' allows all origins. When not set,\n CORS support is disabled.",
-      "deprecation": {
-        "replacement": "management.endpoints.web.cors.allowed-origins",
-        "level": "error"
-      }
-    },
-    {
-      "name": "endpoints.cors.exposed-headers",
-      "type": "java.util.List<java.lang.String>",
-      "description": "Comma-separated list of headers to include in a response.",
-      "deprecation": {
-        "replacement": "management.endpoints.web.cors.exposed-headers",
-        "level": "error"
-      }
-    },
-    {
-      "name": "endpoints.cors.max-age",
-      "type": "java.lang.Long",
-      "description": "How long, in seconds, the response from a pre-flight request can be cached by\n clients.",
-      "defaultValue": 1800,
-      "deprecation": {
-        "replacement": "management.endpoints.web.cors.max-age",
-        "level": "error"
-      }
-    },
-    {
-      "name": "endpoints.docs.curies.enabled",
-      "type": "java.lang.Boolean",
-      "description": "Whether to enable the curie generation.",
-      "defaultValue": false,
-      "deprecation": {
-        "reason": "The \"docs\" endpoint is no longer available.",
-        "level": "error"
-      }
-    },
-    {
-      "name": "endpoints.docs.enabled",
-      "type": "java.lang.Boolean",
-      "description": "Whether to enable the endpoint.",
-      "deprecation": {
-        "reason": "The \"docs\" endpoint is no longer available.",
-        "level": "error"
-      }
-    },
-    {
-      "name": "endpoints.docs.path",
-      "type": "java.lang.String",
-      "description": "Endpoint URL path.",
-      "deprecation": {
-        "reason": "The \"docs\" endpoint is no longer available.",
-        "level": "error"
-      }
-    },
-    {
-      "name": "endpoints.docs.sensitive",
-      "type": "java.lang.Boolean",
-      "description": "Mark if the endpoint exposes sensitive information.",
-      "deprecation": {
-        "reason": "The \"docs\" endpoint is no longer available.",
-        "level": "error"
-      }
-    },
-    {
-      "name": "endpoints.dump.enabled",
-      "type": "java.lang.Boolean",
-      "description": "Whether to enable the endpoint.",
-      "deprecation": {
-        "replacement": "management.endpoint.threaddump.enabled",
-        "level": "error"
-      }
-    },
-    {
-      "name": "endpoints.dump.id",
-      "type": "java.lang.String",
-      "description": "Endpoint identifier. With HTTP monitoring the identifier of the endpoint is mapped\n to a URL (e.g. 'foo' is mapped to '/foo').",
-      "deprecation": {
-        "reason": "Endpoint identifier is no longer customizable.",
-        "level": "error"
-      }
-    },
-    {
-      "name": "endpoints.dump.path",
-      "type": "java.lang.String",
-      "description": "Endpoint URL path.",
-      "deprecation": {
-        "replacement": "management.endpoints.web.path-mapping.dump",
-        "level": "error"
-      }
-    },
-    {
-      "name": "endpoints.dump.sensitive",
-      "type": "java.lang.Boolean",
-      "description": "Mark if the endpoint exposes sensitive information.",
-      "deprecation": {
-        "reason": "Endpoint sensitive flag is no longer customizable as Spring Boot no longer provides a customizable security auto-configuration\n. Create or adapt your security configuration accordingly.",
-        "level": "error"
-      }
-    },
-    {
-      "name": "endpoints.enabled",
-      "type": "java.lang.Boolean",
-      "description": "Whether to enable endpoints.",
-      "defaultValue": true,
-      "deprecation": {
-        "replacement": "management.endpoints.enabled-by-default",
-        "level": "error"
-      }
-    },
-    {
-      "name": "endpoints.env.enabled",
-      "type": "java.lang.Boolean",
-      "description": "Enable the endpoint.",
-      "deprecation": {
-        "replacement": "management.endpoint.env.enabled",
-        "level": "error"
-      }
-    },
-    {
-      "name": "endpoints.env.id",
-      "type": "java.lang.String",
-      "description": "Endpoint identifier. With HTTP monitoring the identifier of the endpoint is mapped\n to a URL (e.g. 'foo' is mapped to '/foo').",
-      "deprecation": {
-        "reason": "Endpoint identifier is no longer customizable.",
-        "level": "error"
-      }
-    },
-    {
-      "name": "endpoints.env.keys-to-sanitize",
-      "type": "java.lang.String[]",
-      "description": "Keys that should be sanitized. Keys can be simple strings that the property ends with or regex expressions.",
-      "deprecation": {
-        "replacement": "management.endpoint.env.keys-to-sanitize",
-        "level": "error"
-      }
-    },
-    {
-      "name": "endpoints.env.path",
-      "type": "java.lang.String",
-      "description": "Endpoint URL path.",
-      "deprecation": {
-        "replacement": "management.endpoints.web.path-mapping.env",
-        "level": "error"
-      }
-    },
-    {
-      "name": "endpoints.env.sensitive",
-      "type": "java.lang.Boolean",
-      "description": "Mark if the endpoint exposes sensitive information.",
-      "deprecation": {
-        "reason": "Endpoint sensitive flag is no longer customizable as Spring Boot no longer provides a customizable security auto-configuration\n. Create or adapt your security configuration accordingly.",
-        "level": "error"
-      }
-    },
-    {
-      "name": "endpoints.flyway.enabled",
-      "type": "java.lang.Boolean",
-      "description": "Enable the endpoint.",
-      "deprecation": {
-        "replacement": "management.endpoint.flyway.enabled",
-        "level": "error"
-      }
-    },
-    {
-      "name": "endpoints.flyway.id",
-      "type": "java.lang.String",
-      "description": "Endpoint identifier. With HTTP monitoring the identifier of the endpoint is mapped\n to a URL (e.g. 'foo' is mapped to '/foo').",
-      "deprecation": {
-        "reason": "Endpoint identifier is no longer customizable.","level": "error"
-      }
-    },
-    {
-      "name": "endpoints.flyway.sensitive",
-      "type": "java.lang.Boolean",
-      "description": "Mark if the endpoint exposes sensitive information.",
-      "deprecation": {
-        "reason": "Endpoint sensitive flag is no longer customizable as Spring Boot no longer provides a customizable security auto-configuration\n. Create or adapt your security configuration accordingly.",
-        "level": "error"
-      }
-    },
-    {
-      "name": "endpoints.health.enabled",
-      "type": "java.lang.Boolean",
-      "description": "Enable the endpoint.",
-      "deprecation": {
-        "replacement": "management.endpoint.health.enabled",
-        "level": "error"
-      }
-    },
-    {
-      "name": "endpoints.health.id",
-      "type": "java.lang.String",
-      "description": "Endpoint identifier. With HTTP monitoring the identifier of the endpoint is mapped\n to a URL (e.g. 'foo' is mapped to '/foo').",
-      "deprecation": {
-        "reason": "Endpoint identifier is no longer customizable.",
-        "level": "error"
-      }
-    },
-    {
-      "name": "endpoints.health.mapping",
-      "type": "java.util.Map<java.lang.String,org.springframework.http.HttpStatus>",
-      "description": "Mapping of health statuses to HTTP status codes. By default, registered health\n statuses map to sensible defaults (i.e. UP maps to 200).",
-      "deprecation": {
-        "replacement": "management.health.status.http-mapping",
-        "level": "error"
-      }
-    },
-    {
-      "name": "endpoints.health.path",
-      "type": "java.lang.String",
-      "description": "Endpoint URL path.",
-      "deprecation": {
-        "replacement": "management.endpoints.web.path-mapping.health",
-        "level": "error"
-      }
-    },
-    {
-      "name": "endpoints.health.sensitive",
-      "type": "java.lang.Boolean",
-      "description": "Mark if the endpoint exposes sensitive information.",
-      "deprecation": {
-        "reason": "Endpoint sensitive flag is no longer customizable as Spring Boot no longer provides a customizable security auto-configuration\n. Create or adapt your security configuration accordingly.",
-        "level": "error"
-      }
-    },
-    {
-      "name": "endpoints.health.time-to-live",
-      "type": "java.lang.Long",
-      "description": "Time to live for cached result, in milliseconds.",
-      "defaultValue": 1000,
-      "deprecation": {
-        "replacement": "management.endpoint.health.cache.time-to-live","level": "error"
-      }
-    },
-    {
-      "name": "endpoints.heapdump.enabled",
-      "type": "java.lang.Boolean",
-      "description": "Enable the endpoint.",
-      "deprecation": {
-        "replacement": "management.endpoint.heapdump.enabled",
-        "level": "error"
-      }
-    },
-    {
-      "name": "endpoints.heapdump.path",
-      "type": "java.lang.String",
-      "description": "Endpoint URL path.",
-      "deprecation": {
-        "replacement": "management.endpoints.web.path-mapping.heapdump",
-        "level": "error"
-      }
-    },
-    {
-      "name": "endpoints.heapdump.sensitive",
-      "type": "java.lang.Boolean",
-      "description": "Mark if the endpoint exposes sensitive information.",
-      "deprecation": {
-        "reason": "Endpoint sensitive flag is no longer customizable as Spring Boot no longer provides a customizable security auto-configuration\n. Create or adapt your security configuration accordingly.",
-        "level": "error"
-      }
-    },
-    {
-      "name": "endpoints.hypermedia.enabled",
-      "type": "java.lang.Boolean",
-      "description": "Whether to enable hypermedia support for endpoints.",
-      "defaultValue": false,
-      "deprecation": {
-        "reason": "Hypermedia support in the Actuator is no longer available.","level": "error"
-      }
-    },
-    {
-      "name": "endpoints.info.enabled",
-      "type": "java.lang.Boolean",
-      "description": "Enable the endpoint.",
-      "deprecation": {
-        "replacement": "management.endpoint.info.enabled",
-        "level": "error"
-      }
-    },
-    {
-      "name": "endpoints.info.id",
-      "type": "java.lang.String",
-      "description": "Endpoint identifier. With HTTP monitoring the identifier of the endpoint is mapped\n to a URL (e.g. 'foo' is mapped to '/foo').",
-      "deprecation": {
-        "reason": "Endpoint identifier is no longer customizable.",
-        "level": "error"
-      }
-    },
-    {
-      "name": "endpoints.info.path",
-      "type": "java.lang.String",
-      "description": "Endpoint URL path.",
-      "deprecation": {
-        "replacement": "management.endpoints.web.path-mapping.info",
-        "level": "error"
-      }
-    },
-    {
-      "name": "endpoints.info.sensitive",
-      "type": "java.lang.Boolean",
-      "description": "Mark if the endpoint exposes sensitive information.",
-      "deprecation": {
-        "reason": "Endpoint sensitive flag is no longer customizable as Spring Boot no longer provides a customizable security auto-configuration\n. Create or adapt your security configuration accordingly.",
-        "level": "error"
-      }
-    },
-    {
-      "name": "endpoints.jmx.domain",
-      "type": "java.lang.String",
-      "description": "JMX domain name. Initialized with the value of 'spring.jmx.default-domain' if set.",
-      "deprecation": {
-        "replacement": "management.endpoints.jmx.domain",
-        "level": "error"
-      }
-    },
-    {
-      "name": "endpoints.jmx.enabled",
-      "type": "java.lang.Boolean",
-      "description": "Whether to enable JMX export of all endpoints.",
-      "defaultValue": true,
-      "deprecation": {
-        "replacement": "management.endpoints.jmx.exposure.exclude",
-        "level": "error"
-      }
-    },
-    {
-      "name": "endpoints.jmx.static-names",
-      "type": "java.util.Properties",
-      "description": "Additional static properties to append to all ObjectNames of MBeans representing\n Endpoints.",
-      "deprecation": {
-        "replacement": "management.endpoints.jmx.static-names",
-        "level": "error"
-      }
-    },
-    {
-      "name": "endpoints.jmx.unique-names",
-      "type": "java.lang.Boolean",
-      "description": "Whether to ensure that ObjectNames are modified in case of conflict.",
-      "defaultValue": false,
-      "deprecation": {
-        "replacement": "management.endpoints.jmx.unique-names",
-        "level": "error"
-      }
-    },
-    {
-      "name": "endpoints.jolokia.enabled",
-      "type": "java.lang.Boolean",
-      "description": "Whether to enable the endpoint.",
-      "deprecation": {
-        "replacement": "management.endpoint.jolokia.enabled",
-        "level": "error"
-      }
-    },
-    {
-      "name": "endpoints.jolokia.path",
-      "type": "java.lang.String",
-      "description": "Endpoint URL path.",
-      "deprecation": {
-        "replacement": "management.endpoints.web.path-mapping.jolokia",
-        "level": "error"
-      }
-    },
-    {
-      "name": "endpoints.jolokia.sensitive",
-      "type": "java.lang.Boolean",
-      "description": "Mark if the endpoint exposes sensitive information.",
-      "deprecation": {
-        "reason": "Endpoint sensitive flag is no longer customizable as Spring Boot no longer provides a customizable security auto-configuration\n. Create or adapt your security configuration accordingly.",
-        "level": "error"
-      }
-    },
-    {
-      "name": "endpoints.liquibase.enabled",
-      "type": "java.lang.Boolean",
-      "description": "Enable the endpoint.",
-      "deprecation": {
-        "replacement": "management.endpoint.liquibase.enabled",
-        "level": "error"
-      }
-    },
-    {
-      "name": "endpoints.liquibase.id",
-      "type": "java.lang.String",
-      "description": "Endpoint identifier. With HTTP monitoring the identifier of the endpoint is mapped\n to a URL (e.g. 'foo' is mapped to '/foo').",
-      "deprecation": {
-        "reason": "Endpoint identifier is no longer customizable.",
-        "level": "error"
-      }
-    },
-    {
-      "name": "endpoints.liquibase.sensitive",
-      "type": "java.lang.Boolean",
-      "description": "Mark if the endpoint exposes sensitive information.",
-      "deprecation": {
-        "reason": "Endpoint sensitive flag is no longer customizable as Spring Boot no longer provides a customizable security auto-configuration\n. Create or adapt your security configuration accordingly.",
-        "level": "error"
-      }
-    },
-    {
-      "name": "endpoints.logfile.enabled",
-      "type": "java.lang.Boolean",
-      "description": "Enable the endpoint.",
-      "deprecation": {
-        "replacement": "management.endpoint.logfile.enabled",
-        "level": "error"
-      }
-    },
-    {
-      "name": "endpoints.logfile.external-file",
-      "type": "java.io.File",
-      "description": "External Logfile to be accessed. Can be used if the logfile is written by output\n redirect and not by the logging-system itself.",
-      "deprecation": {
-        "replacement": "management.endpoint.logfile.external-file",
-        "level": "error"
-      }
-    },
-    {
-      "name": "endpoints.logfile.path",
-      "type": "java.lang.String",
-      "description": "Endpoint URL path.",
-      "deprecation": {
-        "replacement": "management.endpoints.web.path-mapping.logfile",
-        "level": "error"
-      }
-    },
-    {
-      "name": "endpoints.logfile.sensitive",
-      "type": "java.lang.Boolean",
-      "description": "Mark if the endpoint exposes sensitive information.",
-      "deprecation": {
-        "reason": "Endpoint sensitive flag is no longer customizable as Spring Boot no longer provides a customizable security auto-configuration\n. Create or adapt your security configuration accordingly.",
-        "level": "error"
-      }
-    },
-    {
-      "name": "endpoints.loggers.enabled",
-      "type": "java.lang.Boolean",
-      "description": "Enable the endpoint.",
-      "deprecation": {
-        "replacement": "management.endpoint.loggers.enabled",
-        "level": "error"
-      }
-    },
-    {
-      "name": "endpoints.loggers.id",
-      "type": "java.lang.String",
-      "description": "Endpoint identifier. With HTTP monitoring the identifier of the endpoint is mapped\n to a URL (e.g. 'foo' is mapped to '/foo').",
-      "deprecation": {
-        "reason": "Endpoint identifier is no longer customizable.",
-        "level": "error"
-      }
-    },
-    {
-      "name": "endpoints.loggers.path",
-      "type": "java.lang.String",
-      "description": "Endpoint URL path.",
-      "deprecation": {
-        "replacement": "management.endpoints.web.path-mapping.loggers",
-        "level": "error"
-      }
-    },
-    {
-      "name": "endpoints.loggers.sensitive",
-      "type": "java.lang.Boolean",
-      "description": "Mark if the endpoint exposes sensitive information.",
-      "deprecation": {
-        "reason": "Endpoint sensitive flag is no longer customizable as Spring Boot no longer provides a customizable security auto-configuration\n. Create or adapt your security configuration accordingly.",
-        "level": "error"
-      }
-    },
-    {
-      "name": "endpoints.mappings.enabled",
-      "type": "java.lang.Boolean",
-      "description": "Enable the endpoint.",
-      "deprecation": {
-        "replacement": "management.endpoint.mappings.enabled",
-        "level": "error"
-      }
-    },
-    {
-      "name": "endpoints.mappings.id",
-      "type": "java.lang.String",
-      "description": "Endpoint identifier. With HTTP monitoring the identifier of the endpoint is mapped\n to a URL (e.g. 'foo' is mapped to '/foo').",
-      "deprecation": {
-        "reason": "Endpoint identifier is no longer customizable.",
-        "level": "error"
-      }
-    },
-    {
-      "name": "endpoints.mappings.path",
-      "type": "java.lang.String",
-      "description": "Endpoint URL path.",
-      "deprecation": {
-        "replacement": "management.endpoints.web.path-mapping.mappings",
-        "level": "error"
-      }
-    },
-    {
-      "name": "endpoints.mappings.sensitive",
-      "type": "java.lang.Boolean",
-      "description": "Mark if the endpoint exposes sensitive information.",
-      "deprecation": {
-        "reason": "Endpoint sensitive flag is no longer customizable as Spring Boot no longer provides a customizable security auto-configuration\n. Create or adapt your security configuration accordingly.",
-        "level": "error"
-      }
-    },
-    {
-      "name": "endpoints.metrics.filter.counter-submissions",
-      "description": "Submissions that should be made to the counter.",
-      "deprecation": {
-        "reason": "Metrics support is now using Micrometer.",
-        "level": "error"
-      }
-    },
-    {
-      "name": "endpoints.metrics.enabled",
-      "type": "java.lang.Boolean",
-      "description": "Enable the endpoint.",
-      "deprecation": {
-        "replacement": "management.endpoint.metrics.enabled",
-        "level": "error"
-      }
-    },
-    {
-      "name": "endpoints.metrics.filter.enabled",
-      "type": "java.lang.Boolean",
-      "description": "Whether to enable the metrics servlet filter.",
-      "defaultValue": true,
-      "deprecation": {
-        "reason": "Metrics support is now using Micrometer.",
-        "level": "error"
-      }
-    },
-    {
-      "name": "endpoints.metrics.filter.gauge-submissions",
-      "description": "Submissions that should be made to the gauge.",
-      "deprecation": {
-        "reason": "Metrics support is now using Micrometer.",
-        "level": "error"
-      }
-    },
-    {
-      "name": "endpoints.metrics.id",
-      "type": "java.lang.String",
-      "description": "Endpoint identifier. With HTTP monitoring the identifier of the endpoint is mapped\n to a URL (e.g. 'foo' is mapped to '/foo').",
-      "deprecation": {
-        "reason": "Endpoint identifier is no longer customizable.",
-        "level": "error"
-      }
-    },
-    {
-      "name": "endpoints.metrics.path",
-      "type": "java.lang.String",
-      "description": "Endpoint URL path.",
-      "deprecation": {
-        "replacement": "management.endpoints.web.path-mapping.metrics",
-        "level": "error"
-      }
-    },
-    {
-      "name": "endpoints.metrics.sensitive",
-      "type": "java.lang.Boolean",
-      "description": "Mark if the endpoint exposes sensitive information.",
-      "deprecation": {
-        "reason": "Endpoint sensitive flag is no longer customizable as Spring Boot no longer provides a customizable security auto-configuration\n. Create or adapt your security configuration accordingly.",
-        "level": "error"
-      }
-    },
-    {
-      "name": "endpoints.sensitive",
-      "type": "java.lang.Boolean",
-      "description": "Default endpoint sensitive setting.",
-      "deprecation": {
-        "reason": "Endpoint sensitive flag is no longer customizable as Spring Boot no longer provides a customizable security auto-configuration\n. Create or adapt your security configuration accordingly.",
-        "level": "error"
-      }
-    },
-    {
-      "name": "endpoints.shutdown.enabled",
-      "type": "java.lang.Boolean",
-      "description": "Enable the endpoint.",
-      "deprecation": {
-        "replacement": "management.endpoint.shutdown.enabled",
-        "level": "error"
-      }
-    },
-    {
-      "name": "endpoints.shutdown.id",
-      "type": "java.lang.String",
-      "description": "Endpoint identifier. With HTTP monitoring the identifier of the endpoint is mapped\n to a URL (e.g. 'foo' is mapped to '/foo').",
-      "deprecation": {
-        "reason": "Endpoint identifier is no longer customizable.",
-        "level": "error"
-      }
-    },
-    {
-      "name": "endpoints.shutdown.path",
-      "type": "java.lang.String",
-      "description": "Endpoint URL path.",
-      "deprecation": {
-        "replacement": "management.endpoints.web.path-mapping.shutdown",
-        "level": "error"
-      }
-    },
-    {
-      "name": "endpoints.shutdown.sensitive",
-      "type": "java.lang.Boolean",
-      "description": "Mark if the endpoint exposes sensitive information.",
-      "deprecation": {
-        "reason": "Endpoint sensitive flag is no longer customizable as Spring Boot no longer provides a customizable security auto-configuration\n. Create or adapt your security configuration accordingly.",
-        "level": "error"
-      }
-    },
-    {
-      "name": "endpoints.trace.filter.enabled",
-      "type": "java.lang.Boolean",
-      "description": "Enable the trace servlet filter.",
-      "defaultValue": true,
-      "deprecation": {
-        "replacement": "management.trace.http.enabled",
-        "level": "error"
-      }
-    },
-    {
-      "name": "endpoints.trace.enabled",
-      "type": "java.lang.Boolean",
-      "description": "Enable the endpoint.",
-      "deprecation": {
-        "replacement": "management.endpoint.httptrace.enabled",
-        "level": "error"
-      }
-    },
-    {
-      "name": "endpoints.trace.id",
-      "type": "java.lang.String",
-      "description": "Endpoint identifier. With HTTP monitoring the identifier of the endpoint is mapped\n to a URL (e.g. 'foo' is mapped to '/foo').",
-      "deprecation": {
-        "reason": "Endpoint identifier is no longer customizable.",
-        "level": "error"
-      }
-    },
-    {
-      "name": "endpoints.trace.path",
-      "type": "java.lang.String",
-      "description": "Endpoint URL path.",
-      "deprecation": {
-        "replacement": "management.endpoints.web.path-mapping.httptrace",
-        "level": "error"
-      }
-    },
-    {
-      "name": "endpoints.trace.sensitive",
-      "type": "java.lang.Boolean",
-      "description": "Mark if the endpoint exposes sensitive information.",
-      "deprecation": {
-        "reason": "Endpoint sensitive flag is no longer customizable as Spring Boot no longer provides a customizable security auto-configuration\n. Create or adapt your security configuration accordingly.",
-        "level": "error"
-      }
-    },
-    {
-      "name": "jolokia.config",
-      "type": "java.util.Map<java.lang.String,java.lang.String>",
-      "description": "Jolokia settings. These are traditionally set using servlet parameters. Refer to\n the documentation of Jolokia for more details.",
-      "deprecation": {
-        "replacement": "management.endpoint.jolokia.config",
-        "level": "error"
-      }
-    },
-    {
-      "name": "management.add-application-context-header",
-      "type": "java.lang.Boolean",
-      "description": "Add the \"X-Application-Context\" HTTP header in each response.",
-      "defaultValue": true,
-      "deprecation": {
-        "replacement": "management.server.add-application-context-header",
-        "level": "error"
-      }
-    },
-    {
-      "name": "management.address",
-      "type": "java.net.InetAddress",
-      "description": "Network address that the management endpoints should bind to.",
-      "deprecation": {
-        "replacement": "management.server.address",
-        "level": "error"
-      }
-    },
-    {
-      "name": "management.context-path",
-      "type": "java.lang.String",
-      "description": "Management endpoint context-path.",
-      "defaultValue": "",
-      "deprecation": {
-        "replacement": "management.server.servlet.context-path",
-        "level": "error"
-      }
-    },
-    {
-      "name": "management.health.couchbase.timeout",
-      "type": "java.time.Duration",
-      "description": "Timeout for getting the Bucket information from the server.",
-      "defaultValue": "1000ms",
-      "deprecation": {
-        "level": "error"
-      }
-    },
-    {
-      "name": "management.metrics.binders.files.enabled",
-      "type": "java.lang.Boolean",
-      "description": "Whether to enable files metrics.",
-      "defaultValue": true,
-      "deprecation": {
-        "level": "error",
-        "replacement": "management.metrics.enable.process.files",
-        "reason": "Instead, filter 'process.files' metrics."
-      }
-    },
-    {
-      "name": "management.metrics.binders.jvm.enabled",
-      "type": "java.lang.Boolean",
-      "description": "Whether to enable JVM metrics.",
-      "defaultValue": true,
-      "deprecation": {
-        "level": "error",
-        "replacement": "management.metrics.enable.jvm",
-        "reason": "Instead, disable JvmMetricsAutoConfiguration or filter 'jvm' metrics."
-      }
-    },
-    {
-      "name": "management.metrics.binders.logback.enabled",
-      "type": "java.lang.Boolean",
-      "description": "Whether to enable Logback metrics.",
-      "defaultValue": true,
-      "deprecation": {
-        "level": "error",
-        "replacement": "management.metrics.enable.logback",
-        "reason": "Instead, disable LogbackMetricsAutoConfiguration or filter 'logback' metrics."
-      }
-    },
-    {
-      "name": "management.metrics.binders.processor.enabled",
-      "type": "java.lang.Boolean",
-      "description": "Whether to enable processor metrics.",
-      "defaultValue": true,
-      "deprecation": {
-        "level": "error",
-        "reason": "Instead, filter 'system.cpu' and 'process.cpu' metrics."
-      }
-    },
-    {
-      "name": "management.metrics.binders.uptime.enabled",
-      "type": "java.lang.Boolean",
-      "description": "Whether to enable uptime metrics.",
-      "defaultValue": true,
-      "deprecation": {
-        "level": "error",
-        "reason": "Instead, filter 'process.uptime' and 'process.start.time' metrics."
-      }
-    },
-    {
-      "name": "management.port",
-      "type": "java.lang.Integer",
-      "description": "Management endpoint HTTP port. Use the same port as the application by default.",
-      "deprecation": {
-        "replacement": "management.server.port",
-        "level": "error"
-      }
-    },
-    {
-      "name": "management.security.enabled",
-      "type": "java.lang.Boolean",
-      "description": "Whether to enable security.",
-      "defaultValue": true,
-      "deprecation": {
-        "reason": "A global security auto-configuration is now provided. Provide your own WebSecurityConfigurer bean instead.",
-        "level": "error"
-      }
-    },
-    {
-      "name": "management.security.roles",
-      "type": "java.util.List<java.lang.String>",
-      "description": "Comma-separated list of roles that can access the management endpoint.",
-      "deprecation": {
-        "reason": "The security auto-configuration is no longer customizable. Provide your own WebSecurityConfigurer bean instead.",
-        "level": "error"
-      }
-    },
-    {
-      "name": "management.security.sessions",
-      "description": "Session creating policy for security use (always, never, if_required,\n stateless).",
-      "defaultValue": "stateless",
-      "deprecation": {
-        "reason": "The security auto-configuration is no longer customizable. Provide your own WebSecurityConfigurer bean instead.",
-        "level": "error"
-      }
-    },
-    {
-      "name": "management.server.add-application-context-header",
-      "type": "java.lang.Boolean",
-      "description": "Add the \"X-Application-Context\" HTTP header in each response.",
-      "defaultValue": false
-    },
-    {
-      "name": "management.shell.auth.jaas.domain",
-      "type": "java.lang.String",
-      "description": "JAAS domain.",
-      "defaultValue": "my-domain",
-      "deprecation": {
-        "reason": "CRaSH support is no longer available.",
-        "level": "error"
-      }
-    },
-    {
-      "name": "management.shell.auth.key.path",
-      "type": "java.lang.String",
-      "description": "Path to the authentication key. This should point to a valid \".pem\" file.",
-      "deprecation": {
-        "reason": "CRaSH support is no longer available.",
-        "level": "error"
-      }
-    },
-    {
-      "name": "management.shell.auth.simple.user.name",
-      "type": "java.lang.String",
-      "description": "Login user.",
-      "defaultValue": "user",
-      "deprecation": {
-        "reason": "CRaSH support is no longer available.",
-        "level": "error"
-      }
-    },
-    {
-      "name": "management.shell.auth.simple.user.password",
-      "type": "java.lang.String",
-      "description": "Login password.",
-      "deprecation": {
-        "reason": "CRaSH support is no longer available.",
-        "level": "error"
-      }
-    },
-    {
-      "name": "management.shell.auth.spring.roles",
-      "type": "java.lang.String[]",
-      "description": "Comma-separated list of required roles to login to the CRaSH console.",
-      "defaultValue": [
-        "ACTUATOR"
-      ],
-      "deprecation": {
-        "reason": "CRaSH support is no longer available.",
-        "level": "error"
-      }
-    },
-    {
-      "name": "management.shell.auth.type",
-      "type": "java.lang.String",
-      "description": "Authentication type. Auto-detected according to the environment (i.e. if Spring\n Security is available, \"spring\" is used by default).",
-      "defaultValue": "simple",
-      "deprecation": {
-        "reason": "CRaSH support is no longer available.",
-        "level": "error"
-      }
-    },
-    {
-      "name": "management.shell.command-path-patterns",
-      "type": "java.lang.String[]",
-      "description": "Patterns to use to look for commands.",
-      "defaultValue": [
-        "classpath*:/commands/**",
-        "classpath*:/crash/commands/**"
-      ],
-      "deprecation": {
-        "reason": "CRaSH support is no longer available.",
-        "level": "error"
-      }
-    },
-    {
-      "name": "management.shell.command-refresh-interval",
-      "type": "java.lang.Integer",
-      "description": "Scan for changes and update the command if necessary (in seconds).",
-      "defaultValue": -1,
-      "deprecation": {
-        "reason": "CRaSH support is no longer available.",
-        "level": "error"
-      }
-    },
-    {
-      "name": "management.shell.config-path-patterns",
-      "type": "java.lang.String[]",
-      "description": "Patterns to use to look for configurations.",
-      "defaultValue": [
-        "classpath*:/crash/*"
-      ],
-      "deprecation": {
-        "reason": "CRaSH support is no longer available.",
-        "level": "error"
-      }
-    },
-    {
-      "name": "management.shell.disabled-commands",
-      "type": "java.lang.String[]",
-      "description": "Comma-separated list of commands to disable.",
-      "defaultValue": [
-        "jpa*",
-        "jdbc*",
-        "jndi*"
-      ],
-      "deprecation": {
-        "reason": "CRaSH support is no longer available.",
-        "level": "error"
-      }
-    },
-    {
-      "name": "management.shell.disabled-plugins",
-      "type": "java.lang.String[]",
-      "description": "Comma-separated list of plugins to disable. Certain plugins are disabled by default\n based on the environment.",
-      "defaultValue": [],
-      "deprecation": {
-        "reason": "CRaSH support is no longer available.",
-        "level": "error"
-      }
-    },
-    {
-      "name": "management.shell.ssh.auth-timeout",
-      "type": "java.lang.Integer",
-      "description": "Number of milliseconds after user will be prompted to login again.",
-      "defaultValue": 600000,
-      "deprecation": {
-        "reason": "CRaSH support is no longer available.",
-        "level": "error"
-      }
-    },
-    {
-      "name": "management.shell.ssh.enabled",
-      "type": "java.lang.Boolean",
-      "description": "Whether to enable CRaSH SSH support.",
-      "defaultValue": true,
-      "deprecation": {
-        "reason": "CRaSH support is no longer available.",
-        "level": "error"
-      }
-    },
-    {
-      "name": "management.shell.ssh.idle-timeout",
-      "type": "java.lang.Integer",
-      "description": "Number of milliseconds after which unused connections are closed.",
-      "defaultValue": 600000,
-      "deprecation": {
-        "reason": "CRaSH support is no longer available.",
-        "level": "error"
-      }
-    },
-    {
-      "name": "management.shell.ssh.key-path",
-      "type": "java.lang.String",
-      "description": "Path to the SSH server key.",
-      "deprecation": {
-        "reason": "CRaSH support is no longer available.",
-        "level": "error"
-      }
-    },
-    {
-      "name": "management.shell.ssh.port",
-      "type": "java.lang.Integer",
-      "description": "SSH port.",
-      "defaultValue": 2000,
-      "deprecation": {
-        "reason": "CRaSH support is no longer available.",
-        "level": "error"
-      }
-    },
-    {
-      "name": "management.shell.telnet.enabled",
-      "type": "java.lang.Boolean",
-      "description": "Whether to enable CRaSH telnet support. Enabled by default if the TelnetPlugin is available.",
-      "defaultValue": false,
-      "deprecation": {
-        "reason": "CRaSH support is no longer available.",
-        "level": "error"
-      }
-    },
-    {
-      "name": "management.shell.telnet.port",
-      "type": "java.lang.Integer",
-      "description": "Telnet port.",
-      "defaultValue": 5000,
-      "deprecation": {
-        "reason": "CRaSH support is no longer available.","level": "error"
-      }
-    },
-    {
-      "name": "management.ssl.ciphers",
-      "type": "java.lang.String[]",
-      "deprecation": {
-        "replacement": "management.server.ssl.ciphers",
-        "level": "error"
-      }
-    },
-    {
-      "name": "management.ssl.client-auth",
-      "deprecation": {
-        "replacement": "management.server.ssl.client-auth",
-        "level": "error"
-      }
-    },
-    {
-      "name": "management.ssl.enabled",
-      "type": "java.lang.Boolean",
-      "deprecation": {
-        "replacement": "management.server.ssl.enabled",
-        "level": "error"
-      }
-    },
-    {
-      "name": "management.ssl.enabled-protocols",
-      "type": "java.lang.String[]",
-      "deprecation": {
-        "replacement": "management.server.ssl.enabled-protocols",
-        "level": "error"
-      }
-    },
-    {
-      "name": "management.ssl.key-alias",
-      "type": "java.lang.String",
-      "deprecation": {
-        "replacement": "management.server.ssl.key-alias",
-        "level": "error"
-      }
-    },
-    {
-      "name": "management.ssl.key-password",
-      "type": "java.lang.String",
-      "deprecation": {
-        "replacement": "management.server.ssl.key-password",
-        "level": "error"
-      }
-    },
-    {
-      "name": "management.ssl.key-store",
-      "type": "java.lang.String",
-      "deprecation": {
-        "replacement": "management.server.ssl.key-store",
-        "level": "error"
-      }
-    },
-    {
-      "name": "management.ssl.key-store-password",
-      "type": "java.lang.String",
-      "deprecation": {
-        "replacement": "management.server.ssl.key-store-password",
-        "level": "error"
-      }
-    },
-    {
-      "name": "management.ssl.key-store-provider",
-      "type": "java.lang.String",
-      "deprecation": {
-        "replacement": "management.server.ssl.key-store-provider",
-        "level": "error"
-      }
-    },
-    {
-      "name": "management.ssl.key-store-type",
-      "type": "java.lang.String",
-      "deprecation": {
-        "replacement": "management.server.ssl.key-store-type",
-        "level": "error"
-      }
-    },
-    {
-      "name": "management.ssl.protocol",
-      "type": "java.lang.String",
-      "deprecation": {
-        "replacement": "management.server.ssl.protocol",
-        "level": "error"
-      }
-    },
-    {
-      "name": "management.ssl.trust-store",
-      "type": "java.lang.String",
-      "deprecation": {
-        "replacement": "management.server.ssl.trust-store",
-        "level": "error"
-      }
-    },
-    {
-      "name": "management.ssl.trust-store-password",
-      "type": "java.lang.String",
-      "deprecation": {
-        "replacement": "management.server.ssl.trust-store-password",
-        "level": "error"
-      }
-    },
-    {
-      "name": "management.ssl.trust-store-provider",
-      "type": "java.lang.String",
-      "deprecation": {
-        "replacement": "management.server.ssl.trust-store-provider",
-        "level": "error"
-      }
-    },
-    {
-      "name": "management.ssl.trust-store-type",
-      "type": "java.lang.String",
-      "deprecation": {
-        "replacement": "management.server.ssl.trust-store-type",
-        "level": "error"
-      }
-    },
-    {
-      "name": "management.trace.include",
-      "deprecation": {
-        "replacement": "management.trace.http.include",
-        "level": "error"
-      }
-    },
-    {
-      "name": "spring.metrics.export.aggregate.key-pattern",
-      "type": "java.lang.String",
-      "description": "Pattern that tells the aggregator what to do with the keys from the source\n repository. The keys in the source repository are assumed to be period\n separated, and the pattern is in the same format, e.g. \"d.d.k.d\". Here \"d\"\n means \"discard\" and \"k\" means \"keep\" the key segment in the corresponding\n position in the source.",
-      "defaultValue": "",
-      "deprecation": {
-        "reason": "Metrics support is now using Micrometer.",
-        "level": "error"
-      }
-    },
-    {
-      "name": "spring.metrics.export.aggregate.prefix",
-      "type": "java.lang.String",
-      "description": "Prefix for global repository if active. Should be unique for this JVM, but most\n useful if it also has the form \"a.b\" where \"a\" is unique to this logical\n process (this application) and \"b\" is unique to this physical process. If you\n set spring.application.name elsewhere, then the default will be in the right\n form.",
-      "defaultValue": "",
-      "deprecation": {
-        "reason": "Metrics support is now using Micrometer.",
-        "level": "error"
-      }
-    },
-    {
-      "name": "spring.metrics.export.delay-millis",
-      "type": "java.lang.Long",
-      "description": "Delay in milliseconds between export ticks. Metrics are exported to external\n sources on a schedule with this delay.",
-      "deprecation": {
-        "reason": "Metrics support is now using Micrometer.",
-        "level": "error"
-      }
-    },
-    {
-      "name": "spring.metrics.export.enabled",
-      "type": "java.lang.Boolean",
-      "description": "Flag to enable metric export (assuming a MetricWriter is available).",
-      "defaultValue": true,
-      "deprecation": {
-        "reason": "Metrics support is now using Micrometer.",
-        "level": "error"
-      }
-    },
-    {
-      "name": "spring.metrics.export.excludes",
-      "type": "java.lang.String[]",
-      "description": "List of patterns for metric names to exclude. Applied after the includes.",
-      "deprecation": {
-        "reason": "Metrics support is now using Micrometer.",
-        "level": "error"
-      }
-    },
-    {
-      "name": "spring.metrics.export.includes",
-      "type": "java.lang.String[]",
-      "description": "List of patterns for metric names to include.",
-      "deprecation": {
-        "reason": "Metrics support is now using Micrometer.",
-        "level": "error"
-      }
-    },
-    {
-      "name": "spring.metrics.export.redis.key",
-      "type": "java.lang.String",
-      "description": "Key for redis repository export (if active). Should be globally unique for a\n system sharing a redis repository across multiple processes.",
-      "defaultValue": "keys.spring.metrics",
-      "deprecation": {
-        "reason": "Metrics support is now using Micrometer.",
-        "level": "error"
-      }
-    },
-    {
-      "name": "spring.metrics.export.redis.prefix",
-      "type": "java.lang.String",
-      "description": "Prefix for redis repository if active. Should be globally unique across all\n processes sharing the same repository.",
-      "defaultValue": "spring.metrics",
-      "deprecation": {
-        "reason": "Metrics support is now using Micrometer.",
-        "level": "error"
-      }
-    },
-    {
-      "name": "spring.metrics.export.send-latest",
-      "type": "java.lang.Boolean",
-      "description": "Flag to switch off any available optimizations based on not exporting unchanged\n metric values.",
-      "deprecation": {
-        "reason": "Metrics support is now using Micrometer.",
-        "level": "error"
-      }
-    },
-    {
-      "name": "spring.metrics.export.statsd.host",
-      "type": "java.lang.String",
-      "description": "Host of a statsd server to receive exported metrics.",
-      "deprecation": {
-        "replacement": "management.metrics.export.statsd.host",
-        "level": "error"
-      }
-    },
-    {
-      "name": "spring.metrics.export.statsd.port",
-      "type": "java.lang.Integer",
-      "description": "Port of a statsd server to receive exported metrics.",
-      "defaultValue": 8125,
-      "deprecation": {
-        "replacement": "management.metrics.export.statsd.port",
-        "level": "error"
-      }
-    },
-    {
-      "name": "spring.metrics.export.statsd.prefix",
-      "type": "java.lang.String",
-      "description": "Prefix for statsd exported metrics.",
-      "deprecation": {
-        "reason": "Metrics support is now using Micrometer.",
-        "level": "error"
-      }
-    },
-    {
-      "name": "spring.metrics.export.triggers",
-      "description": "Specific trigger properties per MetricWriter bean name.",
-      "deprecation": {
-        "reason": "Metrics support is now using Micrometer.",
-        "level": "error"
-      }
-    }
-  ],
-  "hints": [
-    {
-      "name": "management.endpoints.web.path-mapping.keys",
-      "values": [
-        {
-          "value": "auditevents"
-        },
-        {
-          "value": "beans"
-        },
-        {
-          "value": "conditions"
-        },
-        {
-          "value": "configprops"
-        },
-        {
-          "value": "env"
-        },
-        {
-          "value": "flyway"
-        },
-        {
-          "value": "health"
-        },
-        {
-          "value": "heapdump"
-        },
-        {
-          "value": "httptrace"
-        },
-        {
-          "value": "info"
-        },
-        {
-          "value": "liquibase"
-        },
-        {
-          "value": "logfile"
-        },
-        {
-          "value": "loggers"
-        },
-        {
-          "value": "mappings"
-        },
-        {
-          "value": "metrics"
-        },
-        {
-          "value": "prometheus"
-        },
-        {
-          "value": "scheduledtasks"
-        },
-        {
-          "value": "sessions"
-        },
-        {
-          "value": "shutdown"
-        },
-        {
-          "value": "threaddump"
-        }
-      ],
-      "providers": [
-        {
-          "name": "any"
-        }
-      ]
-    },
-    {
-      "name": "management.endpoints.web.cors.allowed-headers",
-      "values": [
-        {
-          "value": "*"
-        }
-      ],
-      "providers": [
-        {
-          "name": "any"
-        }
-      ]
-    },
-    {
-      "name": "management.endpoints.web.cors.allowed-methods",
-      "values": [
-        {
-          "value": "*"
-        }
-      ],
-      "providers": [
-        {
-          "name": "any"
-        }
-      ]
-    },
-    {
-      "name": "management.endpoints.web.cors.allowed-origins",
-      "values": [
-        {
-          "value": "*"
-        }
-      ],
-      "providers": [
-        {
-          "name": "any"
-        }
-      ]
-    },
-    {
-      "name": "management.health.status.order",
-      "values": [
-        {
-          "value": "UNKNOWN"
-        },
-        {
-          "value": "UP"
-        },
-        {
-          "value": "DOWN"
-        },
-        {
-          "value": "OUT_OF_SERVICE"
-        }
-      ],
-      "providers": [
-        {
-          "name": "any"
-        }
-      ]
-    }
-  ]
-}
-=======
-{
-  "properties": [
-    {
-      "name": "info",
-      "type": "java.util.Map<java.lang.String,java.lang.Object>",
-      "description": "Arbitrary properties to add to the info endpoint."
-    },
-    {
-      "name": "management.auditevents.enabled",
-      "type": "java.lang.Boolean",
-      "description": "Whether to enable storage of audit events.",
-      "defaultValue": true
-    },
-    {
-      "name": "management.cloudfoundry.enabled",
-      "type": "java.lang.Boolean",
-      "description": "Whether to enable extended Cloud Foundry actuator endpoints.",
-      "defaultValue": true
-    },
-    {
-      "name": "management.cloudfoundry.skip-ssl-validation",
-      "type": "java.lang.Boolean",
-      "description": "Whether to skip SSL verification for Cloud Foundry actuator endpoint security calls.",
-      "defaultValue": false
-    },
-    {
-      "name": "management.endpoint.configprops.keys-to-sanitize",
-      "defaultValue": [
-        "password",
-        "secret",
-        "key",
-        "token",
-        ".*credentials.*",
-        "vcap_services",
-        "sun.java.command"
-      ]
-    },
-    {
-      "name": "management.endpoint.env.keys-to-sanitize",
-      "defaultValue": [
-        "password",
-        "secret",
-        "key",
-        "token",
-        ".*credentials.*",
-        "vcap_services",
-        "sun.java.command"
-      ]
-    },
-    {
-      "name": "management.endpoint.health.probes.enabled",
-      "type": "java.lang.Boolean",
-      "description": "Whether to enable liveness and readiness probes.",
-      "defaultValue": false
-    },
-    {
-      "name": "management.endpoint.health.show-details",
-      "defaultValue": "never"
-    },
-    {
-      "name": "management.endpoint.health.status.order",
-      "defaultValue": [
-        "DOWN",
-        "OUT_OF_SERVICE",
-        "UP",
-        "UNKNOWN"
-      ]
-    },
-    {
-      "name": "management.endpoints.enabled-by-default",
-      "type": "java.lang.Boolean",
-      "description": "Whether to enable or disable all endpoints by default."
-    },
-    {
-      "name": "management.endpoints.jmx.domain",
-      "defaultValue": "org.springframework.boot"
-    },
-    {
-      "name": "management.endpoints.jmx.exposure.include",
-      "defaultValue": "*"
-    },
-    {
-      "name": "management.endpoints.jmx.unique-names",
-      "type": "java.lang.Boolean",
-      "description": "Whether unique runtime object names should be ensured.",
-      "deprecation": {
-        "replacement": "spring.jmx.unique-names",
-        "level": "error"
-      }
-    },
-    {
-      "name": "management.endpoints.web.exposure.include",
-      "defaultValue": [
-        "health"
-      ]
-    },
-    {
-      "name": "management.health.cassandra.enabled",
-      "type": "java.lang.Boolean",
-      "description": "Whether to enable Cassandra health check.",
-      "defaultValue": true
-    },
-    {
-      "name": "management.health.couchbase.enabled",
-      "type": "java.lang.Boolean",
-      "description": "Whether to enable Couchbase health check.",
-      "defaultValue": true
-    },
-    {
-      "name": "management.health.couchbase.timeout",
-      "type": "java.time.Duration",
-      "description": "Timeout for getting the Bucket information from the server.",
-      "defaultValue": "1000ms",
-      "deprecation": {
-        "level": "error"
-      }
-    },
-    {
-      "name": "management.health.db.enabled",
-      "type": "java.lang.Boolean",
-      "description": "Whether to enable database health check.",
-      "defaultValue": true
-    },
-    {
-      "name": "management.health.defaults.enabled",
-      "type": "java.lang.Boolean",
-      "description": "Whether to enable default health indicators.",
-      "defaultValue": true
-    },
-    {
-      "name": "management.health.diskspace.enabled",
-      "type": "java.lang.Boolean",
-      "description": "Whether to enable disk space health check.",
-      "defaultValue": true
-    },
-    {
-      "name": "management.health.elasticsearch.enabled",
-      "type": "java.lang.Boolean",
-      "description": "Whether to enable Elasticsearch health check.",
-      "defaultValue": true
-    },
-    {
-      "name": "management.health.elasticsearch.indices",
-      "type": "java.util.List<java.lang.String>",
-      "description": "Comma-separated index names.",
-      "deprecation": {
-        "level": "error"
-      }
-    },
-    {
-      "name": "management.health.elasticsearch.response-timeout",
-      "type": "java.time.Duration",
-      "description": "Time to wait for a response from the cluster.",
-      "deprecation": {
-        "level": "error"
-      }
-    },
-    {
-      "name": "management.health.influxdb.enabled",
-      "type": "java.lang.Boolean",
-      "description": "Whether to enable InfluxDB health check.",
-      "defaultValue": true
-    },
-    {
-      "name": "management.health.jms.enabled",
-      "type": "java.lang.Boolean",
-      "description": "Whether to enable JMS health check.",
-      "defaultValue": true
-    },
-    {
-      "name": "management.health.ldap.enabled",
-      "type": "java.lang.Boolean",
-      "description": "Whether to enable LDAP health check.",
-      "defaultValue": true
-    },
-    {
-      "name": "management.health.livenessstate.enabled",
-      "type": "java.lang.Boolean",
-      "description": "Whether to enable liveness state health check.",
-      "defaultValue": false
-    },
-    {
-      "name": "management.health.mail.enabled",
-      "type": "java.lang.Boolean",
-      "description": "Whether to enable Mail health check.",
-      "defaultValue": true
-    },
-    {
-      "name": "management.health.mongo.enabled",
-      "type": "java.lang.Boolean",
-      "description": "Whether to enable MongoDB health check.",
-      "defaultValue": true
-    },
-    {
-      "name": "management.health.neo4j.enabled",
-      "type": "java.lang.Boolean",
-      "description": "Whether to enable Neo4j health check.",
-      "defaultValue": true
-    },
-    {
-      "name": "management.health.ping.enabled",
-      "type": "java.lang.Boolean",
-      "description": "Whether to enable ping health check.",
-      "defaultValue": true
-    },
-    {
-      "name": "management.health.probes.enabled",
-      "type": "java.lang.Boolean",
-      "description": "Whether to enable liveness and readiness probes.",
-      "defaultValue": false,
-      "deprecation": {
-        "replacement": "management.endpoint.health.probes.enabled"
-      }
-    },
-    {
-      "name": "management.health.rabbit.enabled",
-      "type": "java.lang.Boolean",
-      "description": "Whether to enable RabbitMQ health check.",
-      "defaultValue": true
-    },
-    {
-      "name": "management.health.readinessstate.enabled",
-      "type": "java.lang.Boolean",
-      "description": "Whether to enable readiness state health check.",
-      "defaultValue": false
-    },
-    {
-      "name": "management.health.redis.enabled",
-      "type": "java.lang.Boolean",
-      "description": "Whether to enable Redis health check.",
-      "defaultValue": true
-    },
-    {
-      "name": "management.health.solr.enabled",
-      "type": "java.lang.Boolean",
-      "description": "Whether to enable Solr health check.",
-      "defaultValue": true
-    },
-    {
-      "name": "management.health.status.order",
-      "defaultValue": [
-        "DOWN",
-        "OUT_OF_SERVICE",
-        "UP",
-        "UNKNOWN"
-      ]
-    },
-    {
       "name": "management.info.build.enabled",
       "type": "java.lang.Boolean",
       "description": "Whether to enable build info.",
@@ -2664,5 +726,4 @@
       ]
     }
   ]
-}
->>>>>>> 6755b480
+}