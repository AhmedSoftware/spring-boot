--- conflicted
+++ resolved
@@ -1,185 +1,3 @@
-<<<<<<< HEAD
-/*
- * Copyright 2012-2019 the original author or authors.
- *
- * Licensed under the Apache License, Version 2.0 (the "License");
- * you may not use this file except in compliance with the License.
- * You may obtain a copy of the License at
- *
- *      https://www.apache.org/licenses/LICENSE-2.0
- *
- * Unless required by applicable law or agreed to in writing, software
- * distributed under the License is distributed on an "AS IS" BASIS,
- * WITHOUT WARRANTIES OR CONDITIONS OF ANY KIND, either express or implied.
- * See the License for the specific language governing permissions and
- * limitations under the License.
- */
-package org.springframework.boot.actuate.autoconfigure.security.servlet;
-
-import java.util.ArrayList;
-import java.util.Base64;
-import java.util.List;
-
-import org.junit.jupiter.api.Test;
-
-import org.springframework.boot.actuate.endpoint.EndpointId;
-import org.springframework.boot.actuate.endpoint.ExposableEndpoint;
-import org.springframework.boot.actuate.endpoint.Operation;
-import org.springframework.boot.actuate.endpoint.annotation.Endpoint;
-import org.springframework.boot.actuate.endpoint.annotation.ReadOperation;
-import org.springframework.boot.actuate.endpoint.web.PathMappedEndpoint;
-import org.springframework.boot.actuate.endpoint.web.PathMappedEndpoints;
-import org.springframework.boot.autoconfigure.logging.ConditionEvaluationReportLoggingListener;
-import org.springframework.boot.logging.LogLevel;
-import org.springframework.boot.test.context.assertj.AssertableWebApplicationContext;
-import org.springframework.boot.test.context.runner.WebApplicationContextRunner;
-import org.springframework.boot.web.servlet.context.AnnotationConfigServletWebServerApplicationContext;
-import org.springframework.context.annotation.Bean;
-import org.springframework.context.annotation.Configuration;
-import org.springframework.security.config.annotation.web.builders.HttpSecurity;
-import org.springframework.security.config.annotation.web.configuration.WebSecurityConfigurerAdapter;
-import org.springframework.test.web.reactive.server.WebTestClient;
-
-import static org.mockito.BDDMockito.given;
-import static org.mockito.Mockito.mock;
-
-/**
- * Abstract base class for {@link EndpointRequest} tests.
- *
- * @author Madhura Bhave
- */
-abstract class AbstractEndpointRequestIntegrationTests {
-
-	protected abstract WebApplicationContextRunner getContextRunner();
-
-	@Test
-	void toEndpointShouldMatch() {
-		getContextRunner().run((context) -> {
-			WebTestClient webTestClient = getWebTestClient(context);
-			webTestClient.get().uri("/actuator/e1").exchange().expectStatus().isOk();
-		});
-	}
-
-	@Test
-	void toAllEndpointsShouldMatch() {
-		getContextRunner().withInitializer(new ConditionEvaluationReportLoggingListener(LogLevel.INFO))
-				.withPropertyValues("spring.security.user.password=password").run((context) -> {
-					WebTestClient webTestClient = getWebTestClient(context);
-					webTestClient.get().uri("/actuator/e2").exchange().expectStatus().isUnauthorized();
-					webTestClient.get().uri("/actuator/e2").header("Authorization", getBasicAuth()).exchange()
-							.expectStatus().isOk();
-				});
-	}
-
-	@Test
-	void toLinksShouldMatch() {
-		getContextRunner().run((context) -> {
-			WebTestClient webTestClient = getWebTestClient(context);
-			webTestClient.get().uri("/actuator").exchange().expectStatus().isOk();
-			webTestClient.get().uri("/actuator/").exchange().expectStatus().isOk();
-		});
-	}
-
-	protected WebTestClient getWebTestClient(AssertableWebApplicationContext context) {
-		int port = context.getSourceApplicationContext(AnnotationConfigServletWebServerApplicationContext.class)
-				.getWebServer().getPort();
-		return WebTestClient.bindToServer().baseUrl("http://localhost:" + port).build();
-	}
-
-	String getBasicAuth() {
-		return "Basic " + Base64.getEncoder().encodeToString("user:password".getBytes());
-	}
-
-	@Configuration(proxyBeanMethods = false)
-	static class BaseConfiguration {
-
-		@Bean
-		TestEndpoint1 endpoint1() {
-			return new TestEndpoint1();
-		}
-
-		@Bean
-		TestEndpoint2 endpoint2() {
-			return new TestEndpoint2();
-		}
-
-		@Bean
-		TestEndpoint3 endpoint3() {
-			return new TestEndpoint3();
-		}
-
-		@Bean
-		PathMappedEndpoints pathMappedEndpoints() {
-			List<ExposableEndpoint<?>> endpoints = new ArrayList<>();
-			endpoints.add(mockEndpoint("e1"));
-			endpoints.add(mockEndpoint("e2"));
-			endpoints.add(mockEndpoint("e3"));
-			return new PathMappedEndpoints("/actuator", () -> endpoints);
-		}
-
-		private TestPathMappedEndpoint mockEndpoint(String id) {
-			TestPathMappedEndpoint endpoint = mock(TestPathMappedEndpoint.class);
-			given(endpoint.getEndpointId()).willReturn(EndpointId.of(id));
-			given(endpoint.getRootPath()).willReturn(id);
-			return endpoint;
-		}
-
-	}
-
-	@Endpoint(id = "e1")
-	static class TestEndpoint1 {
-
-		@ReadOperation
-		Object getAll() {
-			return "endpoint 1";
-		}
-
-	}
-
-	@Endpoint(id = "e2")
-	static class TestEndpoint2 {
-
-		@ReadOperation
-		Object getAll() {
-			return "endpoint 2";
-		}
-
-	}
-
-	@Endpoint(id = "e3")
-	static class TestEndpoint3 {
-
-		@ReadOperation
-		Object getAll() {
-			return null;
-		}
-
-	}
-
-	public interface TestPathMappedEndpoint extends ExposableEndpoint<Operation>, PathMappedEndpoint {
-
-	}
-
-	@Configuration(proxyBeanMethods = false)
-	static class SecurityConfiguration {
-
-		@Bean
-		WebSecurityConfigurerAdapter webSecurityConfigurerAdapter() {
-			return new WebSecurityConfigurerAdapter() {
-				@Override
-				protected void configure(HttpSecurity http) throws Exception {
-					http.authorizeRequests().requestMatchers(EndpointRequest.toLinks()).permitAll()
-							.requestMatchers(EndpointRequest.to(TestEndpoint1.class)).permitAll()
-							.requestMatchers(EndpointRequest.toAnyEndpoint()).authenticated().anyRequest()
-							.hasRole("ADMIN").and().httpBasic();
-				}
-			};
-		}
-
-	}
-
-}
-=======
 /*
  * Copyright 2012-2020 the original author or authors.
  *
@@ -367,5 +185,4 @@
 
 	}
 
-}
->>>>>>> 6755b480
+}