--- conflicted
+++ resolved
@@ -1,292 +1,3 @@
-<<<<<<< HEAD
-/*
- * Copyright 2012-2019 the original author or authors.
- *
- * Licensed under the Apache License, Version 2.0 (the "License");
- * you may not use this file except in compliance with the License.
- * You may obtain a copy of the License at
- *
- *      https://www.apache.org/licenses/LICENSE-2.0
- *
- * Unless required by applicable law or agreed to in writing, software
- * distributed under the License is distributed on an "AS IS" BASIS,
- * WITHOUT WARRANTIES OR CONDITIONS OF ANY KIND, either express or implied.
- * See the License for the specific language governing permissions and
- * limitations under the License.
- */
-
-package org.springframework.boot.actuate.autoconfigure.endpoint.condition;
-
-import org.junit.jupiter.api.Test;
-
-import org.springframework.boot.actuate.endpoint.EndpointFilter;
-import org.springframework.boot.actuate.endpoint.ExposableEndpoint;
-import org.springframework.boot.actuate.endpoint.annotation.Endpoint;
-import org.springframework.boot.actuate.endpoint.annotation.EndpointExtension;
-import org.springframework.boot.test.context.runner.ApplicationContextRunner;
-import org.springframework.context.annotation.Bean;
-import org.springframework.context.annotation.Configuration;
-
-import static org.assertj.core.api.Assertions.assertThat;
-
-/**
- * Tests for {@link ConditionalOnAvailableEndpoint @ConditionalOnAvailableEndpoint}.
- *
- * @author Brian Clozel
- */
-class ConditionalOnAvailableEndpointTests {
-
-	private final ApplicationContextRunner contextRunner = new ApplicationContextRunner()
-			.withUserConfiguration(AllEndpointsConfiguration.class);
-
-	@Test
-	void outcomeShouldMatchDefaults() {
-		this.contextRunner.run((context) -> assertThat(context).hasBean("info").hasBean("health")
-				.doesNotHaveBean("spring").doesNotHaveBean("test").doesNotHaveBean("shutdown"));
-	}
-
-	@Test
-	void outcomeWithEnabledByDefaultSetToFalseShouldNotMatchAnything() {
-		this.contextRunner.withPropertyValues("management.endpoints.enabled-by-default=false")
-				.run((context) -> assertThat(context).doesNotHaveBean("info").doesNotHaveBean("health")
-						.doesNotHaveBean("spring").doesNotHaveBean("test").doesNotHaveBean("shutdown"));
-	}
-
-	@Test
-	void outcomeWhenIncludeAllWebShouldMatchEnabledEndpoints() {
-		this.contextRunner.withPropertyValues("management.endpoints.web.exposure.include=*")
-				.run((context) -> assertThat(context).hasBean("info").hasBean("health").hasBean("test")
-						.hasBean("spring").doesNotHaveBean("shutdown"));
-	}
-
-	@Test
-	void outcomeWhenIncludeAllWebAndDisablingEndpointShouldMatchEnabledEndpoints() {
-		this.contextRunner
-				.withPropertyValues("management.endpoints.web.exposure.include=*",
-						"management.endpoint.test.enabled=false", "management.endpoint.health.enabled=false")
-				.run((context) -> assertThat(context).hasBean("info").doesNotHaveBean("health").doesNotHaveBean("test")
-						.hasBean("spring").doesNotHaveBean("shutdown"));
-	}
-
-	@Test
-	void outcomeWhenIncludeAllWebAndEnablingEndpointDisabledByDefaultShouldMatchAll() {
-		this.contextRunner
-				.withPropertyValues("management.endpoints.web.exposure.include=*",
-						"management.endpoint.shutdown.enabled=true")
-				.run((context) -> assertThat(context).hasBean("info").hasBean("health").hasBean("test")
-						.hasBean("spring").hasBean("shutdown"));
-	}
-
-	@Test
-	void outcomeWhenIncludeAllJmxButJmxDisabledShouldMatchDefaults() {
-		this.contextRunner.withPropertyValues("management.endpoints.jmx.exposure.include=*")
-				.run((context) -> assertThat(context).hasBean("info").hasBean("health").doesNotHaveBean("spring")
-						.doesNotHaveBean("test").doesNotHaveBean("shutdown"));
-	}
-
-	@Test
-	void outcomeWhenIncludeAllJmxAndJmxEnabledShouldMatchEnabledEndpoints() {
-		this.contextRunner.withPropertyValues("management.endpoints.jmx.exposure.include=*", "spring.jmx.enabled=true")
-				.run((context) -> assertThat(context).hasBean("info").hasBean("health").hasBean("test")
-						.hasBean("spring").doesNotHaveBean("shutdown"));
-	}
-
-	@Test
-	void outcomeWhenIncludeAllJmxAndJmxEnabledAndEnablingEndpointDisabledByDefaultShouldMatchAll() {
-		this.contextRunner
-				.withPropertyValues("management.endpoints.jmx.exposure.include=*", "spring.jmx.enabled=true",
-						"management.endpoint.shutdown.enabled=true")
-				.run((context) -> assertThat(context).hasBean("info").hasBean("health").hasBean("test")
-						.hasBean("spring").hasBean("shutdown"));
-	}
-
-	@Test
-	void outcomeWhenIncludeAllWebAndExcludeMatchesShouldNotMatch() {
-		this.contextRunner
-				.withPropertyValues("management.endpoints.web.exposure.include=*",
-						"management.endpoints.web.exposure.exclude=spring,info")
-				.run((context) -> assertThat(context).hasBean("health").hasBean("test").doesNotHaveBean("info")
-						.doesNotHaveBean("spring").doesNotHaveBean("shutdown"));
-	}
-
-	@Test
-	void outcomeWhenIncludeMatchesAndExcludeMatchesShouldNotMatch() {
-		this.contextRunner
-				.withPropertyValues("management.endpoints.web.exposure.include=info,health,spring,test",
-						"management.endpoints.web.exposure.exclude=spring,info")
-				.run((context) -> assertThat(context).hasBean("health").hasBean("test").doesNotHaveBean("info")
-						.doesNotHaveBean("spring").doesNotHaveBean("shutdown"));
-	}
-
-	@Test
-	void outcomeWhenIncludeMatchesShouldMatchEnabledEndpoints() {
-		this.contextRunner.withPropertyValues("management.endpoints.web.exposure.include=spring")
-				.run((context) -> assertThat(context).hasBean("spring").doesNotHaveBean("health")
-						.doesNotHaveBean("info").doesNotHaveBean("test").doesNotHaveBean("shutdown"));
-	}
-
-	@Test
-	void outcomeWhenIncludeMatchOnDisabledEndpointShouldNotMatch() {
-		this.contextRunner.withPropertyValues("management.endpoints.web.exposure.include=shutdown")
-				.run((context) -> assertThat(context).doesNotHaveBean("spring").doesNotHaveBean("health")
-						.doesNotHaveBean("info").doesNotHaveBean("test").doesNotHaveBean("shutdown"));
-	}
-
-	@Test
-	void outcomeWhenIncludeMatchOnEnabledEndpointShouldNotMatch() {
-		this.contextRunner
-				.withPropertyValues("management.endpoints.web.exposure.include=shutdown",
-						"management.endpoint.shutdown.enabled=true")
-				.run((context) -> assertThat(context).doesNotHaveBean("spring").doesNotHaveBean("health")
-						.doesNotHaveBean("info").doesNotHaveBean("test").hasBean("shutdown"));
-	}
-
-	@Test
-	void outcomeWhenIncludeMatchesWithCaseShouldMatch() {
-		this.contextRunner.withPropertyValues("management.endpoints.web.exposure.include=sPRing")
-				.run((context) -> assertThat(context).hasBean("spring").doesNotHaveBean("health")
-						.doesNotHaveBean("info").doesNotHaveBean("test").doesNotHaveBean("shutdown"));
-	}
-
-	@Test
-	void outcomeWhenIncludeMatchesAndExcludeAllShouldNotMatch() {
-		this.contextRunner
-				.withPropertyValues("management.endpoints.web.exposure.include=info,health,spring,test",
-						"management.endpoints.web.exposure.exclude=*")
-				.run((context) -> assertThat(context).doesNotHaveBean("health").doesNotHaveBean("info")
-						.doesNotHaveBean("spring").doesNotHaveBean("test").doesNotHaveBean("shutdown"));
-	}
-
-	@Test
-	void outcomeWhenIncludeMatchesShouldMatchWithExtensionsAndComponents() {
-		this.contextRunner.withUserConfiguration(ComponentEnabledIfEndpointIsExposedConfiguration.class)
-				.withPropertyValues("management.endpoints.web.exposure.include=spring")
-				.run((context) -> assertThat(context).hasBean("spring").hasBean("springComponent")
-						.hasBean("springExtension").doesNotHaveBean("info").doesNotHaveBean("health")
-						.doesNotHaveBean("test").doesNotHaveBean("shutdown"));
-	}
-
-	@Test
-	void outcomeWithNoEndpointReferenceShouldFail() {
-		this.contextRunner.withUserConfiguration(ComponentWithNoEndpointReferenceConfiguration.class)
-				.withPropertyValues("management.endpoints.web.exposure.include=*").run((context) -> {
-					assertThat(context).hasFailed();
-					assertThat(context.getStartupFailure().getCause().getMessage())
-							.contains("No endpoint is specified and the return type of the @Bean method "
-									+ "is neither an @Endpoint, nor an @EndpointExtension");
-				});
-	}
-
-	@Test
-	void outcomeOnCloudFoundryShouldMatchAll() {
-		this.contextRunner.withPropertyValues("VCAP_APPLICATION:---").run(
-				(context) -> assertThat(context).hasBean("info").hasBean("health").hasBean("spring").hasBean("test"));
-	}
-
-	@Endpoint(id = "health")
-	static class HealthEndpoint {
-
-	}
-
-	@Endpoint(id = "info")
-	static class InfoEndpoint {
-
-	}
-
-	@Endpoint(id = "spring")
-	static class SpringEndpoint {
-
-	}
-
-	@Endpoint(id = "test")
-	static class TestEndpoint {
-
-	}
-
-	@Endpoint(id = "shutdown", enableByDefault = false)
-	static class ShutdownEndpoint {
-
-	}
-
-	@EndpointExtension(endpoint = SpringEndpoint.class, filter = TestFilter.class)
-	static class SpringEndpointExtension {
-
-	}
-
-	static class TestFilter implements EndpointFilter<ExposableEndpoint<?>> {
-
-		@Override
-		public boolean match(ExposableEndpoint<?> endpoint) {
-			return true;
-		}
-
-	}
-
-	@Configuration(proxyBeanMethods = false)
-	static class AllEndpointsConfiguration {
-
-		@Bean
-		@ConditionalOnAvailableEndpoint
-		HealthEndpoint health() {
-			return new HealthEndpoint();
-		}
-
-		@Bean
-		@ConditionalOnAvailableEndpoint
-		InfoEndpoint info() {
-			return new InfoEndpoint();
-		}
-
-		@Bean
-		@ConditionalOnAvailableEndpoint
-		SpringEndpoint spring() {
-			return new SpringEndpoint();
-		}
-
-		@Bean
-		@ConditionalOnAvailableEndpoint
-		TestEndpoint test() {
-			return new TestEndpoint();
-		}
-
-		@Bean
-		@ConditionalOnAvailableEndpoint
-		ShutdownEndpoint shutdown() {
-			return new ShutdownEndpoint();
-		}
-
-	}
-
-	@Configuration(proxyBeanMethods = false)
-	static class ComponentEnabledIfEndpointIsExposedConfiguration {
-
-		@Bean
-		@ConditionalOnAvailableEndpoint(endpoint = SpringEndpoint.class)
-		String springComponent() {
-			return "springComponent";
-		}
-
-		@Bean
-		@ConditionalOnAvailableEndpoint
-		SpringEndpointExtension springExtension() {
-			return new SpringEndpointExtension();
-		}
-
-	}
-
-	@Configuration(proxyBeanMethods = false)
-	static class ComponentWithNoEndpointReferenceConfiguration {
-
-		@Bean
-		@ConditionalOnAvailableEndpoint
-		String springcomp() {
-			return "springcomp";
-		}
-
-	}
-
-}
-=======
 /*
  * Copyright 2012-2021 the original author or authors.
  *
@@ -603,5 +314,4 @@
 
 	}
 
-}
->>>>>>> 6755b480
+}