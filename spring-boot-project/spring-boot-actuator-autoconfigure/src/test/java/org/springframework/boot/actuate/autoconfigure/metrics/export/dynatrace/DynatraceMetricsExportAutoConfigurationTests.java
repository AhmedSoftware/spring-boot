--- conflicted
+++ resolved
@@ -1,150 +1,3 @@
-<<<<<<< HEAD
-/*
- * Copyright 2012-2019 the original author or authors.
- *
- * Licensed under the Apache License, Version 2.0 (the "License");
- * you may not use this file except in compliance with the License.
- * You may obtain a copy of the License at
- *
- *      https://www.apache.org/licenses/LICENSE-2.0
- *
- * Unless required by applicable law or agreed to in writing, software
- * distributed under the License is distributed on an "AS IS" BASIS,
- * WITHOUT WARRANTIES OR CONDITIONS OF ANY KIND, either express or implied.
- * See the License for the specific language governing permissions and
- * limitations under the License.
- */
-
-package org.springframework.boot.actuate.autoconfigure.metrics.export.dynatrace;
-
-import java.util.function.Function;
-
-import io.micrometer.core.instrument.Clock;
-import io.micrometer.dynatrace.DynatraceConfig;
-import io.micrometer.dynatrace.DynatraceMeterRegistry;
-import org.junit.jupiter.api.Test;
-
-import org.springframework.boot.autoconfigure.AutoConfigurations;
-import org.springframework.boot.test.context.runner.ApplicationContextRunner;
-import org.springframework.context.annotation.Bean;
-import org.springframework.context.annotation.Configuration;
-import org.springframework.context.annotation.Import;
-
-import static org.assertj.core.api.Assertions.assertThat;
-
-/**
- * Tests for {@link DynatraceMetricsExportAutoConfiguration}.
- *
- * @author Andy Wilkinson
- * @author Stephane Nicoll
- */
-class DynatraceMetricsExportAutoConfigurationTests {
-
-	private final ApplicationContextRunner contextRunner = new ApplicationContextRunner()
-			.withConfiguration(AutoConfigurations.of(DynatraceMetricsExportAutoConfiguration.class));
-
-	@Test
-	void backsOffWithoutAClock() {
-		this.contextRunner.run((context) -> assertThat(context).doesNotHaveBean(DynatraceMeterRegistry.class));
-	}
-
-	@Test
-	void failsWithoutAUri() {
-		this.contextRunner.withUserConfiguration(BaseConfiguration.class)
-				.run((context) -> assertThat(context).hasFailed());
-	}
-
-	@Test
-	void autoConfiguresConfigAndMeterRegistry() {
-		this.contextRunner.withUserConfiguration(BaseConfiguration.class).with(mandatoryProperties())
-				.run((context) -> assertThat(context).hasSingleBean(DynatraceMeterRegistry.class)
-						.hasSingleBean(DynatraceConfig.class));
-	}
-
-	@Test
-	void autoConfigurationCanBeDisabled() {
-		this.contextRunner.withUserConfiguration(BaseConfiguration.class)
-				.withPropertyValues("management.metrics.export.dynatrace.enabled=false")
-				.run((context) -> assertThat(context).doesNotHaveBean(DynatraceMeterRegistry.class)
-						.doesNotHaveBean(DynatraceConfig.class));
-	}
-
-	@Test
-	void allowsCustomConfigToBeUsed() {
-		this.contextRunner.withUserConfiguration(CustomConfigConfiguration.class)
-				.run((context) -> assertThat(context).hasSingleBean(DynatraceMeterRegistry.class)
-						.hasSingleBean(DynatraceConfig.class).hasBean("customConfig"));
-	}
-
-	@Test
-	void allowsCustomRegistryToBeUsed() {
-		this.contextRunner.withUserConfiguration(CustomRegistryConfiguration.class).with(mandatoryProperties())
-				.run((context) -> assertThat(context).hasSingleBean(DynatraceMeterRegistry.class)
-						.hasBean("customRegistry").hasSingleBean(DynatraceConfig.class));
-	}
-
-	@Test
-	void stopsMeterRegistryWhenContextIsClosed() {
-		this.contextRunner.withUserConfiguration(BaseConfiguration.class).with(mandatoryProperties()).run((context) -> {
-			DynatraceMeterRegistry registry = context.getBean(DynatraceMeterRegistry.class);
-			assertThat(registry.isClosed()).isFalse();
-			context.close();
-			assertThat(registry.isClosed()).isTrue();
-		});
-	}
-
-	private Function<ApplicationContextRunner, ApplicationContextRunner> mandatoryProperties() {
-		return (runner) -> runner.withPropertyValues(
-				"management.metrics.export.dynatrace.uri=https://dynatrace.example.com",
-				"management.metrics.export.dynatrace.api-token=abcde",
-				"management.metrics.export.dynatrace.device-id=test");
-	}
-
-	@Configuration(proxyBeanMethods = false)
-	static class BaseConfiguration {
-
-		@Bean
-		Clock clock() {
-			return Clock.SYSTEM;
-		}
-
-	}
-
-	@Configuration(proxyBeanMethods = false)
-	@Import(BaseConfiguration.class)
-	static class CustomConfigConfiguration {
-
-		@Bean
-		DynatraceConfig customConfig() {
-			return (key) -> {
-				if ("dynatrace.uri".equals(key)) {
-					return "https://dynatrace.example.com";
-				}
-				if ("dynatrace.apiToken".equals(key)) {
-					return "abcde";
-				}
-				if ("dynatrace.deviceId".equals(key)) {
-					return "test";
-				}
-				return null;
-			};
-		}
-
-	}
-
-	@Configuration(proxyBeanMethods = false)
-	@Import(BaseConfiguration.class)
-	static class CustomRegistryConfiguration {
-
-		@Bean
-		DynatraceMeterRegistry customRegistry(DynatraceConfig config, Clock clock) {
-			return new DynatraceMeterRegistry(config, clock);
-		}
-
-	}
-
-}
-=======
 /*
  * Copyright 2012-2020 the original author or authors.
  *
@@ -297,5 +150,4 @@
 
 	}
 
-}
->>>>>>> 6755b480
+}