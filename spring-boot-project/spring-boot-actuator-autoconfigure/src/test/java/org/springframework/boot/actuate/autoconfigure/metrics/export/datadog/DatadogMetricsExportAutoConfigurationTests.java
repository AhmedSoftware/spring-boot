--- conflicted
+++ resolved
@@ -1,136 +1,3 @@
-<<<<<<< HEAD
-/*
- * Copyright 2012-2019 the original author or authors.
- *
- * Licensed under the Apache License, Version 2.0 (the "License");
- * you may not use this file except in compliance with the License.
- * You may obtain a copy of the License at
- *
- *      https://www.apache.org/licenses/LICENSE-2.0
- *
- * Unless required by applicable law or agreed to in writing, software
- * distributed under the License is distributed on an "AS IS" BASIS,
- * WITHOUT WARRANTIES OR CONDITIONS OF ANY KIND, either express or implied.
- * See the License for the specific language governing permissions and
- * limitations under the License.
- */
-
-package org.springframework.boot.actuate.autoconfigure.metrics.export.datadog;
-
-import io.micrometer.core.instrument.Clock;
-import io.micrometer.datadog.DatadogConfig;
-import io.micrometer.datadog.DatadogMeterRegistry;
-import org.junit.jupiter.api.Test;
-
-import org.springframework.boot.autoconfigure.AutoConfigurations;
-import org.springframework.boot.test.context.runner.ApplicationContextRunner;
-import org.springframework.context.annotation.Bean;
-import org.springframework.context.annotation.Configuration;
-import org.springframework.context.annotation.Import;
-
-import static org.assertj.core.api.Assertions.assertThat;
-
-/**
- * Tests for {@link DatadogMetricsExportAutoConfiguration}.
- *
- * @author Andy Wilkinson
- */
-class DatadogMetricsExportAutoConfigurationTests {
-
-	private final ApplicationContextRunner contextRunner = new ApplicationContextRunner()
-			.withConfiguration(AutoConfigurations.of(DatadogMetricsExportAutoConfiguration.class));
-
-	@Test
-	void backsOffWithoutAClock() {
-		this.contextRunner.run((context) -> assertThat(context).doesNotHaveBean(DatadogMeterRegistry.class));
-	}
-
-	@Test
-	void failsWithoutAnApiKey() {
-		this.contextRunner.withUserConfiguration(BaseConfiguration.class)
-				.run((context) -> assertThat(context).hasFailed());
-	}
-
-	@Test
-	void autoConfiguresConfigAndMeterRegistry() {
-		this.contextRunner.withUserConfiguration(BaseConfiguration.class)
-				.withPropertyValues("management.metrics.export.datadog.api-key=abcde")
-				.run((context) -> assertThat(context).hasSingleBean(DatadogMeterRegistry.class)
-						.hasSingleBean(DatadogConfig.class));
-	}
-
-	@Test
-	void autoConfigurationCanBeDisabled() {
-		this.contextRunner.withUserConfiguration(BaseConfiguration.class)
-				.withPropertyValues("management.metrics.export.datadog.enabled=false")
-				.run((context) -> assertThat(context).doesNotHaveBean(DatadogMeterRegistry.class)
-						.doesNotHaveBean(DatadogConfig.class));
-	}
-
-	@Test
-	void allowsCustomConfigToBeUsed() {
-		this.contextRunner.withUserConfiguration(CustomConfigConfiguration.class).run((context) -> assertThat(context)
-				.hasSingleBean(DatadogMeterRegistry.class).hasSingleBean(DatadogConfig.class).hasBean("customConfig"));
-	}
-
-	@Test
-	void allowsCustomRegistryToBeUsed() {
-		this.contextRunner.withUserConfiguration(CustomRegistryConfiguration.class)
-				.withPropertyValues("management.metrics.export.datadog.api-key=abcde")
-				.run((context) -> assertThat(context).hasSingleBean(DatadogMeterRegistry.class)
-						.hasBean("customRegistry").hasSingleBean(DatadogConfig.class));
-	}
-
-	@Test
-	void stopsMeterRegistryWhenContextIsClosed() {
-		this.contextRunner.withUserConfiguration(BaseConfiguration.class)
-				.withPropertyValues("management.metrics.export.datadog.api-key=abcde").run((context) -> {
-					DatadogMeterRegistry registry = context.getBean(DatadogMeterRegistry.class);
-					assertThat(registry.isClosed()).isFalse();
-					context.close();
-					assertThat(registry.isClosed()).isTrue();
-				});
-	}
-
-	@Configuration(proxyBeanMethods = false)
-	static class BaseConfiguration {
-
-		@Bean
-		Clock clock() {
-			return Clock.SYSTEM;
-		}
-
-	}
-
-	@Configuration(proxyBeanMethods = false)
-	@Import(BaseConfiguration.class)
-	static class CustomConfigConfiguration {
-
-		@Bean
-		DatadogConfig customConfig() {
-			return (key) -> {
-				if ("datadog.apiKey".equals(key)) {
-					return "12345";
-				}
-				return null;
-			};
-		}
-
-	}
-
-	@Configuration(proxyBeanMethods = false)
-	@Import(BaseConfiguration.class)
-	static class CustomRegistryConfiguration {
-
-		@Bean
-		DatadogMeterRegistry customRegistry(DatadogConfig config, Clock clock) {
-			return new DatadogMeterRegistry(config, clock);
-		}
-
-	}
-
-}
-=======
 /*
  * Copyright 2012-2020 the original author or authors.
  *
@@ -269,5 +136,4 @@
 
 	}
 
-}
->>>>>>> 6755b480
+}