<<<<<<< HEAD
/*
 * Copyright 2012-2019 the original author or authors.
 *
 * Licensed under the Apache License, Version 2.0 (the "License");
 * you may not use this file except in compliance with the License.
 * You may obtain a copy of the License at
 *
 *      https://www.apache.org/licenses/LICENSE-2.0
 *
 * Unless required by applicable law or agreed to in writing, software
 * distributed under the License is distributed on an "AS IS" BASIS,
 * WITHOUT WARRANTIES OR CONDITIONS OF ANY KIND, either express or implied.
 * See the License for the specific language governing permissions and
 * limitations under the License.
 */

package org.springframework.boot.actuate.autoconfigure.metrics.amqp;

import io.micrometer.core.instrument.MeterRegistry;
import org.junit.jupiter.api.Test;

import org.springframework.boot.actuate.autoconfigure.metrics.test.MetricsRun;
import org.springframework.boot.autoconfigure.AutoConfigurations;
import org.springframework.boot.autoconfigure.amqp.RabbitAutoConfiguration;
import org.springframework.boot.test.context.runner.ApplicationContextRunner;

import static org.assertj.core.api.Assertions.assertThat;

/**
 * Tests for {@link RabbitMetricsAutoConfiguration}.
 *
 * @author Stephane Nicoll
 */
class RabbitMetricsAutoConfigurationTests {

	private ApplicationContextRunner contextRunner = new ApplicationContextRunner().with(MetricsRun.simple())
			.withConfiguration(
					AutoConfigurations.of(RabbitAutoConfiguration.class, RabbitMetricsAutoConfiguration.class));

	@Test
	void autoConfiguredConnectionFactoryIsInstrumented() {
		this.contextRunner.run((context) -> {
			MeterRegistry registry = context.getBean(MeterRegistry.class);
			registry.get("rabbitmq.connections").meter();
		});
	}

	@Test
	void rabbitmqNativeConnectionFactoryInstrumentationCanBeDisabled() {
		this.contextRunner.withPropertyValues("management.metrics.enable.rabbitmq=false").run((context) -> {
			MeterRegistry registry = context.getBean(MeterRegistry.class);
			assertThat(registry.find("rabbitmq.connections").meter()).isNull();
		});
	}

}
=======
/*
 * Copyright 2012-2020 the original author or authors.
 *
 * Licensed under the Apache License, Version 2.0 (the "License");
 * you may not use this file except in compliance with the License.
 * You may obtain a copy of the License at
 *
 *      https://www.apache.org/licenses/LICENSE-2.0
 *
 * Unless required by applicable law or agreed to in writing, software
 * distributed under the License is distributed on an "AS IS" BASIS,
 * WITHOUT WARRANTIES OR CONDITIONS OF ANY KIND, either express or implied.
 * See the License for the specific language governing permissions and
 * limitations under the License.
 */

package org.springframework.boot.actuate.autoconfigure.metrics.amqp;

import io.micrometer.core.instrument.MeterRegistry;
import org.junit.jupiter.api.Test;

import org.springframework.boot.actuate.autoconfigure.metrics.test.MetricsRun;
import org.springframework.boot.autoconfigure.AutoConfigurations;
import org.springframework.boot.autoconfigure.amqp.RabbitAutoConfiguration;
import org.springframework.boot.test.context.runner.ApplicationContextRunner;

import static org.assertj.core.api.Assertions.assertThat;

/**
 * Tests for {@link RabbitMetricsAutoConfiguration}.
 *
 * @author Stephane Nicoll
 */
class RabbitMetricsAutoConfigurationTests {

	private final ApplicationContextRunner contextRunner = new ApplicationContextRunner().with(MetricsRun.simple())
			.withConfiguration(
					AutoConfigurations.of(RabbitAutoConfiguration.class, RabbitMetricsAutoConfiguration.class));

	@Test
	void autoConfiguredConnectionFactoryIsInstrumented() {
		this.contextRunner.run((context) -> {
			MeterRegistry registry = context.getBean(MeterRegistry.class);
			registry.get("rabbitmq.connections").meter();
		});
	}

	@Test
	void rabbitmqNativeConnectionFactoryInstrumentationCanBeDisabled() {
		this.contextRunner.withPropertyValues("management.metrics.enable.rabbitmq=false").run((context) -> {
			MeterRegistry registry = context.getBean(MeterRegistry.class);
			assertThat(registry.find("rabbitmq.connections").meter()).isNull();
		});
	}

}
>>>>>>> 6755b480
<|MERGE_RESOLUTION|>--- conflicted
+++ resolved
@@ -1,61 +1,3 @@
-<<<<<<< HEAD
-/*
- * Copyright 2012-2019 the original author or authors.
- *
- * Licensed under the Apache License, Version 2.0 (the "License");
- * you may not use this file except in compliance with the License.
- * You may obtain a copy of the License at
- *
- *      https://www.apache.org/licenses/LICENSE-2.0
- *
- * Unless required by applicable law or agreed to in writing, software
- * distributed under the License is distributed on an "AS IS" BASIS,
- * WITHOUT WARRANTIES OR CONDITIONS OF ANY KIND, either express or implied.
- * See the License for the specific language governing permissions and
- * limitations under the License.
- */
-
-package org.springframework.boot.actuate.autoconfigure.metrics.amqp;
-
-import io.micrometer.core.instrument.MeterRegistry;
-import org.junit.jupiter.api.Test;
-
-import org.springframework.boot.actuate.autoconfigure.metrics.test.MetricsRun;
-import org.springframework.boot.autoconfigure.AutoConfigurations;
-import org.springframework.boot.autoconfigure.amqp.RabbitAutoConfiguration;
-import org.springframework.boot.test.context.runner.ApplicationContextRunner;
-
-import static org.assertj.core.api.Assertions.assertThat;
-
-/**
- * Tests for {@link RabbitMetricsAutoConfiguration}.
- *
- * @author Stephane Nicoll
- */
-class RabbitMetricsAutoConfigurationTests {
-
-	private ApplicationContextRunner contextRunner = new ApplicationContextRunner().with(MetricsRun.simple())
-			.withConfiguration(
-					AutoConfigurations.of(RabbitAutoConfiguration.class, RabbitMetricsAutoConfiguration.class));
-
-	@Test
-	void autoConfiguredConnectionFactoryIsInstrumented() {
-		this.contextRunner.run((context) -> {
-			MeterRegistry registry = context.getBean(MeterRegistry.class);
-			registry.get("rabbitmq.connections").meter();
-		});
-	}
-
-	@Test
-	void rabbitmqNativeConnectionFactoryInstrumentationCanBeDisabled() {
-		this.contextRunner.withPropertyValues("management.metrics.enable.rabbitmq=false").run((context) -> {
-			MeterRegistry registry = context.getBean(MeterRegistry.class);
-			assertThat(registry.find("rabbitmq.connections").meter()).isNull();
-		});
-	}
-
-}
-=======
 /*
  * Copyright 2012-2020 the original author or authors.
  *
@@ -111,5 +53,4 @@
 		});
 	}
 
-}
->>>>>>> 6755b480
+}