--- conflicted
+++ resolved
@@ -1,203 +1,3 @@
-<<<<<<< HEAD
-/*
- * Copyright 2012-2019 the original author or authors.
- *
- * Licensed under the Apache License, Version 2.0 (the "License");
- * you may not use this file except in compliance with the License.
- * You may obtain a copy of the License at
- *
- *      https://www.apache.org/licenses/LICENSE-2.0
- *
- * Unless required by applicable law or agreed to in writing, software
- * distributed under the License is distributed on an "AS IS" BASIS,
- * WITHOUT WARRANTIES OR CONDITIONS OF ANY KIND, either express or implied.
- * See the License for the specific language governing permissions and
- * limitations under the License.
- */
-
-package org.springframework.boot.cli.command;
-
-import java.util.EnumSet;
-import java.util.Set;
-
-import org.junit.jupiter.api.AfterEach;
-import org.junit.jupiter.api.BeforeEach;
-import org.junit.jupiter.api.Test;
-import org.mockito.Mock;
-import org.mockito.MockitoAnnotations;
-
-import org.springframework.boot.cli.command.core.HelpCommand;
-import org.springframework.boot.cli.command.core.HintCommand;
-
-import static org.assertj.core.api.Assertions.assertThat;
-import static org.assertj.core.api.Assertions.assertThatExceptionOfType;
-import static org.mockito.BDDMockito.given;
-import static org.mockito.BDDMockito.willThrow;
-import static org.mockito.Mockito.verify;
-
-/**
- * Tests for {@link CommandRunner}.
- *
- * @author Phillip Webb
- * @author Dave Syer
- */
-class CommandRunnerTests {
-
-	private CommandRunner commandRunner;
-
-	@Mock
-	private Command regularCommand;
-
-	@Mock
-	private Command anotherCommand;
-
-	private final Set<Call> calls = EnumSet.noneOf(Call.class);
-
-	private ClassLoader loader;
-
-	@AfterEach
-	void close() {
-		Thread.currentThread().setContextClassLoader(this.loader);
-		System.clearProperty("debug");
-	}
-
-	@BeforeEach
-	void setup() {
-		this.loader = Thread.currentThread().getContextClassLoader();
-		MockitoAnnotations.initMocks(this);
-		this.commandRunner = new CommandRunner("spring") {
-
-			@Override
-			protected void showUsage() {
-				CommandRunnerTests.this.calls.add(Call.SHOW_USAGE);
-				super.showUsage();
-			}
-
-			@Override
-			protected boolean errorMessage(String message) {
-				CommandRunnerTests.this.calls.add(Call.ERROR_MESSAGE);
-				return super.errorMessage(message);
-			}
-
-			@Override
-			protected void printStackTrace(Exception ex) {
-				CommandRunnerTests.this.calls.add(Call.PRINT_STACK_TRACE);
-				super.printStackTrace(ex);
-			}
-		};
-		given(this.anotherCommand.getName()).willReturn("another");
-		given(this.regularCommand.getName()).willReturn("command");
-		given(this.regularCommand.getDescription()).willReturn("A regular command");
-		this.commandRunner.addCommand(this.regularCommand);
-		this.commandRunner.addCommand(new HelpCommand(this.commandRunner));
-		this.commandRunner.addCommand(new HintCommand(this.commandRunner));
-	}
-
-	@Test
-	void runWithoutArguments() throws Exception {
-		assertThatExceptionOfType(NoArgumentsException.class).isThrownBy(this.commandRunner::run);
-	}
-
-	@Test
-	void runCommand() throws Exception {
-		this.commandRunner.run("command", "--arg1", "arg2");
-		verify(this.regularCommand).run("--arg1", "arg2");
-	}
-
-	@Test
-	void missingCommand() throws Exception {
-		assertThatExceptionOfType(NoSuchCommandException.class).isThrownBy(() -> this.commandRunner.run("missing"));
-	}
-
-	@Test
-	void appArguments() throws Exception {
-		this.commandRunner.runAndHandleErrors("command", "--", "--debug", "bar");
-		verify(this.regularCommand).run("--", "--debug", "bar");
-		// When handled by the command itself it shouldn't cause the system property to be
-		// set
-		assertThat(System.getProperty("debug")).isNull();
-	}
-
-	@Test
-	void handlesSuccess() {
-		int status = this.commandRunner.runAndHandleErrors("command");
-		assertThat(status).isEqualTo(0);
-		assertThat(this.calls).isEmpty();
-	}
-
-	@Test
-	void handlesNoSuchCommand() {
-		int status = this.commandRunner.runAndHandleErrors("missing");
-		assertThat(status).isEqualTo(1);
-		assertThat(this.calls).containsOnly(Call.ERROR_MESSAGE);
-	}
-
-	@Test
-	void handlesRegularExceptionWithMessage() throws Exception {
-		willThrow(new RuntimeException("With Message")).given(this.regularCommand).run();
-		int status = this.commandRunner.runAndHandleErrors("command");
-		assertThat(status).isEqualTo(1);
-		assertThat(this.calls).containsOnly(Call.ERROR_MESSAGE);
-	}
-
-	@Test
-	void handlesRegularExceptionWithoutMessage() throws Exception {
-		willThrow(new NullPointerException()).given(this.regularCommand).run();
-		int status = this.commandRunner.runAndHandleErrors("command");
-		assertThat(status).isEqualTo(1);
-		assertThat(this.calls).containsOnly(Call.ERROR_MESSAGE, Call.PRINT_STACK_TRACE);
-	}
-
-	@Test
-	void handlesExceptionWithDashD() throws Exception {
-		willThrow(new RuntimeException()).given(this.regularCommand).run();
-		int status = this.commandRunner.runAndHandleErrors("command", "-d");
-		assertThat(System.getProperty("debug")).isEqualTo("true");
-		assertThat(status).isEqualTo(1);
-		assertThat(this.calls).containsOnly(Call.ERROR_MESSAGE, Call.PRINT_STACK_TRACE);
-	}
-
-	@Test
-	void handlesExceptionWithDashDashDebug() throws Exception {
-		willThrow(new RuntimeException()).given(this.regularCommand).run();
-		int status = this.commandRunner.runAndHandleErrors("command", "--debug");
-		assertThat(System.getProperty("debug")).isEqualTo("true");
-		assertThat(status).isEqualTo(1);
-		assertThat(this.calls).containsOnly(Call.ERROR_MESSAGE, Call.PRINT_STACK_TRACE);
-	}
-
-	@Test
-	void exceptionMessages() {
-		assertThat(new NoSuchCommandException("name").getMessage())
-				.isEqualTo("'name' is not a valid command. See 'help'.");
-	}
-
-	@Test
-	void help() throws Exception {
-		this.commandRunner.run("help", "command");
-		verify(this.regularCommand).getHelp();
-	}
-
-	@Test
-	void helpNoCommand() throws Exception {
-		assertThatExceptionOfType(NoHelpCommandArgumentsException.class)
-				.isThrownBy(() -> this.commandRunner.run("help"));
-	}
-
-	@Test
-	void helpUnknownCommand() throws Exception {
-		assertThatExceptionOfType(NoSuchCommandException.class)
-				.isThrownBy(() -> this.commandRunner.run("help", "missing"));
-	}
-
-	private enum Call {
-
-		SHOW_USAGE, ERROR_MESSAGE, PRINT_STACK_TRACE
-
-	}
-
-}
-=======
 /*
  * Copyright 2012-2020 the original author or authors.
  *
@@ -387,5 +187,4 @@
 
 	}
 
-}
->>>>>>> 6755b480
+}