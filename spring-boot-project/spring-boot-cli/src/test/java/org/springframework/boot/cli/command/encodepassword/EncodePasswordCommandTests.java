<<<<<<< HEAD
/*
 * Copyright 2012-2019 the original author or authors.
 *
 * Licensed under the Apache License, Version 2.0 (the "License");
 * you may not use this file except in compliance with the License.
 * You may obtain a copy of the License at
 *
 *      https://www.apache.org/licenses/LICENSE-2.0
 *
 * Unless required by applicable law or agreed to in writing, software
 * distributed under the License is distributed on an "AS IS" BASIS,
 * WITHOUT WARRANTIES OR CONDITIONS OF ANY KIND, either express or implied.
 * See the License for the specific language governing permissions and
 * limitations under the License.
 */

package org.springframework.boot.cli.command.encodepassword;

import org.junit.jupiter.api.AfterEach;
import org.junit.jupiter.api.BeforeEach;
import org.junit.jupiter.api.Test;
import org.mockito.ArgumentCaptor;
import org.mockito.Captor;
import org.mockito.MockitoAnnotations;

import org.springframework.boot.cli.command.status.ExitStatus;
import org.springframework.boot.cli.util.MockLog;
import org.springframework.security.crypto.bcrypt.BCryptPasswordEncoder;
import org.springframework.security.crypto.factory.PasswordEncoderFactories;
import org.springframework.security.crypto.password.Pbkdf2PasswordEncoder;

import static org.assertj.core.api.Assertions.assertThat;
import static org.mockito.Mockito.verify;

/**
 * Tests for {@link EncodePasswordCommand}.
 *
 * @author Phillip Webb
 */
class EncodePasswordCommandTests {

	private MockLog log;

	@Captor
	private ArgumentCaptor<String> message;

	@BeforeEach
	void setup() {
		MockitoAnnotations.initMocks(this);
		this.log = MockLog.attach();
	}

	@AfterEach
	void cleanup() {
		MockLog.clear();
	}

	@Test
	void encodeWithNoAlgorithmShouldUseBcrypt() throws Exception {
		EncodePasswordCommand command = new EncodePasswordCommand();
		ExitStatus status = command.run("boot");
		verify(this.log).info(this.message.capture());
		assertThat(this.message.getValue()).startsWith("{bcrypt}");
		assertThat(PasswordEncoderFactories.createDelegatingPasswordEncoder().matches("boot", this.message.getValue()))
				.isTrue();
		assertThat(status).isEqualTo(ExitStatus.OK);
	}

	@Test
	void encodeWithBCryptShouldUseBCrypt() throws Exception {
		EncodePasswordCommand command = new EncodePasswordCommand();
		ExitStatus status = command.run("-a", "bcrypt", "boot");
		verify(this.log).info(this.message.capture());
		assertThat(this.message.getValue()).doesNotStartWith("{");
		assertThat(new BCryptPasswordEncoder().matches("boot", this.message.getValue())).isTrue();
		assertThat(status).isEqualTo(ExitStatus.OK);
	}

	@Test
	void encodeWithPbkdf2ShouldUsePbkdf2() throws Exception {
		EncodePasswordCommand command = new EncodePasswordCommand();
		ExitStatus status = command.run("-a", "pbkdf2", "boot");
		verify(this.log).info(this.message.capture());
		assertThat(this.message.getValue()).doesNotStartWith("{");
		assertThat(new Pbkdf2PasswordEncoder().matches("boot", this.message.getValue())).isTrue();
		assertThat(status).isEqualTo(ExitStatus.OK);
	}

	@Test
	void encodeWithUnknownAlgorithmShouldExitWithError() throws Exception {
		EncodePasswordCommand command = new EncodePasswordCommand();
		ExitStatus status = command.run("--algorithm", "bad", "boot");
		verify(this.log).error("Unknown algorithm, valid options are: default,bcrypt,pbkdf2");
		assertThat(status).isEqualTo(ExitStatus.ERROR);
	}

}
=======
/*
 * Copyright 2012-2020 the original author or authors.
 *
 * Licensed under the Apache License, Version 2.0 (the "License");
 * you may not use this file except in compliance with the License.
 * You may obtain a copy of the License at
 *
 *      https://www.apache.org/licenses/LICENSE-2.0
 *
 * Unless required by applicable law or agreed to in writing, software
 * distributed under the License is distributed on an "AS IS" BASIS,
 * WITHOUT WARRANTIES OR CONDITIONS OF ANY KIND, either express or implied.
 * See the License for the specific language governing permissions and
 * limitations under the License.
 */

package org.springframework.boot.cli.command.encodepassword;

import org.junit.jupiter.api.AfterEach;
import org.junit.jupiter.api.BeforeEach;
import org.junit.jupiter.api.Test;
import org.junit.jupiter.api.extension.ExtendWith;
import org.mockito.ArgumentCaptor;
import org.mockito.Captor;
import org.mockito.junit.jupiter.MockitoExtension;

import org.springframework.boot.cli.command.status.ExitStatus;
import org.springframework.boot.cli.util.MockLog;
import org.springframework.security.crypto.bcrypt.BCryptPasswordEncoder;
import org.springframework.security.crypto.factory.PasswordEncoderFactories;
import org.springframework.security.crypto.password.Pbkdf2PasswordEncoder;

import static org.assertj.core.api.Assertions.assertThat;
import static org.mockito.Mockito.verify;

/**
 * Tests for {@link EncodePasswordCommand}.
 *
 * @author Phillip Webb
 */
@ExtendWith(MockitoExtension.class)
class EncodePasswordCommandTests {

	private MockLog log;

	@Captor
	private ArgumentCaptor<String> message;

	@BeforeEach
	void setup() {
		this.log = MockLog.attach();
	}

	@AfterEach
	void cleanup() {
		MockLog.clear();
	}

	@Test
	void encodeWithNoAlgorithmShouldUseBcrypt() throws Exception {
		EncodePasswordCommand command = new EncodePasswordCommand();
		ExitStatus status = command.run("boot");
		verify(this.log).info(this.message.capture());
		assertThat(this.message.getValue()).startsWith("{bcrypt}");
		assertThat(PasswordEncoderFactories.createDelegatingPasswordEncoder().matches("boot", this.message.getValue()))
				.isTrue();
		assertThat(status).isEqualTo(ExitStatus.OK);
	}

	@Test
	void encodeWithBCryptShouldUseBCrypt() throws Exception {
		EncodePasswordCommand command = new EncodePasswordCommand();
		ExitStatus status = command.run("-a", "bcrypt", "boot");
		verify(this.log).info(this.message.capture());
		assertThat(this.message.getValue()).doesNotStartWith("{");
		assertThat(new BCryptPasswordEncoder().matches("boot", this.message.getValue())).isTrue();
		assertThat(status).isEqualTo(ExitStatus.OK);
	}

	@Test
	void encodeWithPbkdf2ShouldUsePbkdf2() throws Exception {
		EncodePasswordCommand command = new EncodePasswordCommand();
		ExitStatus status = command.run("-a", "pbkdf2", "boot");
		verify(this.log).info(this.message.capture());
		assertThat(this.message.getValue()).doesNotStartWith("{");
		assertThat(new Pbkdf2PasswordEncoder().matches("boot", this.message.getValue())).isTrue();
		assertThat(status).isEqualTo(ExitStatus.OK);
	}

	@Test
	void encodeWithUnknownAlgorithmShouldExitWithError() throws Exception {
		EncodePasswordCommand command = new EncodePasswordCommand();
		ExitStatus status = command.run("--algorithm", "bad", "boot");
		verify(this.log).error("Unknown algorithm, valid options are: default,bcrypt,pbkdf2");
		assertThat(status).isEqualTo(ExitStatus.ERROR);
	}

}
>>>>>>> 6755b480
<|MERGE_RESOLUTION|>--- conflicted
+++ resolved
@@ -1,102 +1,3 @@
-<<<<<<< HEAD
-/*
- * Copyright 2012-2019 the original author or authors.
- *
- * Licensed under the Apache License, Version 2.0 (the "License");
- * you may not use this file except in compliance with the License.
- * You may obtain a copy of the License at
- *
- *      https://www.apache.org/licenses/LICENSE-2.0
- *
- * Unless required by applicable law or agreed to in writing, software
- * distributed under the License is distributed on an "AS IS" BASIS,
- * WITHOUT WARRANTIES OR CONDITIONS OF ANY KIND, either express or implied.
- * See the License for the specific language governing permissions and
- * limitations under the License.
- */
-
-package org.springframework.boot.cli.command.encodepassword;
-
-import org.junit.jupiter.api.AfterEach;
-import org.junit.jupiter.api.BeforeEach;
-import org.junit.jupiter.api.Test;
-import org.mockito.ArgumentCaptor;
-import org.mockito.Captor;
-import org.mockito.MockitoAnnotations;
-
-import org.springframework.boot.cli.command.status.ExitStatus;
-import org.springframework.boot.cli.util.MockLog;
-import org.springframework.security.crypto.bcrypt.BCryptPasswordEncoder;
-import org.springframework.security.crypto.factory.PasswordEncoderFactories;
-import org.springframework.security.crypto.password.Pbkdf2PasswordEncoder;
-
-import static org.assertj.core.api.Assertions.assertThat;
-import static org.mockito.Mockito.verify;
-
-/**
- * Tests for {@link EncodePasswordCommand}.
- *
- * @author Phillip Webb
- */
-class EncodePasswordCommandTests {
-
-	private MockLog log;
-
-	@Captor
-	private ArgumentCaptor<String> message;
-
-	@BeforeEach
-	void setup() {
-		MockitoAnnotations.initMocks(this);
-		this.log = MockLog.attach();
-	}
-
-	@AfterEach
-	void cleanup() {
-		MockLog.clear();
-	}
-
-	@Test
-	void encodeWithNoAlgorithmShouldUseBcrypt() throws Exception {
-		EncodePasswordCommand command = new EncodePasswordCommand();
-		ExitStatus status = command.run("boot");
-		verify(this.log).info(this.message.capture());
-		assertThat(this.message.getValue()).startsWith("{bcrypt}");
-		assertThat(PasswordEncoderFactories.createDelegatingPasswordEncoder().matches("boot", this.message.getValue()))
-				.isTrue();
-		assertThat(status).isEqualTo(ExitStatus.OK);
-	}
-
-	@Test
-	void encodeWithBCryptShouldUseBCrypt() throws Exception {
-		EncodePasswordCommand command = new EncodePasswordCommand();
-		ExitStatus status = command.run("-a", "bcrypt", "boot");
-		verify(this.log).info(this.message.capture());
-		assertThat(this.message.getValue()).doesNotStartWith("{");
-		assertThat(new BCryptPasswordEncoder().matches("boot", this.message.getValue())).isTrue();
-		assertThat(status).isEqualTo(ExitStatus.OK);
-	}
-
-	@Test
-	void encodeWithPbkdf2ShouldUsePbkdf2() throws Exception {
-		EncodePasswordCommand command = new EncodePasswordCommand();
-		ExitStatus status = command.run("-a", "pbkdf2", "boot");
-		verify(this.log).info(this.message.capture());
-		assertThat(this.message.getValue()).doesNotStartWith("{");
-		assertThat(new Pbkdf2PasswordEncoder().matches("boot", this.message.getValue())).isTrue();
-		assertThat(status).isEqualTo(ExitStatus.OK);
-	}
-
-	@Test
-	void encodeWithUnknownAlgorithmShouldExitWithError() throws Exception {
-		EncodePasswordCommand command = new EncodePasswordCommand();
-		ExitStatus status = command.run("--algorithm", "bad", "boot");
-		verify(this.log).error("Unknown algorithm, valid options are: default,bcrypt,pbkdf2");
-		assertThat(status).isEqualTo(ExitStatus.ERROR);
-	}
-
-}
-=======
 /*
  * Copyright 2012-2020 the original author or authors.
  *
@@ -194,5 +95,4 @@
 		assertThat(status).isEqualTo(ExitStatus.ERROR);
 	}
 
-}
->>>>>>> 6755b480
+}