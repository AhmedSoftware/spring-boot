--- conflicted
+++ resolved
@@ -1,6 +1,5 @@
-<<<<<<< HEAD
 /*
- * Copyright 2012-2019 the original author or authors.
+ * Copyright 2012-2020 the original author or authors.
  *
  * Licensed under the Apache License, Version 2.0 (the "License");
  * you may not use this file except in compliance with the License.
@@ -143,7 +142,7 @@
 		String version = getClass().getPackage().getImplementationVersion();
 		version = (version != null) ? " (v" + version + ")" : "";
 		System.out.println(ansi("Spring Boot", Code.BOLD).append(version, Code.FAINT));
-		System.out.println(ansi("Hit TAB to complete. Type 'help' and hit " + "RETURN for help, and 'exit' to quit."));
+		System.out.println(ansi("Hit TAB to complete. Type 'help' and hit RETURN for help, and 'exit' to quit."));
 	}
 
 	private void runInputLoop() throws Exception {
@@ -222,239 +221,6 @@
 
 		boolean handleSigInt() {
 			Command command = this.lastCommand;
-			if (command != null && command instanceof RunProcessCommand) {
-				return ((RunProcessCommand) command).handleSigInt();
-			}
-			return false;
-		}
-
-	}
-
-}
-=======
-/*
- * Copyright 2012-2020 the original author or authors.
- *
- * Licensed under the Apache License, Version 2.0 (the "License");
- * you may not use this file except in compliance with the License.
- * You may obtain a copy of the License at
- *
- *      https://www.apache.org/licenses/LICENSE-2.0
- *
- * Unless required by applicable law or agreed to in writing, software
- * distributed under the License is distributed on an "AS IS" BASIS,
- * WITHOUT WARRANTIES OR CONDITIONS OF ANY KIND, either express or implied.
- * See the License for the specific language governing permissions and
- * limitations under the License.
- */
-
-package org.springframework.boot.cli.command.shell;
-
-import java.io.IOException;
-import java.util.ArrayList;
-import java.util.Collections;
-import java.util.HashMap;
-import java.util.HashSet;
-import java.util.List;
-import java.util.Map;
-import java.util.ServiceLoader;
-import java.util.Set;
-
-import jline.console.ConsoleReader;
-import jline.console.completer.CandidateListCompletionHandler;
-import org.fusesource.jansi.AnsiRenderer.Code;
-
-import org.springframework.boot.cli.command.Command;
-import org.springframework.boot.cli.command.CommandFactory;
-import org.springframework.boot.cli.command.CommandRunner;
-import org.springframework.boot.cli.command.core.HelpCommand;
-import org.springframework.boot.cli.command.core.VersionCommand;
-import org.springframework.boot.loader.tools.SignalUtils;
-import org.springframework.util.StringUtils;
-
-/**
- * A shell for Spring Boot. Drops the user into an event loop (REPL) where command line
- * completion and history are available without relying on OS shell features.
- *
- * @author Jon Brisbin
- * @author Dave Syer
- * @author Phillip Webb
- * @since 1.0.0
- */
-public class Shell {
-
-	private static final Set<Class<?>> NON_FORKED_COMMANDS;
-
-	static {
-		Set<Class<?>> nonForked = new HashSet<>();
-		nonForked.add(VersionCommand.class);
-		NON_FORKED_COMMANDS = Collections.unmodifiableSet(nonForked);
-	}
-
-	private final ShellCommandRunner commandRunner;
-
-	private final ConsoleReader consoleReader;
-
-	private final EscapeAwareWhiteSpaceArgumentDelimiter argumentDelimiter = new EscapeAwareWhiteSpaceArgumentDelimiter();
-
-	private final ShellPrompts prompts = new ShellPrompts();
-
-	/**
-	 * Create a new {@link Shell} instance.
-	 * @throws IOException in case of I/O errors
-	 */
-	Shell() throws IOException {
-		attachSignalHandler();
-		this.consoleReader = new ConsoleReader();
-		this.commandRunner = createCommandRunner();
-		initializeConsoleReader();
-	}
-
-	private ShellCommandRunner createCommandRunner() {
-		ShellCommandRunner runner = new ShellCommandRunner();
-		runner.addCommand(new HelpCommand(runner));
-		runner.addCommands(getCommands());
-		runner.addAliases("exit", "quit");
-		runner.addAliases("help", "?");
-		runner.addAliases("clear", "cls");
-		return runner;
-	}
-
-	private Iterable<Command> getCommands() {
-		List<Command> commands = new ArrayList<>();
-		ServiceLoader<CommandFactory> factories = ServiceLoader.load(CommandFactory.class, getClass().getClassLoader());
-		for (CommandFactory factory : factories) {
-			for (Command command : factory.getCommands()) {
-				commands.add(convertToForkCommand(command));
-			}
-		}
-		commands.add(new PromptCommand(this.prompts));
-		commands.add(new ClearCommand(this.consoleReader));
-		commands.add(new ExitCommand());
-		return commands;
-	}
-
-	private Command convertToForkCommand(Command command) {
-		for (Class<?> nonForked : NON_FORKED_COMMANDS) {
-			if (nonForked.isInstance(command)) {
-				return command;
-			}
-		}
-		return new ForkProcessCommand(command);
-	}
-
-	private void initializeConsoleReader() {
-		this.consoleReader.setHistoryEnabled(true);
-		this.consoleReader.setBellEnabled(false);
-		this.consoleReader.setExpandEvents(false);
-		this.consoleReader
-				.addCompleter(new CommandCompleter(this.consoleReader, this.argumentDelimiter, this.commandRunner));
-		this.consoleReader.setCompletionHandler(new CandidateListCompletionHandler());
-	}
-
-	private void attachSignalHandler() {
-		SignalUtils.attachSignalHandler(this::handleSigInt);
-	}
-
-	/**
-	 * Run the shell until the user exists.
-	 * @throws Exception on error
-	 */
-	public void run() throws Exception {
-		printBanner();
-		try {
-			runInputLoop();
-		}
-		catch (Exception ex) {
-			if (!(ex instanceof ShellExitException)) {
-				throw ex;
-			}
-		}
-	}
-
-	private void printBanner() {
-		String version = getClass().getPackage().getImplementationVersion();
-		version = (version != null) ? " (v" + version + ")" : "";
-		System.out.println(ansi("Spring Boot", Code.BOLD).append(version, Code.FAINT));
-		System.out.println(ansi("Hit TAB to complete. Type 'help' and hit RETURN for help, and 'exit' to quit."));
-	}
-
-	private void runInputLoop() throws Exception {
-		String line;
-		while ((line = this.consoleReader.readLine(getPrompt())) != null) {
-			while (line.endsWith("\\")) {
-				line = line.substring(0, line.length() - 1);
-				line += this.consoleReader.readLine("> ");
-			}
-			if (StringUtils.hasLength(line)) {
-				String[] args = this.argumentDelimiter.parseArguments(line);
-				this.commandRunner.runAndHandleErrors(args);
-			}
-		}
-	}
-
-	private String getPrompt() {
-		String prompt = this.prompts.getPrompt();
-		return ansi(prompt, Code.FG_BLUE).toString();
-	}
-
-	private AnsiString ansi(String text, Code... codes) {
-		return new AnsiString(this.consoleReader.getTerminal()).append(text, codes);
-	}
-
-	/**
-	 * Final handle an interrupt signal (CTRL-C).
-	 */
-	protected void handleSigInt() {
-		if (this.commandRunner.handleSigInt()) {
-			return;
-		}
-		System.out.println(String.format("%nThanks for using Spring Boot"));
-		System.exit(1);
-	}
-
-	/**
-	 * Extension of {@link CommandRunner} to deal with {@link RunProcessCommand}s and
-	 * aliases.
-	 */
-	private class ShellCommandRunner extends CommandRunner {
-
-		private volatile Command lastCommand;
-
-		private final Map<String, String> aliases = new HashMap<>();
-
-		ShellCommandRunner() {
-			super(null);
-		}
-
-		void addAliases(String command, String... aliases) {
-			for (String alias : aliases) {
-				this.aliases.put(alias, command);
-			}
-		}
-
-		@Override
-		public Command findCommand(String name) {
-			if (name.startsWith("!")) {
-				return new RunProcessCommand(name.substring(1));
-			}
-			if (this.aliases.containsKey(name)) {
-				name = this.aliases.get(name);
-			}
-			return super.findCommand(name);
-		}
-
-		@Override
-		protected void beforeRun(Command command) {
-			this.lastCommand = command;
-		}
-
-		@Override
-		protected void afterRun(Command command) {
-		}
-
-		boolean handleSigInt() {
-			Command command = this.lastCommand;
 			if (command instanceof RunProcessCommand) {
 				return ((RunProcessCommand) command).handleSigInt();
 			}
@@ -463,5 +229,4 @@
 
 	}
 
-}
->>>>>>> 6755b480
+}