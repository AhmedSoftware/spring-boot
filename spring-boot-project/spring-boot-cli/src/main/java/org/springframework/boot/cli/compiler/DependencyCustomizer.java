<<<<<<< HEAD
/*
 * Copyright 2012-2019 the original author or authors.
 *
 * Licensed under the Apache License, Version 2.0 (the "License");
 * you may not use this file except in compliance with the License.
 * You may obtain a copy of the License at
 *
 *      https://www.apache.org/licenses/LICENSE-2.0
 *
 * Unless required by applicable law or agreed to in writing, software
 * distributed under the License is distributed on an "AS IS" BASIS,
 * WITHOUT WARRANTIES OR CONDITIONS OF ANY KIND, either express or implied.
 * See the License for the specific language governing permissions and
 * limitations under the License.
 */

package org.springframework.boot.cli.compiler;

import groovy.lang.Grab;
import groovy.lang.GroovyClassLoader;
import org.codehaus.groovy.ast.AnnotationNode;
import org.codehaus.groovy.ast.ClassNode;
import org.codehaus.groovy.ast.ModuleNode;
import org.codehaus.groovy.ast.expr.ConstantExpression;

import org.springframework.boot.cli.compiler.dependencies.ArtifactCoordinatesResolver;
import org.springframework.boot.cli.compiler.grape.DependencyResolutionContext;

/**
 * Customizer that allows dependencies to be added during compilation. Adding a dependency
 * results in a {@link Grab @Grab} annotation being added to the primary {@link ClassNode
 * class} is the {@link ModuleNode module} that's being customized.
 * <p>
 * This class provides a fluent API for conditionally adding dependencies. For example:
 * {@code dependencies.ifMissing("com.corp.SomeClass").add(module)}.
 *
 * @author Phillip Webb
 * @author Andy Wilkinson
 * @since 1.0.0
 */
public class DependencyCustomizer {

	private final GroovyClassLoader loader;

	private final ClassNode classNode;

	private final DependencyResolutionContext dependencyResolutionContext;

	/**
	 * Create a new {@link DependencyCustomizer} instance.
	 * @param loader the current classloader
	 * @param moduleNode the current module
	 * @param dependencyResolutionContext the context for dependency resolution
	 */
	public DependencyCustomizer(GroovyClassLoader loader, ModuleNode moduleNode,
			DependencyResolutionContext dependencyResolutionContext) {
		this.loader = loader;
		this.classNode = moduleNode.getClasses().get(0);
		this.dependencyResolutionContext = dependencyResolutionContext;
	}

	/**
	 * Create a new nested {@link DependencyCustomizer}.
	 * @param parent the parent customizer
	 */
	protected DependencyCustomizer(DependencyCustomizer parent) {
		this.loader = parent.loader;
		this.classNode = parent.classNode;
		this.dependencyResolutionContext = parent.dependencyResolutionContext;
	}

	public String getVersion(String artifactId) {
		return getVersion(artifactId, "");

	}

	public String getVersion(String artifactId, String defaultVersion) {
		String version = this.dependencyResolutionContext.getArtifactCoordinatesResolver().getVersion(artifactId);
		if (version == null) {
			version = defaultVersion;
		}
		return version;
	}

	/**
	 * Create a nested {@link DependencyCustomizer} that only applies if any of the
	 * specified class names are not on the class path.
	 * @param classNames the class names to test
	 * @return a nested {@link DependencyCustomizer}
	 */
	public DependencyCustomizer ifAnyMissingClasses(String... classNames) {
		return new DependencyCustomizer(this) {
			@Override
			protected boolean canAdd() {
				for (String className : classNames) {
					try {
						DependencyCustomizer.this.loader.loadClass(className);
					}
					catch (Exception ex) {
						return true;
					}
				}
				return false;
			}
		};
	}

	/**
	 * Create a nested {@link DependencyCustomizer} that only applies if all of the
	 * specified class names are not on the class path.
	 * @param classNames the class names to test
	 * @return a nested {@link DependencyCustomizer}
	 */
	public DependencyCustomizer ifAllMissingClasses(String... classNames) {
		return new DependencyCustomizer(this) {
			@Override
			protected boolean canAdd() {
				for (String className : classNames) {
					try {
						DependencyCustomizer.this.loader.loadClass(className);
						return false;
					}
					catch (Exception ex) {
						// swallow exception and continue
					}
				}
				return DependencyCustomizer.this.canAdd();
			}
		};
	}

	/**
	 * Create a nested {@link DependencyCustomizer} that only applies if the specified
	 * paths are on the class path.
	 * @param paths the paths to test
	 * @return a nested {@link DependencyCustomizer}
	 */
	public DependencyCustomizer ifAllResourcesPresent(String... paths) {
		return new DependencyCustomizer(this) {
			@Override
			protected boolean canAdd() {
				for (String path : paths) {
					try {
						if (DependencyCustomizer.this.loader.getResource(path) == null) {
							return false;
						}
						return true;
					}
					catch (Exception ex) {
						// swallow exception and continue
					}
				}
				return DependencyCustomizer.this.canAdd();
			}
		};
	}

	/**
	 * Create a nested {@link DependencyCustomizer} that only applies at least one of the
	 * specified paths is on the class path.
	 * @param paths the paths to test
	 * @return a nested {@link DependencyCustomizer}
	 */
	public DependencyCustomizer ifAnyResourcesPresent(String... paths) {
		return new DependencyCustomizer(this) {
			@Override
			protected boolean canAdd() {
				for (String path : paths) {
					try {
						if (DependencyCustomizer.this.loader.getResource(path) != null) {
							return true;
						}
						return false;
					}
					catch (Exception ex) {
						// swallow exception and continue
					}
				}
				return DependencyCustomizer.this.canAdd();
			}
		};
	}

	/**
	 * Add dependencies and all of their dependencies. The group ID and version of the
	 * dependencies are resolved from the modules using the customizer's
	 * {@link ArtifactCoordinatesResolver}.
	 * @param modules the module IDs
	 * @return this {@link DependencyCustomizer} for continued use
	 */
	public DependencyCustomizer add(String... modules) {
		for (String module : modules) {
			add(module, null, null, true);
		}
		return this;
	}

	/**
	 * Add a single dependency and, optionally, all of its dependencies. The group ID and
	 * version of the dependency are resolved from the module using the customizer's
	 * {@link ArtifactCoordinatesResolver}.
	 * @param module the module ID
	 * @param transitive {@code true} if the transitive dependencies should also be added,
	 * otherwise {@code false}
	 * @return this {@link DependencyCustomizer} for continued use
	 */
	public DependencyCustomizer add(String module, boolean transitive) {
		return add(module, null, null, transitive);
	}

	/**
	 * Add a single dependency with the specified classifier and type and, optionally, all
	 * of its dependencies. The group ID and version of the dependency are resolved from
	 * the module by using the customizer's {@link ArtifactCoordinatesResolver}.
	 * @param module the module ID
	 * @param classifier the classifier, may be {@code null}
	 * @param type the type, may be {@code null}
	 * @param transitive {@code true} if the transitive dependencies should also be added,
	 * otherwise {@code false}
	 * @return this {@link DependencyCustomizer} for continued use
	 */
	public DependencyCustomizer add(String module, String classifier, String type, boolean transitive) {
		if (canAdd()) {
			ArtifactCoordinatesResolver artifactCoordinatesResolver = this.dependencyResolutionContext
					.getArtifactCoordinatesResolver();
			this.classNode.addAnnotation(createGrabAnnotation(artifactCoordinatesResolver.getGroupId(module),
					artifactCoordinatesResolver.getArtifactId(module), artifactCoordinatesResolver.getVersion(module),
					classifier, type, transitive));
		}
		return this;
	}

	private AnnotationNode createGrabAnnotation(String group, String module, String version, String classifier,
			String type, boolean transitive) {
		AnnotationNode annotationNode = new AnnotationNode(new ClassNode(Grab.class));
		annotationNode.addMember("group", new ConstantExpression(group));
		annotationNode.addMember("module", new ConstantExpression(module));
		annotationNode.addMember("version", new ConstantExpression(version));
		if (classifier != null) {
			annotationNode.addMember("classifier", new ConstantExpression(classifier));
		}
		if (type != null) {
			annotationNode.addMember("type", new ConstantExpression(type));
		}
		annotationNode.addMember("transitive", new ConstantExpression(transitive));
		annotationNode.addMember("initClass", new ConstantExpression(false));
		return annotationNode;
	}

	/**
	 * Strategy called to test if dependencies can be added. Subclasses override as
	 * required. Returns {@code true} by default.
	 * @return {@code true} if dependencies can be added, otherwise {@code false}
	 */
	protected boolean canAdd() {
		return true;
	}

	/**
	 * Returns the {@link DependencyResolutionContext}.
	 * @return the dependency resolution context
	 */
	public DependencyResolutionContext getDependencyResolutionContext() {
		return this.dependencyResolutionContext;
	}

}
=======
/*
 * Copyright 2012-2020 the original author or authors.
 *
 * Licensed under the Apache License, Version 2.0 (the "License");
 * you may not use this file except in compliance with the License.
 * You may obtain a copy of the License at
 *
 *      https://www.apache.org/licenses/LICENSE-2.0
 *
 * Unless required by applicable law or agreed to in writing, software
 * distributed under the License is distributed on an "AS IS" BASIS,
 * WITHOUT WARRANTIES OR CONDITIONS OF ANY KIND, either express or implied.
 * See the License for the specific language governing permissions and
 * limitations under the License.
 */

package org.springframework.boot.cli.compiler;

import groovy.lang.Grab;
import groovy.lang.GroovyClassLoader;
import org.codehaus.groovy.ast.AnnotationNode;
import org.codehaus.groovy.ast.ClassNode;
import org.codehaus.groovy.ast.ModuleNode;
import org.codehaus.groovy.ast.expr.ConstantExpression;

import org.springframework.boot.cli.compiler.dependencies.ArtifactCoordinatesResolver;
import org.springframework.boot.cli.compiler.grape.DependencyResolutionContext;

/**
 * Customizer that allows dependencies to be added during compilation. Adding a dependency
 * results in a {@link Grab @Grab} annotation being added to the primary {@link ClassNode
 * class} is the {@link ModuleNode module} that's being customized.
 * <p>
 * This class provides a fluent API for conditionally adding dependencies. For example:
 * {@code dependencies.ifMissing("com.corp.SomeClass").add(module)}.
 *
 * @author Phillip Webb
 * @author Andy Wilkinson
 * @since 1.0.0
 */
public class DependencyCustomizer {

	private final GroovyClassLoader loader;

	private final ClassNode classNode;

	private final DependencyResolutionContext dependencyResolutionContext;

	/**
	 * Create a new {@link DependencyCustomizer} instance.
	 * @param loader the current classloader
	 * @param moduleNode the current module
	 * @param dependencyResolutionContext the context for dependency resolution
	 */
	public DependencyCustomizer(GroovyClassLoader loader, ModuleNode moduleNode,
			DependencyResolutionContext dependencyResolutionContext) {
		this.loader = loader;
		this.classNode = moduleNode.getClasses().get(0);
		this.dependencyResolutionContext = dependencyResolutionContext;
	}

	/**
	 * Create a new nested {@link DependencyCustomizer}.
	 * @param parent the parent customizer
	 */
	protected DependencyCustomizer(DependencyCustomizer parent) {
		this.loader = parent.loader;
		this.classNode = parent.classNode;
		this.dependencyResolutionContext = parent.dependencyResolutionContext;
	}

	public String getVersion(String artifactId) {
		return getVersion(artifactId, "");
	}

	public String getVersion(String artifactId, String defaultVersion) {
		String version = this.dependencyResolutionContext.getArtifactCoordinatesResolver().getVersion(artifactId);
		if (version == null) {
			version = defaultVersion;
		}
		return version;
	}

	/**
	 * Create a nested {@link DependencyCustomizer} that only applies if any of the
	 * specified class names are not on the class path.
	 * @param classNames the class names to test
	 * @return a nested {@link DependencyCustomizer}
	 */
	public DependencyCustomizer ifAnyMissingClasses(String... classNames) {
		return new DependencyCustomizer(this) {
			@Override
			protected boolean canAdd() {
				for (String className : classNames) {
					try {
						Class.forName(className, false, DependencyCustomizer.this.loader);
					}
					catch (Exception ex) {
						return true;
					}
				}
				return false;
			}
		};
	}

	/**
	 * Create a nested {@link DependencyCustomizer} that only applies if all of the
	 * specified class names are not on the class path.
	 * @param classNames the class names to test
	 * @return a nested {@link DependencyCustomizer}
	 */
	public DependencyCustomizer ifAllMissingClasses(String... classNames) {
		return new DependencyCustomizer(this) {
			@Override
			protected boolean canAdd() {
				for (String className : classNames) {
					try {
						Class.forName(className, false, DependencyCustomizer.this.loader);
						return false;
					}
					catch (Exception ex) {
						// swallow exception and continue
					}
				}
				return DependencyCustomizer.this.canAdd();
			}
		};
	}

	/**
	 * Create a nested {@link DependencyCustomizer} that only applies if the specified
	 * paths are on the class path.
	 * @param paths the paths to test
	 * @return a nested {@link DependencyCustomizer}
	 */
	public DependencyCustomizer ifAllResourcesPresent(String... paths) {
		return new DependencyCustomizer(this) {
			@Override
			protected boolean canAdd() {
				for (String path : paths) {
					try {
						if (DependencyCustomizer.this.loader.getResource(path) == null) {
							return false;
						}
					}
					catch (Exception ex) {
						// swallow exception and continue
					}
				}
				return DependencyCustomizer.this.canAdd();
			}
		};
	}

	/**
	 * Create a nested {@link DependencyCustomizer} that only applies at least one of the
	 * specified paths is on the class path.
	 * @param paths the paths to test
	 * @return a nested {@link DependencyCustomizer}
	 */
	public DependencyCustomizer ifAnyResourcesPresent(String... paths) {
		return new DependencyCustomizer(this) {
			@Override
			protected boolean canAdd() {
				for (String path : paths) {
					try {
						return DependencyCustomizer.this.loader.getResource(path) != null;
					}
					catch (Exception ex) {
						// swallow exception and continue
					}
				}
				return DependencyCustomizer.this.canAdd();
			}
		};
	}

	/**
	 * Add dependencies and all of their dependencies. The group ID and version of the
	 * dependencies are resolved from the modules using the customizer's
	 * {@link ArtifactCoordinatesResolver}.
	 * @param modules the module IDs
	 * @return this {@link DependencyCustomizer} for continued use
	 */
	public DependencyCustomizer add(String... modules) {
		for (String module : modules) {
			add(module, null, null, true);
		}
		return this;
	}

	/**
	 * Add a single dependency and, optionally, all of its dependencies. The group ID and
	 * version of the dependency are resolved from the module using the customizer's
	 * {@link ArtifactCoordinatesResolver}.
	 * @param module the module ID
	 * @param transitive {@code true} if the transitive dependencies should also be added,
	 * otherwise {@code false}
	 * @return this {@link DependencyCustomizer} for continued use
	 */
	public DependencyCustomizer add(String module, boolean transitive) {
		return add(module, null, null, transitive);
	}

	/**
	 * Add a single dependency with the specified classifier and type and, optionally, all
	 * of its dependencies. The group ID and version of the dependency are resolved from
	 * the module by using the customizer's {@link ArtifactCoordinatesResolver}.
	 * @param module the module ID
	 * @param classifier the classifier, may be {@code null}
	 * @param type the type, may be {@code null}
	 * @param transitive {@code true} if the transitive dependencies should also be added,
	 * otherwise {@code false}
	 * @return this {@link DependencyCustomizer} for continued use
	 */
	public DependencyCustomizer add(String module, String classifier, String type, boolean transitive) {
		if (canAdd()) {
			ArtifactCoordinatesResolver artifactCoordinatesResolver = this.dependencyResolutionContext
					.getArtifactCoordinatesResolver();
			this.classNode.addAnnotation(createGrabAnnotation(artifactCoordinatesResolver.getGroupId(module),
					artifactCoordinatesResolver.getArtifactId(module), artifactCoordinatesResolver.getVersion(module),
					classifier, type, transitive));
		}
		return this;
	}

	private AnnotationNode createGrabAnnotation(String group, String module, String version, String classifier,
			String type, boolean transitive) {
		AnnotationNode annotationNode = new AnnotationNode(new ClassNode(Grab.class));
		annotationNode.addMember("group", new ConstantExpression(group));
		annotationNode.addMember("module", new ConstantExpression(module));
		annotationNode.addMember("version", new ConstantExpression(version));
		if (classifier != null) {
			annotationNode.addMember("classifier", new ConstantExpression(classifier));
		}
		if (type != null) {
			annotationNode.addMember("type", new ConstantExpression(type));
		}
		annotationNode.addMember("transitive", new ConstantExpression(transitive));
		annotationNode.addMember("initClass", new ConstantExpression(false));
		return annotationNode;
	}

	/**
	 * Strategy called to test if dependencies can be added. Subclasses override as
	 * required. Returns {@code true} by default.
	 * @return {@code true} if dependencies can be added, otherwise {@code false}
	 */
	protected boolean canAdd() {
		return true;
	}

	/**
	 * Returns the {@link DependencyResolutionContext}.
	 * @return the dependency resolution context
	 */
	public DependencyResolutionContext getDependencyResolutionContext() {
		return this.dependencyResolutionContext;
	}

}
>>>>>>> 6755b480
<|MERGE_RESOLUTION|>--- conflicted
+++ resolved
@@ -1,6 +1,5 @@
-<<<<<<< HEAD
 /*
- * Copyright 2012-2019 the original author or authors.
+ * Copyright 2012-2020 the original author or authors.
  *
  * Licensed under the Apache License, Version 2.0 (the "License");
  * you may not use this file except in compliance with the License.
@@ -72,7 +71,6 @@
 
 	public String getVersion(String artifactId) {
 		return getVersion(artifactId, "");
-
 	}
 
 	public String getVersion(String artifactId, String defaultVersion) {
@@ -95,7 +93,7 @@
 			protected boolean canAdd() {
 				for (String className : classNames) {
 					try {
-						DependencyCustomizer.this.loader.loadClass(className);
+						Class.forName(className, false, DependencyCustomizer.this.loader);
 					}
 					catch (Exception ex) {
 						return true;
@@ -118,7 +116,7 @@
 			protected boolean canAdd() {
 				for (String className : classNames) {
 					try {
-						DependencyCustomizer.this.loader.loadClass(className);
+						Class.forName(className, false, DependencyCustomizer.this.loader);
 						return false;
 					}
 					catch (Exception ex) {
@@ -145,7 +143,6 @@
 						if (DependencyCustomizer.this.loader.getResource(path) == null) {
 							return false;
 						}
-						return true;
 					}
 					catch (Exception ex) {
 						// swallow exception and continue
@@ -168,10 +165,7 @@
 			protected boolean canAdd() {
 				for (String path : paths) {
 					try {
-						if (DependencyCustomizer.this.loader.getResource(path) != null) {
-							return true;
-						}
-						return false;
+						return DependencyCustomizer.this.loader.getResource(path) != null;
 					}
 					catch (Exception ex) {
 						// swallow exception and continue
@@ -265,268 +259,4 @@
 		return this.dependencyResolutionContext;
 	}
 
-}
-=======
-/*
- * Copyright 2012-2020 the original author or authors.
- *
- * Licensed under the Apache License, Version 2.0 (the "License");
- * you may not use this file except in compliance with the License.
- * You may obtain a copy of the License at
- *
- *      https://www.apache.org/licenses/LICENSE-2.0
- *
- * Unless required by applicable law or agreed to in writing, software
- * distributed under the License is distributed on an "AS IS" BASIS,
- * WITHOUT WARRANTIES OR CONDITIONS OF ANY KIND, either express or implied.
- * See the License for the specific language governing permissions and
- * limitations under the License.
- */
-
-package org.springframework.boot.cli.compiler;
-
-import groovy.lang.Grab;
-import groovy.lang.GroovyClassLoader;
-import org.codehaus.groovy.ast.AnnotationNode;
-import org.codehaus.groovy.ast.ClassNode;
-import org.codehaus.groovy.ast.ModuleNode;
-import org.codehaus.groovy.ast.expr.ConstantExpression;
-
-import org.springframework.boot.cli.compiler.dependencies.ArtifactCoordinatesResolver;
-import org.springframework.boot.cli.compiler.grape.DependencyResolutionContext;
-
-/**
- * Customizer that allows dependencies to be added during compilation. Adding a dependency
- * results in a {@link Grab @Grab} annotation being added to the primary {@link ClassNode
- * class} is the {@link ModuleNode module} that's being customized.
- * <p>
- * This class provides a fluent API for conditionally adding dependencies. For example:
- * {@code dependencies.ifMissing("com.corp.SomeClass").add(module)}.
- *
- * @author Phillip Webb
- * @author Andy Wilkinson
- * @since 1.0.0
- */
-public class DependencyCustomizer {
-
-	private final GroovyClassLoader loader;
-
-	private final ClassNode classNode;
-
-	private final DependencyResolutionContext dependencyResolutionContext;
-
-	/**
-	 * Create a new {@link DependencyCustomizer} instance.
-	 * @param loader the current classloader
-	 * @param moduleNode the current module
-	 * @param dependencyResolutionContext the context for dependency resolution
-	 */
-	public DependencyCustomizer(GroovyClassLoader loader, ModuleNode moduleNode,
-			DependencyResolutionContext dependencyResolutionContext) {
-		this.loader = loader;
-		this.classNode = moduleNode.getClasses().get(0);
-		this.dependencyResolutionContext = dependencyResolutionContext;
-	}
-
-	/**
-	 * Create a new nested {@link DependencyCustomizer}.
-	 * @param parent the parent customizer
-	 */
-	protected DependencyCustomizer(DependencyCustomizer parent) {
-		this.loader = parent.loader;
-		this.classNode = parent.classNode;
-		this.dependencyResolutionContext = parent.dependencyResolutionContext;
-	}
-
-	public String getVersion(String artifactId) {
-		return getVersion(artifactId, "");
-	}
-
-	public String getVersion(String artifactId, String defaultVersion) {
-		String version = this.dependencyResolutionContext.getArtifactCoordinatesResolver().getVersion(artifactId);
-		if (version == null) {
-			version = defaultVersion;
-		}
-		return version;
-	}
-
-	/**
-	 * Create a nested {@link DependencyCustomizer} that only applies if any of the
-	 * specified class names are not on the class path.
-	 * @param classNames the class names to test
-	 * @return a nested {@link DependencyCustomizer}
-	 */
-	public DependencyCustomizer ifAnyMissingClasses(String... classNames) {
-		return new DependencyCustomizer(this) {
-			@Override
-			protected boolean canAdd() {
-				for (String className : classNames) {
-					try {
-						Class.forName(className, false, DependencyCustomizer.this.loader);
-					}
-					catch (Exception ex) {
-						return true;
-					}
-				}
-				return false;
-			}
-		};
-	}
-
-	/**
-	 * Create a nested {@link DependencyCustomizer} that only applies if all of the
-	 * specified class names are not on the class path.
-	 * @param classNames the class names to test
-	 * @return a nested {@link DependencyCustomizer}
-	 */
-	public DependencyCustomizer ifAllMissingClasses(String... classNames) {
-		return new DependencyCustomizer(this) {
-			@Override
-			protected boolean canAdd() {
-				for (String className : classNames) {
-					try {
-						Class.forName(className, false, DependencyCustomizer.this.loader);
-						return false;
-					}
-					catch (Exception ex) {
-						// swallow exception and continue
-					}
-				}
-				return DependencyCustomizer.this.canAdd();
-			}
-		};
-	}
-
-	/**
-	 * Create a nested {@link DependencyCustomizer} that only applies if the specified
-	 * paths are on the class path.
-	 * @param paths the paths to test
-	 * @return a nested {@link DependencyCustomizer}
-	 */
-	public DependencyCustomizer ifAllResourcesPresent(String... paths) {
-		return new DependencyCustomizer(this) {
-			@Override
-			protected boolean canAdd() {
-				for (String path : paths) {
-					try {
-						if (DependencyCustomizer.this.loader.getResource(path) == null) {
-							return false;
-						}
-					}
-					catch (Exception ex) {
-						// swallow exception and continue
-					}
-				}
-				return DependencyCustomizer.this.canAdd();
-			}
-		};
-	}
-
-	/**
-	 * Create a nested {@link DependencyCustomizer} that only applies at least one of the
-	 * specified paths is on the class path.
-	 * @param paths the paths to test
-	 * @return a nested {@link DependencyCustomizer}
-	 */
-	public DependencyCustomizer ifAnyResourcesPresent(String... paths) {
-		return new DependencyCustomizer(this) {
-			@Override
-			protected boolean canAdd() {
-				for (String path : paths) {
-					try {
-						return DependencyCustomizer.this.loader.getResource(path) != null;
-					}
-					catch (Exception ex) {
-						// swallow exception and continue
-					}
-				}
-				return DependencyCustomizer.this.canAdd();
-			}
-		};
-	}
-
-	/**
-	 * Add dependencies and all of their dependencies. The group ID and version of the
-	 * dependencies are resolved from the modules using the customizer's
-	 * {@link ArtifactCoordinatesResolver}.
-	 * @param modules the module IDs
-	 * @return this {@link DependencyCustomizer} for continued use
-	 */
-	public DependencyCustomizer add(String... modules) {
-		for (String module : modules) {
-			add(module, null, null, true);
-		}
-		return this;
-	}
-
-	/**
-	 * Add a single dependency and, optionally, all of its dependencies. The group ID and
-	 * version of the dependency are resolved from the module using the customizer's
-	 * {@link ArtifactCoordinatesResolver}.
-	 * @param module the module ID
-	 * @param transitive {@code true} if the transitive dependencies should also be added,
-	 * otherwise {@code false}
-	 * @return this {@link DependencyCustomizer} for continued use
-	 */
-	public DependencyCustomizer add(String module, boolean transitive) {
-		return add(module, null, null, transitive);
-	}
-
-	/**
-	 * Add a single dependency with the specified classifier and type and, optionally, all
-	 * of its dependencies. The group ID and version of the dependency are resolved from
-	 * the module by using the customizer's {@link ArtifactCoordinatesResolver}.
-	 * @param module the module ID
-	 * @param classifier the classifier, may be {@code null}
-	 * @param type the type, may be {@code null}
-	 * @param transitive {@code true} if the transitive dependencies should also be added,
-	 * otherwise {@code false}
-	 * @return this {@link DependencyCustomizer} for continued use
-	 */
-	public DependencyCustomizer add(String module, String classifier, String type, boolean transitive) {
-		if (canAdd()) {
-			ArtifactCoordinatesResolver artifactCoordinatesResolver = this.dependencyResolutionContext
-					.getArtifactCoordinatesResolver();
-			this.classNode.addAnnotation(createGrabAnnotation(artifactCoordinatesResolver.getGroupId(module),
-					artifactCoordinatesResolver.getArtifactId(module), artifactCoordinatesResolver.getVersion(module),
-					classifier, type, transitive));
-		}
-		return this;
-	}
-
-	private AnnotationNode createGrabAnnotation(String group, String module, String version, String classifier,
-			String type, boolean transitive) {
-		AnnotationNode annotationNode = new AnnotationNode(new ClassNode(Grab.class));
-		annotationNode.addMember("group", new ConstantExpression(group));
-		annotationNode.addMember("module", new ConstantExpression(module));
-		annotationNode.addMember("version", new ConstantExpression(version));
-		if (classifier != null) {
-			annotationNode.addMember("classifier", new ConstantExpression(classifier));
-		}
-		if (type != null) {
-			annotationNode.addMember("type", new ConstantExpression(type));
-		}
-		annotationNode.addMember("transitive", new ConstantExpression(transitive));
-		annotationNode.addMember("initClass", new ConstantExpression(false));
-		return annotationNode;
-	}
-
-	/**
-	 * Strategy called to test if dependencies can be added. Subclasses override as
-	 * required. Returns {@code true} by default.
-	 * @return {@code true} if dependencies can be added, otherwise {@code false}
-	 */
-	protected boolean canAdd() {
-		return true;
-	}
-
-	/**
-	 * Returns the {@link DependencyResolutionContext}.
-	 * @return the dependency resolution context
-	 */
-	public DependencyResolutionContext getDependencyResolutionContext() {
-		return this.dependencyResolutionContext;
-	}
-
-}
->>>>>>> 6755b480
+}