<<<<<<< HEAD
/*
 * Copyright 2012-2018 the original author or authors.
 *
 * Licensed under the Apache License, Version 2.0 (the "License");
 * you may not use this file except in compliance with the License.
 * You may obtain a copy of the License at
 *
 *      https://www.apache.org/licenses/LICENSE-2.0
 *
 * Unless required by applicable law or agreed to in writing, software
 * distributed under the License is distributed on an "AS IS" BASIS,
 * WITHOUT WARRANTIES OR CONDITIONS OF ANY KIND, either express or implied.
 * See the License for the specific language governing permissions and
 * limitations under the License.
 */

/**
 * CLI command for grabbing dependencies.
 */
package org.springframework.boot.cli.command.grab;
=======
/*
 * Copyright 2012-2019 the original author or authors.
 *
 * Licensed under the Apache License, Version 2.0 (the "License");
 * you may not use this file except in compliance with the License.
 * You may obtain a copy of the License at
 *
 *      https://www.apache.org/licenses/LICENSE-2.0
 *
 * Unless required by applicable law or agreed to in writing, software
 * distributed under the License is distributed on an "AS IS" BASIS,
 * WITHOUT WARRANTIES OR CONDITIONS OF ANY KIND, either express or implied.
 * See the License for the specific language governing permissions and
 * limitations under the License.
 */

/**
 * CLI command for grabbing dependencies.
 */
package org.springframework.boot.cli.command.grab;
>>>>>>> 6755b480
<|MERGE_RESOLUTION|>--- conflicted
+++ resolved
@@ -1,25 +1,3 @@
-<<<<<<< HEAD
-/*
- * Copyright 2012-2018 the original author or authors.
- *
- * Licensed under the Apache License, Version 2.0 (the "License");
- * you may not use this file except in compliance with the License.
- * You may obtain a copy of the License at
- *
- *      https://www.apache.org/licenses/LICENSE-2.0
- *
- * Unless required by applicable law or agreed to in writing, software
- * distributed under the License is distributed on an "AS IS" BASIS,
- * WITHOUT WARRANTIES OR CONDITIONS OF ANY KIND, either express or implied.
- * See the License for the specific language governing permissions and
- * limitations under the License.
- */
-
-/**
- * CLI command for grabbing dependencies.
- */
-package org.springframework.boot.cli.command.grab;
-=======
 /*
  * Copyright 2012-2019 the original author or authors.
  *
@@ -39,5 +17,4 @@
 /**
  * CLI command for grabbing dependencies.
  */
-package org.springframework.boot.cli.command.grab;
->>>>>>> 6755b480
+package org.springframework.boot.cli.command.grab;