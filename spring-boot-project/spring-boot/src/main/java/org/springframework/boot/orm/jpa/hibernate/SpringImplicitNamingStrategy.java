<<<<<<< HEAD
/*
 * Copyright 2012-2017 the original author or authors.
 *
 * Licensed under the Apache License, Version 2.0 (the "License");
 * you may not use this file except in compliance with the License.
 * You may obtain a copy of the License at
 *
 *      https://www.apache.org/licenses/LICENSE-2.0
 *
 * Unless required by applicable law or agreed to in writing, software
 * distributed under the License is distributed on an "AS IS" BASIS,
 * WITHOUT WARRANTIES OR CONDITIONS OF ANY KIND, either express or implied.
 * See the License for the specific language governing permissions and
 * limitations under the License.
 */

package org.springframework.boot.orm.jpa.hibernate;

import org.hibernate.boot.model.naming.Identifier;
import org.hibernate.boot.model.naming.ImplicitJoinTableNameSource;
import org.hibernate.boot.model.naming.ImplicitNamingStrategy;
import org.hibernate.boot.model.naming.ImplicitNamingStrategyJpaCompliantImpl;

/**
 * Hibernate {@link ImplicitNamingStrategy} that follows Spring recommended naming
 * conventions. Naming conventions implemented here are identical to
 * {@link ImplicitNamingStrategyJpaCompliantImpl} with the exception that join table names
 * are of the form
 * <code>{owning_physical_table_name}_{association_owning_property_name}</code>.
 *
 * @author Andy Wilkinson
 * @since 1.4.0
 */
public class SpringImplicitNamingStrategy extends ImplicitNamingStrategyJpaCompliantImpl {

	@Override
	public Identifier determineJoinTableName(ImplicitJoinTableNameSource source) {
		String name = source.getOwningPhysicalTableName() + "_"
				+ source.getAssociationOwningAttributePath().getProperty();
		return toIdentifier(name, source.getBuildingContext());
	}

}
=======
/*
 * Copyright 2012-2019 the original author or authors.
 *
 * Licensed under the Apache License, Version 2.0 (the "License");
 * you may not use this file except in compliance with the License.
 * You may obtain a copy of the License at
 *
 *      https://www.apache.org/licenses/LICENSE-2.0
 *
 * Unless required by applicable law or agreed to in writing, software
 * distributed under the License is distributed on an "AS IS" BASIS,
 * WITHOUT WARRANTIES OR CONDITIONS OF ANY KIND, either express or implied.
 * See the License for the specific language governing permissions and
 * limitations under the License.
 */

package org.springframework.boot.orm.jpa.hibernate;

import org.hibernate.boot.model.naming.Identifier;
import org.hibernate.boot.model.naming.ImplicitJoinTableNameSource;
import org.hibernate.boot.model.naming.ImplicitNamingStrategy;
import org.hibernate.boot.model.naming.ImplicitNamingStrategyJpaCompliantImpl;

/**
 * Hibernate {@link ImplicitNamingStrategy} that follows Spring recommended naming
 * conventions. Naming conventions implemented here are identical to
 * {@link ImplicitNamingStrategyJpaCompliantImpl} with the exception that join table names
 * are of the form
 * <code>{owning_physical_table_name}_{association_owning_property_name}</code>.
 *
 * @author Andy Wilkinson
 * @since 1.4.0
 */
public class SpringImplicitNamingStrategy extends ImplicitNamingStrategyJpaCompliantImpl {

	@Override
	public Identifier determineJoinTableName(ImplicitJoinTableNameSource source) {
		String name = source.getOwningPhysicalTableName() + "_"
				+ source.getAssociationOwningAttributePath().getProperty();
		return toIdentifier(name, source.getBuildingContext());
	}

}
>>>>>>> 6755b480
<|MERGE_RESOLUTION|>--- conflicted
+++ resolved
@@ -1,48 +1,3 @@
-<<<<<<< HEAD
-/*
- * Copyright 2012-2017 the original author or authors.
- *
- * Licensed under the Apache License, Version 2.0 (the "License");
- * you may not use this file except in compliance with the License.
- * You may obtain a copy of the License at
- *
- *      https://www.apache.org/licenses/LICENSE-2.0
- *
- * Unless required by applicable law or agreed to in writing, software
- * distributed under the License is distributed on an "AS IS" BASIS,
- * WITHOUT WARRANTIES OR CONDITIONS OF ANY KIND, either express or implied.
- * See the License for the specific language governing permissions and
- * limitations under the License.
- */
-
-package org.springframework.boot.orm.jpa.hibernate;
-
-import org.hibernate.boot.model.naming.Identifier;
-import org.hibernate.boot.model.naming.ImplicitJoinTableNameSource;
-import org.hibernate.boot.model.naming.ImplicitNamingStrategy;
-import org.hibernate.boot.model.naming.ImplicitNamingStrategyJpaCompliantImpl;
-
-/**
- * Hibernate {@link ImplicitNamingStrategy} that follows Spring recommended naming
- * conventions. Naming conventions implemented here are identical to
- * {@link ImplicitNamingStrategyJpaCompliantImpl} with the exception that join table names
- * are of the form
- * <code>{owning_physical_table_name}_{association_owning_property_name}</code>.
- *
- * @author Andy Wilkinson
- * @since 1.4.0
- */
-public class SpringImplicitNamingStrategy extends ImplicitNamingStrategyJpaCompliantImpl {
-
-	@Override
-	public Identifier determineJoinTableName(ImplicitJoinTableNameSource source) {
-		String name = source.getOwningPhysicalTableName() + "_"
-				+ source.getAssociationOwningAttributePath().getProperty();
-		return toIdentifier(name, source.getBuildingContext());
-	}
-
-}
-=======
 /*
  * Copyright 2012-2019 the original author or authors.
  *
@@ -85,5 +40,4 @@
 		return toIdentifier(name, source.getBuildingContext());
 	}
 
-}
->>>>>>> 6755b480
+}