--- conflicted
+++ resolved
@@ -1,254 +1,3 @@
-<<<<<<< HEAD
-/*
- * Copyright 2012-2019 the original author or authors.
- *
- * Licensed under the Apache License, Version 2.0 (the "License");
- * you may not use this file except in compliance with the License.
- * You may obtain a copy of the License at
- *
- *      https://www.apache.org/licenses/LICENSE-2.0
- *
- * Unless required by applicable law or agreed to in writing, software
- * distributed under the License is distributed on an "AS IS" BASIS,
- * WITHOUT WARRANTIES OR CONDITIONS OF ANY KIND, either express or implied.
- * See the License for the specific language governing permissions and
- * limitations under the License.
- */
-package org.springframework.boot.context.properties.bind;
-
-import java.lang.annotation.Annotation;
-import java.lang.reflect.Constructor;
-import java.lang.reflect.Modifier;
-import java.lang.reflect.Parameter;
-import java.util.ArrayList;
-import java.util.Collections;
-import java.util.List;
-
-import kotlin.reflect.KFunction;
-import kotlin.reflect.KParameter;
-import kotlin.reflect.jvm.ReflectJvmMapping;
-
-import org.springframework.beans.BeanUtils;
-import org.springframework.boot.context.properties.source.ConfigurationPropertyName;
-import org.springframework.core.DefaultParameterNameDiscoverer;
-import org.springframework.core.KotlinDetector;
-import org.springframework.core.ParameterNameDiscoverer;
-import org.springframework.core.ResolvableType;
-import org.springframework.util.Assert;
-
-/**
- * {@link DataObjectBinder} for immutable value objects.
- *
- * @author Madhura Bhave
- * @author Stephane Nicoll
- * @author Phillip Webb
- */
-class ValueObjectBinder implements DataObjectBinder {
-
-	@Override
-	public <T> T bind(ConfigurationPropertyName name, Bindable<T> target, Binder.Context context,
-			DataObjectPropertyBinder propertyBinder) {
-		ValueObject<T> valueObject = ValueObject.get(target);
-		if (valueObject == null) {
-			return null;
-		}
-		List<ConstructorParameter> parameters = valueObject.getConstructorParameters();
-		List<Object> args = new ArrayList<>(parameters.size());
-		boolean bound = false;
-		for (ConstructorParameter parameter : parameters) {
-			Object arg = parameter.bind(propertyBinder);
-			bound = bound || arg != null;
-			arg = (arg != null) ? arg : parameter.getDefaultValue(context.getConverter());
-			args.add(arg);
-		}
-		return bound ? valueObject.instantiate(args) : null;
-	}
-
-	@Override
-	public <T> T create(Bindable<T> target, Binder.Context context) {
-		ValueObject<T> valueObject = ValueObject.get(target);
-		if (valueObject == null) {
-			return null;
-		}
-		List<ConstructorParameter> parameters = valueObject.getConstructorParameters();
-		List<Object> args = new ArrayList<>(parameters.size());
-		for (ConstructorParameter parameter : parameters) {
-			args.add(parameter.getDefaultValue(context.getConverter()));
-		}
-		return valueObject.instantiate(args);
-	}
-
-	/**
-	 * The value object being bound.
-	 *
-	 * @param <T> the value object type
-	 */
-	private abstract static class ValueObject<T> {
-
-		private final Constructor<T> constructor;
-
-		protected ValueObject(Constructor<T> constructor) {
-			this.constructor = constructor;
-		}
-
-		T instantiate(List<Object> args) {
-			return BeanUtils.instantiateClass(this.constructor, args.toArray());
-		}
-
-		abstract List<ConstructorParameter> getConstructorParameters();
-
-		@SuppressWarnings("unchecked")
-		static <T> ValueObject<T> get(Bindable<T> bindable) {
-			if (bindable.getValue() != null) {
-				return null;
-			}
-			Class<T> type = (Class<T>) bindable.getType().resolve();
-			if (type == null || type.isEnum() || Modifier.isAbstract(type.getModifiers())) {
-				return null;
-			}
-			if (KotlinDetector.isKotlinType(type)) {
-				return KotlinValueObject.get(type);
-			}
-			return DefaultValueObject.get(type);
-		}
-
-	}
-
-	/**
-	 * A {@link ValueObject} implementation that is aware of Kotlin specific constructs.
-	 */
-	private static final class KotlinValueObject<T> extends ValueObject<T> {
-
-		private final List<ConstructorParameter> constructorParameters;
-
-		private KotlinValueObject(Constructor<T> primaryConstructor, KFunction<T> kotlinConstructor) {
-			super(primaryConstructor);
-			this.constructorParameters = parseConstructorParameters(kotlinConstructor);
-		}
-
-		private List<ConstructorParameter> parseConstructorParameters(KFunction<T> kotlinConstructor) {
-			List<KParameter> parameters = kotlinConstructor.getParameters();
-			List<ConstructorParameter> result = new ArrayList<>(parameters.size());
-			for (KParameter parameter : parameters) {
-				String name = parameter.getName();
-				ResolvableType type = ResolvableType.forType(ReflectJvmMapping.getJavaType(parameter.getType()));
-				Annotation[] annotations = parameter.getAnnotations().toArray(new Annotation[0]);
-				result.add(new ConstructorParameter(name, type, annotations));
-			}
-			return Collections.unmodifiableList(result);
-		}
-
-		@Override
-		List<ConstructorParameter> getConstructorParameters() {
-			return this.constructorParameters;
-		}
-
-		static <T> ValueObject<T> get(Class<T> type) {
-			Constructor<T> primaryConstructor = BeanUtils.findPrimaryConstructor(type);
-			if (primaryConstructor == null || primaryConstructor.getParameterCount() == 0) {
-				return null;
-			}
-			KFunction<T> kotlinConstructor = ReflectJvmMapping.getKotlinFunction(primaryConstructor);
-			if (kotlinConstructor != null) {
-				return new KotlinValueObject<>(primaryConstructor, kotlinConstructor);
-			}
-			return DefaultValueObject.get(primaryConstructor);
-		}
-
-	}
-
-	/**
-	 * A default {@link ValueObject} implementation that uses only standard Java
-	 * reflection calls.
-	 */
-	private static final class DefaultValueObject<T> extends ValueObject<T> {
-
-		private static final ParameterNameDiscoverer PARAMETER_NAME_DISCOVERER = new DefaultParameterNameDiscoverer();
-
-		private final List<ConstructorParameter> constructorParameters;
-
-		private DefaultValueObject(Constructor<T> constructor) {
-			super(constructor);
-			this.constructorParameters = parseConstructorParameters(constructor);
-		}
-
-		private static List<ConstructorParameter> parseConstructorParameters(Constructor<?> constructor) {
-			String[] names = PARAMETER_NAME_DISCOVERER.getParameterNames(constructor);
-			Assert.state(names != null, () -> "Failed to extract parameter names for " + constructor);
-			Parameter[] parameters = constructor.getParameters();
-			List<ConstructorParameter> result = new ArrayList<>(parameters.length);
-			for (int i = 0; i < parameters.length; i++) {
-				String name = names[i];
-				ResolvableType type = ResolvableType.forConstructorParameter(constructor, i);
-				Annotation[] annotations = parameters[i].getDeclaredAnnotations();
-				result.add(new ConstructorParameter(name, type, annotations));
-			}
-			return Collections.unmodifiableList(result);
-		}
-
-		@Override
-		List<ConstructorParameter> getConstructorParameters() {
-			return this.constructorParameters;
-		}
-
-		@SuppressWarnings("unchecked")
-		static <T> ValueObject<T> get(Class<T> type) {
-			Constructor<?> constructor = null;
-			for (Constructor<?> candidate : type.getDeclaredConstructors()) {
-				int modifiers = candidate.getModifiers();
-				if (!Modifier.isPrivate(modifiers) && !Modifier.isProtected(modifiers)) {
-					if (constructor != null) {
-						return null;
-					}
-					constructor = candidate;
-				}
-			}
-			return get((Constructor<T>) constructor);
-		}
-
-		static <T> DefaultValueObject<T> get(Constructor<T> constructor) {
-			if (constructor == null || constructor.getParameterCount() == 0) {
-				return null;
-			}
-			return new DefaultValueObject<>(constructor);
-		}
-
-	}
-
-	/**
-	 * A constructor parameter being bound.
-	 */
-	private static class ConstructorParameter {
-
-		private final String name;
-
-		private final ResolvableType type;
-
-		private final Annotation[] annotations;
-
-		ConstructorParameter(String name, ResolvableType type, Annotation[] annotations) {
-			this.name = DataObjectPropertyName.toDashedForm(name);
-			this.type = type;
-			this.annotations = annotations;
-		}
-
-		Object getDefaultValue(BindConverter converter) {
-			for (Annotation annotation : this.annotations) {
-				if (annotation instanceof DefaultValue) {
-					return converter.convert(((DefaultValue) annotation).value(), this.type, this.annotations);
-				}
-			}
-			return null;
-		}
-
-		Object bind(DataObjectPropertyBinder propertyBinder) {
-			return propertyBinder.bindProperty(this.name, Bindable.of(this.type).withAnnotations(this.annotations));
-		}
-
-	}
-
-}
-=======
 /*
  * Copyright 2012-2020 the original author or authors.
  *
@@ -560,5 +309,4 @@
 
 	}
 
-}
->>>>>>> 6755b480
+}