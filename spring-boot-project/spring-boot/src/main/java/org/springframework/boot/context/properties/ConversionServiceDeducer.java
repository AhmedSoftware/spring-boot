--- conflicted
+++ resolved
@@ -51,12 +51,7 @@
 					ConversionService.class);
 		}
 		catch (NoSuchBeanDefinitionException ex) {
-<<<<<<< HEAD
-			return new Factory(this.applicationContext.getAutowireCapableBeanFactory())
-					.create();
-=======
-			return this.applicationContext.getAutowireCapableBeanFactory().createBean(Factory.class).create();
->>>>>>> c6c139d9
+			return new Factory(this.applicationContext.getAutowireCapableBeanFactory()).create();
 		}
 	}
 
@@ -68,24 +63,20 @@
 		private final List<GenericConverter> genericConverters;
 
 		Factory(BeanFactory beanFactory) {
-			this.converters = beans(beanFactory, Converter.class,
-					ConfigurationPropertiesBinding.VALUE);
-			this.genericConverters = beans(beanFactory, GenericConverter.class,
-					ConfigurationPropertiesBinding.VALUE);
+			this.converters = beans(beanFactory, Converter.class, ConfigurationPropertiesBinding.VALUE);
+			this.genericConverters = beans(beanFactory, GenericConverter.class, ConfigurationPropertiesBinding.VALUE);
 		}
 
-		private <T> List<T> beans(BeanFactory beanFactory, Class<T> type,
-				String qualifier) {
+		private <T> List<T> beans(BeanFactory beanFactory, Class<T> type, String qualifier) {
 			if (beanFactory instanceof ListableBeanFactory) {
 				return beans(type, qualifier, (ListableBeanFactory) beanFactory);
 			}
 			return Collections.emptyList();
 		}
 
-		private <T> List<T> beans(Class<T> type, String qualifier,
-				ListableBeanFactory beanFactory) {
-			return new ArrayList<T>(BeanFactoryAnnotationUtils
-					.qualifiedBeansOfType(beanFactory, type, qualifier).values());
+		private <T> List<T> beans(Class<T> type, String qualifier, ListableBeanFactory beanFactory) {
+			return new ArrayList<T>(
+					BeanFactoryAnnotationUtils.qualifiedBeansOfType(beanFactory, type, qualifier).values());
 		}
 
 		public ConversionService create() {
