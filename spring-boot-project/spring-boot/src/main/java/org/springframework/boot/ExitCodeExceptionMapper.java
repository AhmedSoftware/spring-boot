--- conflicted
+++ resolved
@@ -1,41 +1,3 @@
-<<<<<<< HEAD
-/*
- * Copyright 2012-2017 the original author or authors.
- *
- * Licensed under the Apache License, Version 2.0 (the "License");
- * you may not use this file except in compliance with the License.
- * You may obtain a copy of the License at
- *
- *      https://www.apache.org/licenses/LICENSE-2.0
- *
- * Unless required by applicable law or agreed to in writing, software
- * distributed under the License is distributed on an "AS IS" BASIS,
- * WITHOUT WARRANTIES OR CONDITIONS OF ANY KIND, either express or implied.
- * See the License for the specific language governing permissions and
- * limitations under the License.
- */
-
-package org.springframework.boot;
-
-/**
- * Strategy interface that can be used to provide a mapping between exceptions and exit
- * codes.
- *
- * @author Phillip Webb
- * @since 1.3.2
- */
-@FunctionalInterface
-public interface ExitCodeExceptionMapper {
-
-	/**
-	 * Returns the exit code that should be returned from the application.
-	 * @param exception the exception causing the application to exit
-	 * @return the exit code or {@code 0}.
-	 */
-	int getExitCode(Throwable exception);
-
-}
-=======
 /*
  * Copyright 2012-2019 the original author or authors.
  *
@@ -71,5 +33,4 @@
 	 */
 	int getExitCode(Throwable exception);
 
-}
->>>>>>> 6755b480
+}