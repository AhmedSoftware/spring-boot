--- conflicted
+++ resolved
@@ -1,139 +1,3 @@
-<<<<<<< HEAD
-/*
- * Copyright 2012-2019 the original author or authors.
- *
- * Licensed under the Apache License, Version 2.0 (the "License");
- * you may not use this file except in compliance with the License.
- * You may obtain a copy of the License at
- *
- *      https://www.apache.org/licenses/LICENSE-2.0
- *
- * Unless required by applicable law or agreed to in writing, software
- * distributed under the License is distributed on an "AS IS" BASIS,
- * WITHOUT WARRANTIES OR CONDITIONS OF ANY KIND, either express or implied.
- * See the License for the specific language governing permissions and
- * limitations under the License.
- */
-
-package org.springframework.boot.diagnostics;
-
-import java.lang.reflect.Constructor;
-import java.util.ArrayList;
-import java.util.List;
-
-import org.apache.commons.logging.Log;
-import org.apache.commons.logging.LogFactory;
-
-import org.springframework.beans.factory.BeanFactory;
-import org.springframework.beans.factory.BeanFactoryAware;
-import org.springframework.boot.SpringBootExceptionReporter;
-import org.springframework.context.ConfigurableApplicationContext;
-import org.springframework.context.EnvironmentAware;
-import org.springframework.core.annotation.AnnotationAwareOrderComparator;
-import org.springframework.core.io.support.SpringFactoriesLoader;
-import org.springframework.util.Assert;
-import org.springframework.util.ClassUtils;
-import org.springframework.util.ReflectionUtils;
-
-/**
- * Utility to trigger {@link FailureAnalyzer} and {@link FailureAnalysisReporter}
- * instances loaded from {@code spring.factories}.
- * <p>
- * A {@code FailureAnalyzer} that requires access to the {@link BeanFactory} in order to
- * perform its analysis can implement {@code BeanFactoryAware} to have the
- * {@code BeanFactory} injected prior to {@link FailureAnalyzer#analyze(Throwable)} being
- * called.
- *
- * @author Andy Wilkinson
- * @author Phillip Webb
- * @author Stephane Nicoll
- */
-final class FailureAnalyzers implements SpringBootExceptionReporter {
-
-	private static final Log logger = LogFactory.getLog(FailureAnalyzers.class);
-
-	private final ClassLoader classLoader;
-
-	private final List<FailureAnalyzer> analyzers;
-
-	FailureAnalyzers(ConfigurableApplicationContext context) {
-		this(context, null);
-	}
-
-	FailureAnalyzers(ConfigurableApplicationContext context, ClassLoader classLoader) {
-		Assert.notNull(context, "Context must not be null");
-		this.classLoader = (classLoader != null) ? classLoader : context.getClassLoader();
-		this.analyzers = loadFailureAnalyzers(this.classLoader);
-		prepareFailureAnalyzers(this.analyzers, context);
-	}
-
-	private List<FailureAnalyzer> loadFailureAnalyzers(ClassLoader classLoader) {
-		List<String> analyzerNames = SpringFactoriesLoader.loadFactoryNames(FailureAnalyzer.class, classLoader);
-		List<FailureAnalyzer> analyzers = new ArrayList<>();
-		for (String analyzerName : analyzerNames) {
-			try {
-				Constructor<?> constructor = ClassUtils.forName(analyzerName, classLoader).getDeclaredConstructor();
-				ReflectionUtils.makeAccessible(constructor);
-				analyzers.add((FailureAnalyzer) constructor.newInstance());
-			}
-			catch (Throwable ex) {
-				logger.trace("Failed to load " + analyzerName, ex);
-			}
-		}
-		AnnotationAwareOrderComparator.sort(analyzers);
-		return analyzers;
-	}
-
-	private void prepareFailureAnalyzers(List<FailureAnalyzer> analyzers, ConfigurableApplicationContext context) {
-		for (FailureAnalyzer analyzer : analyzers) {
-			prepareAnalyzer(context, analyzer);
-		}
-	}
-
-	private void prepareAnalyzer(ConfigurableApplicationContext context, FailureAnalyzer analyzer) {
-		if (analyzer instanceof BeanFactoryAware) {
-			((BeanFactoryAware) analyzer).setBeanFactory(context.getBeanFactory());
-		}
-		if (analyzer instanceof EnvironmentAware) {
-			((EnvironmentAware) analyzer).setEnvironment(context.getEnvironment());
-		}
-	}
-
-	@Override
-	public boolean reportException(Throwable failure) {
-		FailureAnalysis analysis = analyze(failure, this.analyzers);
-		return report(analysis, this.classLoader);
-	}
-
-	private FailureAnalysis analyze(Throwable failure, List<FailureAnalyzer> analyzers) {
-		for (FailureAnalyzer analyzer : analyzers) {
-			try {
-				FailureAnalysis analysis = analyzer.analyze(failure);
-				if (analysis != null) {
-					return analysis;
-				}
-			}
-			catch (Throwable ex) {
-				logger.debug("FailureAnalyzer " + analyzer + " failed", ex);
-			}
-		}
-		return null;
-	}
-
-	private boolean report(FailureAnalysis analysis, ClassLoader classLoader) {
-		List<FailureAnalysisReporter> reporters = SpringFactoriesLoader.loadFactories(FailureAnalysisReporter.class,
-				classLoader);
-		if (analysis == null || reporters.isEmpty()) {
-			return false;
-		}
-		for (FailureAnalysisReporter reporter : reporters) {
-			reporter.report(analysis);
-		}
-		return true;
-	}
-
-}
-=======
 /*
  * Copyright 2012-2021 the original author or authors.
  *
@@ -275,5 +139,4 @@
 		return true;
 	}
 
-}
->>>>>>> 6755b480
+}