<<<<<<< HEAD
/*
 * Copyright 2012-2017 the original author or authors.
 *
 * Licensed under the Apache License, Version 2.0 (the "License");
 * you may not use this file except in compliance with the License.
 * You may obtain a copy of the License at
 *
 *      https://www.apache.org/licenses/LICENSE-2.0
 *
 * Unless required by applicable law or agreed to in writing, software
 * distributed under the License is distributed on an "AS IS" BASIS,
 * WITHOUT WARRANTIES OR CONDITIONS OF ANY KIND, either express or implied.
 * See the License for the specific language governing permissions and
 * limitations under the License.
 */

package org.springframework.boot.ansi;

/**
 * {@link AnsiElement Ansi} colors.
 *
 * @author Phillip Webb
 * @author Geoffrey Chandler
 * @since 1.3.0
 */
public enum AnsiColor implements AnsiElement {

	DEFAULT("39"),

	BLACK("30"),

	RED("31"),

	GREEN("32"),

	YELLOW("33"),

	BLUE("34"),

	MAGENTA("35"),

	CYAN("36"),

	WHITE("37"),

	BRIGHT_BLACK("90"),

	BRIGHT_RED("91"),

	BRIGHT_GREEN("92"),

	BRIGHT_YELLOW("93"),

	BRIGHT_BLUE("94"),

	BRIGHT_MAGENTA("95"),

	BRIGHT_CYAN("96"),

	BRIGHT_WHITE("97");

	private final String code;

	AnsiColor(String code) {
		this.code = code;
	}

	@Override
	public String toString() {
		return this.code;
	}

}
=======
/*
 * Copyright 2012-2019 the original author or authors.
 *
 * Licensed under the Apache License, Version 2.0 (the "License");
 * you may not use this file except in compliance with the License.
 * You may obtain a copy of the License at
 *
 *      https://www.apache.org/licenses/LICENSE-2.0
 *
 * Unless required by applicable law or agreed to in writing, software
 * distributed under the License is distributed on an "AS IS" BASIS,
 * WITHOUT WARRANTIES OR CONDITIONS OF ANY KIND, either express or implied.
 * See the License for the specific language governing permissions and
 * limitations under the License.
 */

package org.springframework.boot.ansi;

/**
 * {@link AnsiElement Ansi} colors.
 *
 * @author Phillip Webb
 * @author Geoffrey Chandler
 * @since 1.3.0
 */
public enum AnsiColor implements AnsiElement {

	DEFAULT("39"),

	BLACK("30"),

	RED("31"),

	GREEN("32"),

	YELLOW("33"),

	BLUE("34"),

	MAGENTA("35"),

	CYAN("36"),

	WHITE("37"),

	BRIGHT_BLACK("90"),

	BRIGHT_RED("91"),

	BRIGHT_GREEN("92"),

	BRIGHT_YELLOW("93"),

	BRIGHT_BLUE("94"),

	BRIGHT_MAGENTA("95"),

	BRIGHT_CYAN("96"),

	BRIGHT_WHITE("97");

	private final String code;

	AnsiColor(String code) {
		this.code = code;
	}

	@Override
	public String toString() {
		return this.code;
	}

}
>>>>>>> 6755b480
<|MERGE_RESOLUTION|>--- conflicted
+++ resolved
@@ -1,78 +1,3 @@
-<<<<<<< HEAD
-/*
- * Copyright 2012-2017 the original author or authors.
- *
- * Licensed under the Apache License, Version 2.0 (the "License");
- * you may not use this file except in compliance with the License.
- * You may obtain a copy of the License at
- *
- *      https://www.apache.org/licenses/LICENSE-2.0
- *
- * Unless required by applicable law or agreed to in writing, software
- * distributed under the License is distributed on an "AS IS" BASIS,
- * WITHOUT WARRANTIES OR CONDITIONS OF ANY KIND, either express or implied.
- * See the License for the specific language governing permissions and
- * limitations under the License.
- */
-
-package org.springframework.boot.ansi;
-
-/**
- * {@link AnsiElement Ansi} colors.
- *
- * @author Phillip Webb
- * @author Geoffrey Chandler
- * @since 1.3.0
- */
-public enum AnsiColor implements AnsiElement {
-
-	DEFAULT("39"),
-
-	BLACK("30"),
-
-	RED("31"),
-
-	GREEN("32"),
-
-	YELLOW("33"),
-
-	BLUE("34"),
-
-	MAGENTA("35"),
-
-	CYAN("36"),
-
-	WHITE("37"),
-
-	BRIGHT_BLACK("90"),
-
-	BRIGHT_RED("91"),
-
-	BRIGHT_GREEN("92"),
-
-	BRIGHT_YELLOW("93"),
-
-	BRIGHT_BLUE("94"),
-
-	BRIGHT_MAGENTA("95"),
-
-	BRIGHT_CYAN("96"),
-
-	BRIGHT_WHITE("97");
-
-	private final String code;
-
-	AnsiColor(String code) {
-		this.code = code;
-	}
-
-	@Override
-	public String toString() {
-		return this.code;
-	}
-
-}
-=======
 /*
  * Copyright 2012-2019 the original author or authors.
  *
@@ -145,5 +70,4 @@
 		return this.code;
 	}
 
-}
->>>>>>> 6755b480
+}