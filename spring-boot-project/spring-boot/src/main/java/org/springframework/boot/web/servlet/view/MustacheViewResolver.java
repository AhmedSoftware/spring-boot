<<<<<<< HEAD
/*
 * Copyright 2012-2017 the original author or authors.
 *
 * Licensed under the Apache License, Version 2.0 (the "License");
 * you may not use this file except in compliance with the License.
 * You may obtain a copy of the License at
 *
 *      https://www.apache.org/licenses/LICENSE-2.0
 *
 * Unless required by applicable law or agreed to in writing, software
 * distributed under the License is distributed on an "AS IS" BASIS,
 * WITHOUT WARRANTIES OR CONDITIONS OF ANY KIND, either express or implied.
 * See the License for the specific language governing permissions and
 * limitations under the License.
 */

package org.springframework.boot.web.servlet.view;

import com.samskivert.mustache.Mustache;
import com.samskivert.mustache.Mustache.Compiler;

import org.springframework.web.servlet.ViewResolver;
import org.springframework.web.servlet.view.AbstractTemplateViewResolver;
import org.springframework.web.servlet.view.AbstractUrlBasedView;

/**
 * Spring MVC {@link ViewResolver} for Mustache.
 *
 * @author Brian Clozel
 * @since 2.0.0
 */
public class MustacheViewResolver extends AbstractTemplateViewResolver {

	private final Mustache.Compiler compiler;

	private String charset;

	/**
	 * Create a {@code MustacheViewResolver} backed by a default instance of a
	 * {@link Compiler}.
	 */
	public MustacheViewResolver() {
		this.compiler = Mustache.compiler();
		setViewClass(requiredViewClass());
	}

	/**
	 * Create a {@code MustacheViewResolver} backed by a custom instance of a
	 * {@link Compiler}.
	 * @param compiler the Mustache compiler used to compile templates
	 */
	public MustacheViewResolver(Compiler compiler) {
		this.compiler = compiler;
		setViewClass(requiredViewClass());
	}

	@Override
	protected Class<?> requiredViewClass() {
		return MustacheView.class;
	}

	/**
	 * Set the charset.
	 * @param charset the charset
	 */
	public void setCharset(String charset) {
		this.charset = charset;
	}

	@Override
	protected AbstractUrlBasedView buildView(String viewName) throws Exception {
		MustacheView view = (MustacheView) super.buildView(viewName);
		view.setCompiler(this.compiler);
		view.setCharset(this.charset);
		return view;
	}

}
=======
/*
 * Copyright 2012-2020 the original author or authors.
 *
 * Licensed under the Apache License, Version 2.0 (the "License");
 * you may not use this file except in compliance with the License.
 * You may obtain a copy of the License at
 *
 *      https://www.apache.org/licenses/LICENSE-2.0
 *
 * Unless required by applicable law or agreed to in writing, software
 * distributed under the License is distributed on an "AS IS" BASIS,
 * WITHOUT WARRANTIES OR CONDITIONS OF ANY KIND, either express or implied.
 * See the License for the specific language governing permissions and
 * limitations under the License.
 */

package org.springframework.boot.web.servlet.view;

import com.samskivert.mustache.Mustache;
import com.samskivert.mustache.Mustache.Compiler;

import org.springframework.web.servlet.ViewResolver;
import org.springframework.web.servlet.view.AbstractTemplateViewResolver;
import org.springframework.web.servlet.view.AbstractUrlBasedView;

/**
 * Spring MVC {@link ViewResolver} for Mustache.
 *
 * @author Brian Clozel
 * @since 2.0.0
 */
public class MustacheViewResolver extends AbstractTemplateViewResolver {

	private final Mustache.Compiler compiler;

	private String charset;

	/**
	 * Create a {@code MustacheViewResolver} backed by a default instance of a
	 * {@link Compiler}.
	 */
	public MustacheViewResolver() {
		this.compiler = Mustache.compiler();
		setViewClass(requiredViewClass());
	}

	/**
	 * Create a {@code MustacheViewResolver} backed by a custom instance of a
	 * {@link Compiler}.
	 * @param compiler the Mustache compiler used to compile templates
	 */
	public MustacheViewResolver(Compiler compiler) {
		this.compiler = compiler;
		setViewClass(requiredViewClass());
	}

	@Override
	protected Class<?> requiredViewClass() {
		return MustacheView.class;
	}

	/**
	 * Set the charset.
	 * @param charset the charset
	 */
	public void setCharset(String charset) {
		this.charset = charset;
	}

	@Override
	protected AbstractUrlBasedView buildView(String viewName) throws Exception {
		MustacheView view = (MustacheView) super.buildView(viewName);
		view.setCompiler(this.compiler);
		view.setCharset(this.charset);
		return view;
	}

	@Override
	protected AbstractUrlBasedView instantiateView() {
		return (getViewClass() == MustacheView.class) ? new MustacheView() : super.instantiateView();
	}

}
>>>>>>> 6755b480
<|MERGE_RESOLUTION|>--- conflicted
+++ resolved
@@ -1,83 +1,3 @@
-<<<<<<< HEAD
-/*
- * Copyright 2012-2017 the original author or authors.
- *
- * Licensed under the Apache License, Version 2.0 (the "License");
- * you may not use this file except in compliance with the License.
- * You may obtain a copy of the License at
- *
- *      https://www.apache.org/licenses/LICENSE-2.0
- *
- * Unless required by applicable law or agreed to in writing, software
- * distributed under the License is distributed on an "AS IS" BASIS,
- * WITHOUT WARRANTIES OR CONDITIONS OF ANY KIND, either express or implied.
- * See the License for the specific language governing permissions and
- * limitations under the License.
- */
-
-package org.springframework.boot.web.servlet.view;
-
-import com.samskivert.mustache.Mustache;
-import com.samskivert.mustache.Mustache.Compiler;
-
-import org.springframework.web.servlet.ViewResolver;
-import org.springframework.web.servlet.view.AbstractTemplateViewResolver;
-import org.springframework.web.servlet.view.AbstractUrlBasedView;
-
-/**
- * Spring MVC {@link ViewResolver} for Mustache.
- *
- * @author Brian Clozel
- * @since 2.0.0
- */
-public class MustacheViewResolver extends AbstractTemplateViewResolver {
-
-	private final Mustache.Compiler compiler;
-
-	private String charset;
-
-	/**
-	 * Create a {@code MustacheViewResolver} backed by a default instance of a
-	 * {@link Compiler}.
-	 */
-	public MustacheViewResolver() {
-		this.compiler = Mustache.compiler();
-		setViewClass(requiredViewClass());
-	}
-
-	/**
-	 * Create a {@code MustacheViewResolver} backed by a custom instance of a
-	 * {@link Compiler}.
-	 * @param compiler the Mustache compiler used to compile templates
-	 */
-	public MustacheViewResolver(Compiler compiler) {
-		this.compiler = compiler;
-		setViewClass(requiredViewClass());
-	}
-
-	@Override
-	protected Class<?> requiredViewClass() {
-		return MustacheView.class;
-	}
-
-	/**
-	 * Set the charset.
-	 * @param charset the charset
-	 */
-	public void setCharset(String charset) {
-		this.charset = charset;
-	}
-
-	@Override
-	protected AbstractUrlBasedView buildView(String viewName) throws Exception {
-		MustacheView view = (MustacheView) super.buildView(viewName);
-		view.setCompiler(this.compiler);
-		view.setCharset(this.charset);
-		return view;
-	}
-
-}
-=======
 /*
  * Copyright 2012-2020 the original author or authors.
  *
@@ -160,5 +80,4 @@
 		return (getViewClass() == MustacheView.class) ? new MustacheView() : super.instantiateView();
 	}
 
-}
->>>>>>> 6755b480
+}