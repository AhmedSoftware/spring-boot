--- conflicted
+++ resolved
@@ -1,370 +1,3 @@
-<<<<<<< HEAD
-/*
- * Copyright 2012-2019 the original author or authors.
- *
- * Licensed under the Apache License, Version 2.0 (the "License");
- * you may not use this file except in compliance with the License.
- * You may obtain a copy of the License at
- *
- *      https://www.apache.org/licenses/LICENSE-2.0
- *
- * Unless required by applicable law or agreed to in writing, software
- * distributed under the License is distributed on an "AS IS" BASIS,
- * WITHOUT WARRANTIES OR CONDITIONS OF ANY KIND, either express or implied.
- * See the License for the specific language governing permissions and
- * limitations under the License.
- */
-
-package org.springframework.boot.web.embedded.undertow;
-
-import java.lang.reflect.Field;
-import java.net.BindException;
-import java.net.InetSocketAddress;
-import java.net.SocketAddress;
-import java.util.ArrayList;
-import java.util.List;
-
-import javax.servlet.ServletException;
-
-import io.undertow.Handlers;
-import io.undertow.Undertow;
-import io.undertow.Undertow.Builder;
-import io.undertow.server.HttpHandler;
-import io.undertow.servlet.api.DeploymentManager;
-import org.apache.commons.logging.Log;
-import org.apache.commons.logging.LogFactory;
-import org.xnio.channels.BoundChannel;
-
-import org.springframework.boot.web.server.Compression;
-import org.springframework.boot.web.server.PortInUseException;
-import org.springframework.boot.web.server.WebServer;
-import org.springframework.boot.web.server.WebServerException;
-import org.springframework.util.ReflectionUtils;
-import org.springframework.util.StringUtils;
-
-/**
- * {@link WebServer} that can be used to control an embedded Undertow server. Typically
- * this class should be created using {@link UndertowServletWebServerFactory} and not
- * directly.
- *
- * @author Ivan Sopov
- * @author Andy Wilkinson
- * @author Eddú Meléndez
- * @author Christoph Dreis
- * @author Kristine Jetzke
- * @since 2.0.0
- * @see UndertowServletWebServerFactory
- */
-public class UndertowServletWebServer implements WebServer {
-
-	private static final Log logger = LogFactory.getLog(UndertowServletWebServer.class);
-
-	private final Object monitor = new Object();
-
-	private final Builder builder;
-
-	private final DeploymentManager manager;
-
-	private final String contextPath;
-
-	private final boolean useForwardHeaders;
-
-	private final boolean autoStart;
-
-	private final Compression compression;
-
-	private final String serverHeader;
-
-	private Undertow undertow;
-
-	private volatile boolean started = false;
-
-	/**
-	 * Create a new {@link UndertowServletWebServer} instance.
-	 * @param builder the builder
-	 * @param manager the deployment manager
-	 * @param contextPath the root context path
-	 * @param autoStart if the server should be started
-	 * @param compression compression configuration
-	 */
-	public UndertowServletWebServer(Builder builder, DeploymentManager manager, String contextPath, boolean autoStart,
-			Compression compression) {
-		this(builder, manager, contextPath, false, autoStart, compression);
-	}
-
-	/**
-	 * Create a new {@link UndertowServletWebServer} instance.
-	 * @param builder the builder
-	 * @param manager the deployment manager
-	 * @param contextPath the root context path
-	 * @param useForwardHeaders if x-forward headers should be used
-	 * @param autoStart if the server should be started
-	 * @param compression compression configuration
-	 */
-	public UndertowServletWebServer(Builder builder, DeploymentManager manager, String contextPath,
-			boolean useForwardHeaders, boolean autoStart, Compression compression) {
-		this(builder, manager, contextPath, useForwardHeaders, autoStart, compression, null);
-	}
-
-	/**
-	 * Create a new {@link UndertowServletWebServer} instance.
-	 * @param builder the builder
-	 * @param manager the deployment manager
-	 * @param contextPath the root context path
-	 * @param useForwardHeaders if x-forward headers should be used
-	 * @param autoStart if the server should be started
-	 * @param compression compression configuration
-	 * @param serverHeader string to be used in HTTP header
-	 */
-	public UndertowServletWebServer(Builder builder, DeploymentManager manager, String contextPath,
-			boolean useForwardHeaders, boolean autoStart, Compression compression, String serverHeader) {
-		this.builder = builder;
-		this.manager = manager;
-		this.contextPath = contextPath;
-		this.useForwardHeaders = useForwardHeaders;
-		this.autoStart = autoStart;
-		this.compression = compression;
-		this.serverHeader = serverHeader;
-	}
-
-	@Override
-	public void start() throws WebServerException {
-		synchronized (this.monitor) {
-			if (this.started) {
-				return;
-			}
-			try {
-				if (!this.autoStart) {
-					return;
-				}
-				if (this.undertow == null) {
-					this.undertow = createUndertowServer();
-				}
-				this.undertow.start();
-				this.started = true;
-				UndertowServletWebServer.logger.info("Undertow started on port(s) " + getPortsDescription()
-						+ " with context path '" + this.contextPath + "'");
-			}
-			catch (Exception ex) {
-				try {
-					if (findBindException(ex) != null) {
-						List<Port> failedPorts = getConfiguredPorts();
-						List<Port> actualPorts = getActualPorts();
-						failedPorts.removeAll(actualPorts);
-						if (failedPorts.size() == 1) {
-							throw new PortInUseException(failedPorts.iterator().next().getNumber());
-						}
-					}
-					throw new WebServerException("Unable to start embedded Undertow", ex);
-				}
-				finally {
-					stopSilently();
-				}
-			}
-		}
-	}
-
-	public DeploymentManager getDeploymentManager() {
-		synchronized (this.monitor) {
-			return this.manager;
-		}
-	}
-
-	private void stopSilently() {
-		try {
-			if (this.undertow != null) {
-				this.undertow.stop();
-			}
-		}
-		catch (Exception ex) {
-			// Ignore
-		}
-	}
-
-	private BindException findBindException(Exception ex) {
-		Throwable candidate = ex;
-		while (candidate != null) {
-			if (candidate instanceof BindException) {
-				return (BindException) candidate;
-			}
-			candidate = candidate.getCause();
-		}
-		return null;
-	}
-
-	private Undertow createUndertowServer() throws ServletException {
-		HttpHandler httpHandler = this.manager.start();
-		httpHandler = getContextHandler(httpHandler);
-		if (this.useForwardHeaders) {
-			httpHandler = Handlers.proxyPeerAddress(httpHandler);
-		}
-		if (StringUtils.hasText(this.serverHeader)) {
-			httpHandler = Handlers.header(httpHandler, "Server", this.serverHeader);
-		}
-		this.builder.setHandler(httpHandler);
-		return this.builder.build();
-	}
-
-	private HttpHandler getContextHandler(HttpHandler httpHandler) {
-		HttpHandler contextHandler = UndertowCompressionConfigurer.configureCompression(this.compression, httpHandler);
-		if (StringUtils.isEmpty(this.contextPath)) {
-			return contextHandler;
-		}
-		return Handlers.path().addPrefixPath(this.contextPath, contextHandler);
-	}
-
-	private String getPortsDescription() {
-		List<Port> ports = getActualPorts();
-		if (!ports.isEmpty()) {
-			return StringUtils.collectionToDelimitedString(ports, " ");
-		}
-		return "unknown";
-	}
-
-	private List<Port> getActualPorts() {
-		List<Port> ports = new ArrayList<>();
-		try {
-			if (!this.autoStart) {
-				ports.add(new Port(-1, "unknown"));
-			}
-			else {
-				for (BoundChannel channel : extractChannels()) {
-					ports.add(getPortFromChannel(channel));
-				}
-			}
-		}
-		catch (Exception ex) {
-			// Continue
-		}
-		return ports;
-	}
-
-	@SuppressWarnings("unchecked")
-	private List<BoundChannel> extractChannels() {
-		Field channelsField = ReflectionUtils.findField(Undertow.class, "channels");
-		ReflectionUtils.makeAccessible(channelsField);
-		return (List<BoundChannel>) ReflectionUtils.getField(channelsField, this.undertow);
-	}
-
-	private Port getPortFromChannel(BoundChannel channel) {
-		SocketAddress socketAddress = channel.getLocalAddress();
-		if (socketAddress instanceof InetSocketAddress) {
-			String protocol = (ReflectionUtils.findField(channel.getClass(), "ssl") != null) ? "https" : "http";
-			return new Port(((InetSocketAddress) socketAddress).getPort(), protocol);
-		}
-		return null;
-	}
-
-	private List<Port> getConfiguredPorts() {
-		List<Port> ports = new ArrayList<>();
-		for (Object listener : extractListeners()) {
-			try {
-				Port port = getPortFromListener(listener);
-				if (port.getNumber() != 0) {
-					ports.add(port);
-				}
-			}
-			catch (Exception ex) {
-				// Continue
-			}
-		}
-		return ports;
-	}
-
-	@SuppressWarnings("unchecked")
-	private List<Object> extractListeners() {
-		Field listenersField = ReflectionUtils.findField(Undertow.class, "listeners");
-		ReflectionUtils.makeAccessible(listenersField);
-		return (List<Object>) ReflectionUtils.getField(listenersField, this.undertow);
-	}
-
-	private Port getPortFromListener(Object listener) {
-		Field typeField = ReflectionUtils.findField(listener.getClass(), "type");
-		ReflectionUtils.makeAccessible(typeField);
-		String protocol = ReflectionUtils.getField(typeField, listener).toString();
-		Field portField = ReflectionUtils.findField(listener.getClass(), "port");
-		ReflectionUtils.makeAccessible(portField);
-		int port = (Integer) ReflectionUtils.getField(portField, listener);
-		return new Port(port, protocol);
-	}
-
-	@Override
-	public void stop() throws WebServerException {
-		synchronized (this.monitor) {
-			if (!this.started) {
-				return;
-			}
-			this.started = false;
-			try {
-				this.manager.stop();
-				this.manager.undeploy();
-				this.undertow.stop();
-			}
-			catch (Exception ex) {
-				throw new WebServerException("Unable to stop undertow", ex);
-			}
-		}
-	}
-
-	@Override
-	public int getPort() {
-		List<Port> ports = getActualPorts();
-		if (ports.isEmpty()) {
-			return 0;
-		}
-		return ports.get(0).getNumber();
-	}
-
-	/**
-	 * An active Undertow port.
-	 */
-	private static final class Port {
-
-		private final int number;
-
-		private final String protocol;
-
-		private Port(int number, String protocol) {
-			this.number = number;
-			this.protocol = protocol;
-		}
-
-		int getNumber() {
-			return this.number;
-		}
-
-		@Override
-		public boolean equals(Object obj) {
-			if (this == obj) {
-				return true;
-			}
-			if (obj == null) {
-				return false;
-			}
-			if (getClass() != obj.getClass()) {
-				return false;
-			}
-			Port other = (Port) obj;
-			if (this.number != other.number) {
-				return false;
-			}
-			return true;
-		}
-
-		@Override
-		public int hashCode() {
-			return this.number;
-		}
-
-		@Override
-		public String toString() {
-			return this.number + " (" + this.protocol + ")";
-		}
-
-	}
-
-}
-=======
 /*
  * Copyright 2012-2021 the original author or authors.
  *
@@ -456,5 +89,4 @@
 		return this.manager;
 	}
 
-}
->>>>>>> 6755b480
+}