--- conflicted
+++ resolved
@@ -1,86 +1,3 @@
-<<<<<<< HEAD
-/*
- * Copyright 2012-2019 the original author or authors.
- *
- * Licensed under the Apache License, Version 2.0 (the "License");
- * you may not use this file except in compliance with the License.
- * You may obtain a copy of the License at
- *
- *      https://www.apache.org/licenses/LICENSE-2.0
- *
- * Unless required by applicable law or agreed to in writing, software
- * distributed under the License is distributed on an "AS IS" BASIS,
- * WITHOUT WARRANTIES OR CONDITIONS OF ANY KIND, either express or implied.
- * See the License for the specific language governing permissions and
- * limitations under the License.
- */
-
-package org.springframework.boot.context.properties.bind;
-
-import org.springframework.core.env.ConfigurableEnvironment;
-import org.springframework.core.env.Environment;
-import org.springframework.core.env.PropertySource;
-import org.springframework.core.env.PropertySources;
-import org.springframework.util.Assert;
-import org.springframework.util.PropertyPlaceholderHelper;
-import org.springframework.util.SystemPropertyUtils;
-
-/**
- * {@link PlaceholdersResolver} to resolve placeholders from {@link PropertySources}.
- *
- * @author Phillip Webb
- * @author Madhura Bhave
- * @since 2.0.0
- */
-public class PropertySourcesPlaceholdersResolver implements PlaceholdersResolver {
-
-	private final Iterable<PropertySource<?>> sources;
-
-	private final PropertyPlaceholderHelper helper;
-
-	public PropertySourcesPlaceholdersResolver(Environment environment) {
-		this(getSources(environment), null);
-	}
-
-	public PropertySourcesPlaceholdersResolver(Iterable<PropertySource<?>> sources) {
-		this(sources, null);
-	}
-
-	public PropertySourcesPlaceholdersResolver(Iterable<PropertySource<?>> sources, PropertyPlaceholderHelper helper) {
-		this.sources = sources;
-		this.helper = (helper != null) ? helper : new PropertyPlaceholderHelper(SystemPropertyUtils.PLACEHOLDER_PREFIX,
-				SystemPropertyUtils.PLACEHOLDER_SUFFIX, SystemPropertyUtils.VALUE_SEPARATOR, true);
-	}
-
-	@Override
-	public Object resolvePlaceholders(Object value) {
-		if (value != null && value instanceof String) {
-			return this.helper.replacePlaceholders((String) value, this::resolvePlaceholder);
-		}
-		return value;
-	}
-
-	protected String resolvePlaceholder(String placeholder) {
-		if (this.sources != null) {
-			for (PropertySource<?> source : this.sources) {
-				Object value = source.getProperty(placeholder);
-				if (value != null) {
-					return String.valueOf(value);
-				}
-			}
-		}
-		return null;
-	}
-
-	private static PropertySources getSources(Environment environment) {
-		Assert.notNull(environment, "Environment must not be null");
-		Assert.isInstanceOf(ConfigurableEnvironment.class, environment,
-				"Environment must be a ConfigurableEnvironment");
-		return ((ConfigurableEnvironment) environment).getPropertySources();
-	}
-
-}
-=======
 /*
  * Copyright 2012-2019 the original author or authors.
  *
@@ -161,5 +78,4 @@
 		return ((ConfigurableEnvironment) environment).getPropertySources();
 	}
 
-}
->>>>>>> 6755b480
+}