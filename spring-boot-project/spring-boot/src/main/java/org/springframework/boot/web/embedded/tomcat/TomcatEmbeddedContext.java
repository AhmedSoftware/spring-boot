--- conflicted
+++ resolved
@@ -1,129 +1,3 @@
-<<<<<<< HEAD
-/*
- * Copyright 2012-2019 the original author or authors.
- *
- * Licensed under the Apache License, Version 2.0 (the "License");
- * you may not use this file except in compliance with the License.
- * You may obtain a copy of the License at
- *
- *      https://www.apache.org/licenses/LICENSE-2.0
- *
- * Unless required by applicable law or agreed to in writing, software
- * distributed under the License is distributed on an "AS IS" BASIS,
- * WITHOUT WARRANTIES OR CONDITIONS OF ANY KIND, either express or implied.
- * See the License for the specific language governing permissions and
- * limitations under the License.
- */
-
-package org.springframework.boot.web.embedded.tomcat;
-
-import java.util.ArrayList;
-import java.util.List;
-import java.util.Map;
-import java.util.TreeMap;
-import java.util.stream.Stream;
-
-import javax.servlet.ServletException;
-
-import org.apache.catalina.Container;
-import org.apache.catalina.LifecycleException;
-import org.apache.catalina.Manager;
-import org.apache.catalina.Wrapper;
-import org.apache.catalina.core.StandardContext;
-import org.apache.catalina.core.StandardWrapper;
-import org.apache.catalina.session.ManagerBase;
-
-import org.springframework.boot.web.server.WebServerException;
-import org.springframework.util.ClassUtils;
-
-/**
- * Tomcat {@link StandardContext} used by {@link TomcatWebServer} to support deferred
- * initialization.
- *
- * @author Phillip Webb
- * @author Andy Wilkinson
- */
-class TomcatEmbeddedContext extends StandardContext {
-
-	private TomcatStarter starter;
-
-	@Override
-	public boolean loadOnStartup(Container[] children) {
-		// deferred until later (see deferredLoadOnStartup)
-		return true;
-	}
-
-	@Override
-	public void setManager(Manager manager) {
-		if (manager instanceof ManagerBase) {
-			manager.setSessionIdGenerator(new LazySessionIdGenerator());
-		}
-		super.setManager(manager);
-	}
-
-	void deferredLoadOnStartup() throws LifecycleException {
-		doWithThreadContextClassLoader(getLoader().getClassLoader(),
-				() -> getLoadOnStartupWrappers(findChildren()).forEach(this::load));
-	}
-
-	private Stream<Wrapper> getLoadOnStartupWrappers(Container[] children) {
-		Map<Integer, List<Wrapper>> grouped = new TreeMap<>();
-		for (Container child : children) {
-			Wrapper wrapper = (Wrapper) child;
-			int order = wrapper.getLoadOnStartup();
-			if (order >= 0) {
-				grouped.computeIfAbsent(order, ArrayList::new);
-				grouped.get(order).add(wrapper);
-			}
-		}
-		return grouped.values().stream().flatMap(List::stream);
-	}
-
-	private void load(Wrapper wrapper) {
-		try {
-			wrapper.load();
-		}
-		catch (ServletException ex) {
-			String message = sm.getString("standardContext.loadOnStartup.loadException", getName(), wrapper.getName());
-			if (getComputedFailCtxIfServletStartFails()) {
-				throw new WebServerException(message, ex);
-			}
-			getLogger().error(message, StandardWrapper.getRootCause(ex));
-		}
-	}
-
-	/**
-	 * Some older Servlet frameworks (e.g. Struts, BIRT) use the Thread context class
-	 * loader to create servlet instances in this phase. If they do that and then try to
-	 * initialize them later the class loader may have changed, so wrap the call to
-	 * loadOnStartup in what we think its going to be the main webapp classloader at
-	 * runtime.
-	 * @param classLoader the class loader to use
-	 * @param code the code to run
-	 */
-	private void doWithThreadContextClassLoader(ClassLoader classLoader, Runnable code) {
-		ClassLoader existingLoader = (classLoader != null) ? ClassUtils.overrideThreadContextClassLoader(classLoader)
-				: null;
-		try {
-			code.run();
-		}
-		finally {
-			if (existingLoader != null) {
-				ClassUtils.overrideThreadContextClassLoader(existingLoader);
-			}
-		}
-	}
-
-	void setStarter(TomcatStarter starter) {
-		this.starter = starter;
-	}
-
-	TomcatStarter getStarter() {
-		return this.starter;
-	}
-
-}
-=======
 /*
  * Copyright 2012-2019 the original author or authors.
  *
@@ -246,5 +120,4 @@
 		return this.starter;
 	}
 
-}
->>>>>>> 6755b480
+}