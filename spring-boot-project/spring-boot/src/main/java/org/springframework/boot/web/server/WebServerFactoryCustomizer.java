<<<<<<< HEAD
/*
 * Copyright 2012-2018 the original author or authors.
 *
 * Licensed under the Apache License, Version 2.0 (the "License");
 * you may not use this file except in compliance with the License.
 * You may obtain a copy of the License at
 *
 *      https://www.apache.org/licenses/LICENSE-2.0
 *
 * Unless required by applicable law or agreed to in writing, software
 * distributed under the License is distributed on an "AS IS" BASIS,
 * WITHOUT WARRANTIES OR CONDITIONS OF ANY KIND, either express or implied.
 * See the License for the specific language governing permissions and
 * limitations under the License.
 */

package org.springframework.boot.web.server;

import org.springframework.beans.factory.config.BeanPostProcessor;

/**
 * Strategy interface for customizing {@link WebServerFactory web server factories}. Any
 * beans of this type will get a callback with the server factory before the server itself
 * is started, so you can set the port, address, error pages etc.
 * <p>
 * Beware: calls to this interface are usually made from a
 * {@link WebServerFactoryCustomizerBeanPostProcessor} which is a
 * {@link BeanPostProcessor} (so called very early in the ApplicationContext lifecycle).
 * It might be safer to lookup dependencies lazily in the enclosing BeanFactory rather
 * than injecting them with {@code @Autowired}.
 *
 * @param <T> the configurable web server factory
 * @author Phillip Webb
 * @author Dave Syer
 * @author Brian Clozel
 * @since 2.0.0
 * @see WebServerFactoryCustomizerBeanPostProcessor
 */
@FunctionalInterface
public interface WebServerFactoryCustomizer<T extends WebServerFactory> {

	/**
	 * Customize the specified {@link WebServerFactory}.
	 * @param factory the web server factory to customize
	 */
	void customize(T factory);

}
=======
/*
 * Copyright 2012-2019 the original author or authors.
 *
 * Licensed under the Apache License, Version 2.0 (the "License");
 * you may not use this file except in compliance with the License.
 * You may obtain a copy of the License at
 *
 *      https://www.apache.org/licenses/LICENSE-2.0
 *
 * Unless required by applicable law or agreed to in writing, software
 * distributed under the License is distributed on an "AS IS" BASIS,
 * WITHOUT WARRANTIES OR CONDITIONS OF ANY KIND, either express or implied.
 * See the License for the specific language governing permissions and
 * limitations under the License.
 */

package org.springframework.boot.web.server;

import org.springframework.beans.factory.config.BeanPostProcessor;

/**
 * Strategy interface for customizing {@link WebServerFactory web server factories}. Any
 * beans of this type will get a callback with the server factory before the server itself
 * is started, so you can set the port, address, error pages etc.
 * <p>
 * Beware: calls to this interface are usually made from a
 * {@link WebServerFactoryCustomizerBeanPostProcessor} which is a
 * {@link BeanPostProcessor} (so called very early in the ApplicationContext lifecycle).
 * It might be safer to lookup dependencies lazily in the enclosing BeanFactory rather
 * than injecting them with {@code @Autowired}.
 *
 * @param <T> the configurable web server factory
 * @author Phillip Webb
 * @author Dave Syer
 * @author Brian Clozel
 * @since 2.0.0
 * @see WebServerFactoryCustomizerBeanPostProcessor
 */
@FunctionalInterface
public interface WebServerFactoryCustomizer<T extends WebServerFactory> {

	/**
	 * Customize the specified {@link WebServerFactory}.
	 * @param factory the web server factory to customize
	 */
	void customize(T factory);

}
>>>>>>> 6755b480
<|MERGE_RESOLUTION|>--- conflicted
+++ resolved
@@ -1,53 +1,3 @@
-<<<<<<< HEAD
-/*
- * Copyright 2012-2018 the original author or authors.
- *
- * Licensed under the Apache License, Version 2.0 (the "License");
- * you may not use this file except in compliance with the License.
- * You may obtain a copy of the License at
- *
- *      https://www.apache.org/licenses/LICENSE-2.0
- *
- * Unless required by applicable law or agreed to in writing, software
- * distributed under the License is distributed on an "AS IS" BASIS,
- * WITHOUT WARRANTIES OR CONDITIONS OF ANY KIND, either express or implied.
- * See the License for the specific language governing permissions and
- * limitations under the License.
- */
-
-package org.springframework.boot.web.server;
-
-import org.springframework.beans.factory.config.BeanPostProcessor;
-
-/**
- * Strategy interface for customizing {@link WebServerFactory web server factories}. Any
- * beans of this type will get a callback with the server factory before the server itself
- * is started, so you can set the port, address, error pages etc.
- * <p>
- * Beware: calls to this interface are usually made from a
- * {@link WebServerFactoryCustomizerBeanPostProcessor} which is a
- * {@link BeanPostProcessor} (so called very early in the ApplicationContext lifecycle).
- * It might be safer to lookup dependencies lazily in the enclosing BeanFactory rather
- * than injecting them with {@code @Autowired}.
- *
- * @param <T> the configurable web server factory
- * @author Phillip Webb
- * @author Dave Syer
- * @author Brian Clozel
- * @since 2.0.0
- * @see WebServerFactoryCustomizerBeanPostProcessor
- */
-@FunctionalInterface
-public interface WebServerFactoryCustomizer<T extends WebServerFactory> {
-
-	/**
-	 * Customize the specified {@link WebServerFactory}.
-	 * @param factory the web server factory to customize
-	 */
-	void customize(T factory);
-
-}
-=======
 /*
  * Copyright 2012-2019 the original author or authors.
  *
@@ -95,5 +45,4 @@
 	 */
 	void customize(T factory);
 
-}
->>>>>>> 6755b480
+}