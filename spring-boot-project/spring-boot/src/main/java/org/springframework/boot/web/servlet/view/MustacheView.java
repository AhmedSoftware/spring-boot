<<<<<<< HEAD
/*
 * Copyright 2012-2019 the original author or authors.
 *
 * Licensed under the Apache License, Version 2.0 (the "License");
 * you may not use this file except in compliance with the License.
 * You may obtain a copy of the License at
 *
 *      https://www.apache.org/licenses/LICENSE-2.0
 *
 * Unless required by applicable law or agreed to in writing, software
 * distributed under the License is distributed on an "AS IS" BASIS,
 * WITHOUT WARRANTIES OR CONDITIONS OF ANY KIND, either express or implied.
 * See the License for the specific language governing permissions and
 * limitations under the License.
 */

package org.springframework.boot.web.servlet.view;

import java.io.IOException;
import java.io.InputStreamReader;
import java.io.Reader;
import java.util.Locale;
import java.util.Map;

import javax.servlet.http.HttpServletRequest;
import javax.servlet.http.HttpServletResponse;

import com.samskivert.mustache.Mustache.Compiler;
import com.samskivert.mustache.Template;

import org.springframework.core.io.Resource;
import org.springframework.web.servlet.View;
import org.springframework.web.servlet.view.AbstractTemplateView;

/**
 * Spring MVC {@link View} using the Mustache template engine.
 *
 * @author Brian Clozel
 * @author Dave Syer
 * @author Phillip Webb
 * @since 2.0.0
 */
public class MustacheView extends AbstractTemplateView {

	private Compiler compiler;

	private String charset;

	/**
	 * Set the Mustache compiler to be used by this view.
	 * <p>
	 * Typically this property is not set directly. Instead a single {@link Compiler} is
	 * expected in the Spring application context which is used to compile Mustache
	 * templates.
	 * @param compiler the Mustache compiler
	 */
	public void setCompiler(Compiler compiler) {
		this.compiler = compiler;
	}

	/**
	 * Set the charset used for reading Mustache template files.
	 * @param charset the charset to use for reading template files
	 */
	public void setCharset(String charset) {
		this.charset = charset;
	}

	@Override
	public boolean checkResource(Locale locale) throws Exception {
		Resource resource = getApplicationContext().getResource(this.getUrl());
		return (resource != null && resource.exists());
	}

	@Override
	protected void renderMergedTemplateModel(Map<String, Object> model, HttpServletRequest request,
			HttpServletResponse response) throws Exception {
		Template template = createTemplate(getApplicationContext().getResource(this.getUrl()));
		if (template != null) {
			template.execute(model, response.getWriter());
		}
	}

	private Template createTemplate(Resource resource) throws IOException {
		try (Reader reader = getReader(resource)) {
			return this.compiler.compile(reader);
		}
	}

	private Reader getReader(Resource resource) throws IOException {
		if (this.charset != null) {
			return new InputStreamReader(resource.getInputStream(), this.charset);
		}
		return new InputStreamReader(resource.getInputStream());
	}

}
=======
/*
 * Copyright 2012-2020 the original author or authors.
 *
 * Licensed under the Apache License, Version 2.0 (the "License");
 * you may not use this file except in compliance with the License.
 * You may obtain a copy of the License at
 *
 *      https://www.apache.org/licenses/LICENSE-2.0
 *
 * Unless required by applicable law or agreed to in writing, software
 * distributed under the License is distributed on an "AS IS" BASIS,
 * WITHOUT WARRANTIES OR CONDITIONS OF ANY KIND, either express or implied.
 * See the License for the specific language governing permissions and
 * limitations under the License.
 */

package org.springframework.boot.web.servlet.view;

import java.io.IOException;
import java.io.InputStreamReader;
import java.io.Reader;
import java.util.Locale;
import java.util.Map;

import javax.servlet.http.HttpServletRequest;
import javax.servlet.http.HttpServletResponse;

import com.samskivert.mustache.Mustache.Compiler;
import com.samskivert.mustache.Template;

import org.springframework.core.io.Resource;
import org.springframework.web.servlet.View;
import org.springframework.web.servlet.view.AbstractTemplateView;

/**
 * Spring MVC {@link View} using the Mustache template engine.
 *
 * @author Brian Clozel
 * @author Dave Syer
 * @author Phillip Webb
 * @since 2.0.0
 */
public class MustacheView extends AbstractTemplateView {

	private Compiler compiler;

	private String charset;

	/**
	 * Set the Mustache compiler to be used by this view.
	 * <p>
	 * Typically this property is not set directly. Instead a single {@link Compiler} is
	 * expected in the Spring application context which is used to compile Mustache
	 * templates.
	 * @param compiler the Mustache compiler
	 */
	public void setCompiler(Compiler compiler) {
		this.compiler = compiler;
	}

	/**
	 * Set the charset used for reading Mustache template files.
	 * @param charset the charset to use for reading template files
	 */
	public void setCharset(String charset) {
		this.charset = charset;
	}

	@Override
	public boolean checkResource(Locale locale) throws Exception {
		Resource resource = getApplicationContext().getResource(getUrl());
		return (resource != null && resource.exists());
	}

	@Override
	protected void renderMergedTemplateModel(Map<String, Object> model, HttpServletRequest request,
			HttpServletResponse response) throws Exception {
		Template template = createTemplate(getApplicationContext().getResource(getUrl()));
		if (template != null) {
			template.execute(model, response.getWriter());
		}
	}

	private Template createTemplate(Resource resource) throws IOException {
		try (Reader reader = getReader(resource)) {
			return this.compiler.compile(reader);
		}
	}

	private Reader getReader(Resource resource) throws IOException {
		if (this.charset != null) {
			return new InputStreamReader(resource.getInputStream(), this.charset);
		}
		return new InputStreamReader(resource.getInputStream());
	}

}
>>>>>>> 6755b480
<|MERGE_RESOLUTION|>--- conflicted
+++ resolved
@@ -1,102 +1,3 @@
-<<<<<<< HEAD
-/*
- * Copyright 2012-2019 the original author or authors.
- *
- * Licensed under the Apache License, Version 2.0 (the "License");
- * you may not use this file except in compliance with the License.
- * You may obtain a copy of the License at
- *
- *      https://www.apache.org/licenses/LICENSE-2.0
- *
- * Unless required by applicable law or agreed to in writing, software
- * distributed under the License is distributed on an "AS IS" BASIS,
- * WITHOUT WARRANTIES OR CONDITIONS OF ANY KIND, either express or implied.
- * See the License for the specific language governing permissions and
- * limitations under the License.
- */
-
-package org.springframework.boot.web.servlet.view;
-
-import java.io.IOException;
-import java.io.InputStreamReader;
-import java.io.Reader;
-import java.util.Locale;
-import java.util.Map;
-
-import javax.servlet.http.HttpServletRequest;
-import javax.servlet.http.HttpServletResponse;
-
-import com.samskivert.mustache.Mustache.Compiler;
-import com.samskivert.mustache.Template;
-
-import org.springframework.core.io.Resource;
-import org.springframework.web.servlet.View;
-import org.springframework.web.servlet.view.AbstractTemplateView;
-
-/**
- * Spring MVC {@link View} using the Mustache template engine.
- *
- * @author Brian Clozel
- * @author Dave Syer
- * @author Phillip Webb
- * @since 2.0.0
- */
-public class MustacheView extends AbstractTemplateView {
-
-	private Compiler compiler;
-
-	private String charset;
-
-	/**
-	 * Set the Mustache compiler to be used by this view.
-	 * <p>
-	 * Typically this property is not set directly. Instead a single {@link Compiler} is
-	 * expected in the Spring application context which is used to compile Mustache
-	 * templates.
-	 * @param compiler the Mustache compiler
-	 */
-	public void setCompiler(Compiler compiler) {
-		this.compiler = compiler;
-	}
-
-	/**
-	 * Set the charset used for reading Mustache template files.
-	 * @param charset the charset to use for reading template files
-	 */
-	public void setCharset(String charset) {
-		this.charset = charset;
-	}
-
-	@Override
-	public boolean checkResource(Locale locale) throws Exception {
-		Resource resource = getApplicationContext().getResource(this.getUrl());
-		return (resource != null && resource.exists());
-	}
-
-	@Override
-	protected void renderMergedTemplateModel(Map<String, Object> model, HttpServletRequest request,
-			HttpServletResponse response) throws Exception {
-		Template template = createTemplate(getApplicationContext().getResource(this.getUrl()));
-		if (template != null) {
-			template.execute(model, response.getWriter());
-		}
-	}
-
-	private Template createTemplate(Resource resource) throws IOException {
-		try (Reader reader = getReader(resource)) {
-			return this.compiler.compile(reader);
-		}
-	}
-
-	private Reader getReader(Resource resource) throws IOException {
-		if (this.charset != null) {
-			return new InputStreamReader(resource.getInputStream(), this.charset);
-		}
-		return new InputStreamReader(resource.getInputStream());
-	}
-
-}
-=======
 /*
  * Copyright 2012-2020 the original author or authors.
  *
@@ -193,5 +94,4 @@
 		return new InputStreamReader(resource.getInputStream());
 	}
 
-}
->>>>>>> 6755b480
+}