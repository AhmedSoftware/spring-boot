<<<<<<< HEAD
/*
 * Copyright 2012-2019 the original author or authors.
 *
 * Licensed under the Apache License, Version 2.0 (the "License");
 * you may not use this file except in compliance with the License.
 * You may obtain a copy of the License at
 *
 *      https://www.apache.org/licenses/LICENSE-2.0
 *
 * Unless required by applicable law or agreed to in writing, software
 * distributed under the License is distributed on an "AS IS" BASIS,
 * WITHOUT WARRANTIES OR CONDITIONS OF ANY KIND, either express or implied.
 * See the License for the specific language governing permissions and
 * limitations under the License.
 */

package org.springframework.boot.web.servlet.context;

import java.util.Collection;
import java.util.Collections;
import java.util.EventListener;
import java.util.HashMap;
import java.util.LinkedHashSet;
import java.util.Map;
import java.util.Set;

import javax.servlet.Filter;
import javax.servlet.Servlet;
import javax.servlet.ServletConfig;
import javax.servlet.ServletContext;
import javax.servlet.ServletException;

import org.apache.commons.logging.Log;
import org.apache.commons.logging.LogFactory;

import org.springframework.beans.BeansException;
import org.springframework.beans.factory.config.ConfigurableListableBeanFactory;
import org.springframework.beans.factory.config.Scope;
import org.springframework.beans.factory.support.DefaultListableBeanFactory;
import org.springframework.boot.web.context.ConfigurableWebServerApplicationContext;
import org.springframework.boot.web.server.WebServer;
import org.springframework.boot.web.servlet.FilterRegistrationBean;
import org.springframework.boot.web.servlet.ServletContextInitializer;
import org.springframework.boot.web.servlet.ServletContextInitializerBeans;
import org.springframework.boot.web.servlet.ServletRegistrationBean;
import org.springframework.boot.web.servlet.server.ServletWebServerFactory;
import org.springframework.context.ApplicationContext;
import org.springframework.context.ApplicationContextException;
import org.springframework.core.io.Resource;
import org.springframework.util.StringUtils;
import org.springframework.web.context.ContextLoader;
import org.springframework.web.context.ContextLoaderListener;
import org.springframework.web.context.ServletContextAware;
import org.springframework.web.context.WebApplicationContext;
import org.springframework.web.context.support.GenericWebApplicationContext;
import org.springframework.web.context.support.ServletContextAwareProcessor;
import org.springframework.web.context.support.ServletContextResource;
import org.springframework.web.context.support.ServletContextScope;
import org.springframework.web.context.support.WebApplicationContextUtils;

/**
 * A {@link WebApplicationContext} that can be used to bootstrap itself from a contained
 * {@link ServletWebServerFactory} bean.
 * <p>
 * This context will create, initialize and run an {@link WebServer} by searching for a
 * single {@link ServletWebServerFactory} bean within the {@link ApplicationContext}
 * itself. The {@link ServletWebServerFactory} is free to use standard Spring concepts
 * (such as dependency injection, lifecycle callbacks and property placeholder variables).
 * <p>
 * In addition, any {@link Servlet} or {@link Filter} beans defined in the context will be
 * automatically registered with the web server. In the case of a single Servlet bean, the
 * '/' mapping will be used. If multiple Servlet beans are found then the lowercase bean
 * name will be used as a mapping prefix. Any Servlet named 'dispatcherServlet' will
 * always be mapped to '/'. Filter beans will be mapped to all URLs ('/*').
 * <p>
 * For more advanced configuration, the context can instead define beans that implement
 * the {@link ServletContextInitializer} interface (most often
 * {@link ServletRegistrationBean}s and/or {@link FilterRegistrationBean}s). To prevent
 * double registration, the use of {@link ServletContextInitializer} beans will disable
 * automatic Servlet and Filter bean registration.
 * <p>
 * Although this context can be used directly, most developers should consider using the
 * {@link AnnotationConfigServletWebServerApplicationContext} or
 * {@link XmlServletWebServerApplicationContext} variants.
 *
 * @author Phillip Webb
 * @author Dave Syer
 * @since 2.0.0
 * @see AnnotationConfigServletWebServerApplicationContext
 * @see XmlServletWebServerApplicationContext
 * @see ServletWebServerFactory
 */
public class ServletWebServerApplicationContext extends GenericWebApplicationContext
		implements ConfigurableWebServerApplicationContext {

	private static final Log logger = LogFactory.getLog(ServletWebServerApplicationContext.class);

	/**
	 * Constant value for the DispatcherServlet bean name. A Servlet bean with this name
	 * is deemed to be the "main" servlet and is automatically given a mapping of "/" by
	 * default. To change the default behavior you can use a
	 * {@link ServletRegistrationBean} or a different bean name.
	 */
	public static final String DISPATCHER_SERVLET_NAME = "dispatcherServlet";

	private volatile WebServer webServer;

	private ServletConfig servletConfig;

	private String serverNamespace;

	/**
	 * Create a new {@link ServletWebServerApplicationContext}.
	 */
	public ServletWebServerApplicationContext() {
	}

	/**
	 * Create a new {@link ServletWebServerApplicationContext} with the given
	 * {@code DefaultListableBeanFactory}.
	 * @param beanFactory the DefaultListableBeanFactory instance to use for this context
	 */
	public ServletWebServerApplicationContext(DefaultListableBeanFactory beanFactory) {
		super(beanFactory);
	}

	/**
	 * Register ServletContextAwareProcessor.
	 * @see ServletContextAwareProcessor
	 */
	@Override
	protected void postProcessBeanFactory(ConfigurableListableBeanFactory beanFactory) {
		beanFactory.addBeanPostProcessor(new WebApplicationContextServletContextAwareProcessor(this));
		beanFactory.ignoreDependencyInterface(ServletContextAware.class);
		registerWebApplicationScopes();
	}

	@Override
	public final void refresh() throws BeansException, IllegalStateException {
		try {
			super.refresh();
		}
		catch (RuntimeException ex) {
			stopAndReleaseWebServer();
			throw ex;
		}
	}

	@Override
	protected void onRefresh() {
		super.onRefresh();
		try {
			createWebServer();
		}
		catch (Throwable ex) {
			throw new ApplicationContextException("Unable to start web server", ex);
		}
	}

	@Override
	protected void finishRefresh() {
		super.finishRefresh();
		WebServer webServer = startWebServer();
		if (webServer != null) {
			publishEvent(new ServletWebServerInitializedEvent(webServer, this));
		}
	}

	@Override
	protected void onClose() {
		super.onClose();
		stopAndReleaseWebServer();
	}

	private void createWebServer() {
		WebServer webServer = this.webServer;
		ServletContext servletContext = getServletContext();
		if (webServer == null && servletContext == null) {
			ServletWebServerFactory factory = getWebServerFactory();
			this.webServer = factory.getWebServer(getSelfInitializer());
		}
		else if (servletContext != null) {
			try {
				getSelfInitializer().onStartup(servletContext);
			}
			catch (ServletException ex) {
				throw new ApplicationContextException("Cannot initialize servlet context", ex);
			}
		}
		initPropertySources();
	}

	/**
	 * Returns the {@link ServletWebServerFactory} that should be used to create the
	 * embedded {@link WebServer}. By default this method searches for a suitable bean in
	 * the context itself.
	 * @return a {@link ServletWebServerFactory} (never {@code null})
	 */
	protected ServletWebServerFactory getWebServerFactory() {
		// Use bean names so that we don't consider the hierarchy
		String[] beanNames = getBeanFactory().getBeanNamesForType(ServletWebServerFactory.class);
		if (beanNames.length == 0) {
			throw new ApplicationContextException("Unable to start ServletWebServerApplicationContext due to missing "
					+ "ServletWebServerFactory bean.");
		}
		if (beanNames.length > 1) {
			throw new ApplicationContextException("Unable to start ServletWebServerApplicationContext due to multiple "
					+ "ServletWebServerFactory beans : " + StringUtils.arrayToCommaDelimitedString(beanNames));
		}
		return getBeanFactory().getBean(beanNames[0], ServletWebServerFactory.class);
	}

	/**
	 * Returns the {@link ServletContextInitializer} that will be used to complete the
	 * setup of this {@link WebApplicationContext}.
	 * @return the self initializer
	 * @see #prepareWebApplicationContext(ServletContext)
	 */
	private org.springframework.boot.web.servlet.ServletContextInitializer getSelfInitializer() {
		return this::selfInitialize;
	}

	private void selfInitialize(ServletContext servletContext) throws ServletException {
		prepareWebApplicationContext(servletContext);
		registerApplicationScope(servletContext);
		WebApplicationContextUtils.registerEnvironmentBeans(getBeanFactory(), servletContext);
		for (ServletContextInitializer beans : getServletContextInitializerBeans()) {
			beans.onStartup(servletContext);
		}
	}

	private void registerApplicationScope(ServletContext servletContext) {
		ServletContextScope appScope = new ServletContextScope(servletContext);
		getBeanFactory().registerScope(WebApplicationContext.SCOPE_APPLICATION, appScope);
		// Register as ServletContext attribute, for ContextCleanupListener to detect it.
		servletContext.setAttribute(ServletContextScope.class.getName(), appScope);
	}

	private void registerWebApplicationScopes() {
		ExistingWebApplicationScopes existingScopes = new ExistingWebApplicationScopes(getBeanFactory());
		WebApplicationContextUtils.registerWebApplicationScopes(getBeanFactory());
		existingScopes.restore();
	}

	/**
	 * Returns {@link ServletContextInitializer}s that should be used with the embedded
	 * web server. By default this method will first attempt to find
	 * {@link ServletContextInitializer}, {@link Servlet}, {@link Filter} and certain
	 * {@link EventListener} beans.
	 * @return the servlet initializer beans
	 */
	protected Collection<ServletContextInitializer> getServletContextInitializerBeans() {
		return new ServletContextInitializerBeans(getBeanFactory());
	}

	/**
	 * Prepare the {@link WebApplicationContext} with the given fully loaded
	 * {@link ServletContext}. This method is usually called from
	 * {@link ServletContextInitializer#onStartup(ServletContext)} and is similar to the
	 * functionality usually provided by a {@link ContextLoaderListener}.
	 * @param servletContext the operational servlet context
	 */
	protected void prepareWebApplicationContext(ServletContext servletContext) {
		Object rootContext = servletContext.getAttribute(WebApplicationContext.ROOT_WEB_APPLICATION_CONTEXT_ATTRIBUTE);
		if (rootContext != null) {
			if (rootContext == this) {
				throw new IllegalStateException(
						"Cannot initialize context because there is already a root application context present - "
								+ "check whether you have multiple ServletContextInitializers!");
			}
			return;
		}
		Log logger = LogFactory.getLog(ContextLoader.class);
		servletContext.log("Initializing Spring embedded WebApplicationContext");
		try {
			servletContext.setAttribute(WebApplicationContext.ROOT_WEB_APPLICATION_CONTEXT_ATTRIBUTE, this);
			if (logger.isDebugEnabled()) {
				logger.debug("Published root WebApplicationContext as ServletContext attribute with name ["
						+ WebApplicationContext.ROOT_WEB_APPLICATION_CONTEXT_ATTRIBUTE + "]");
			}
			setServletContext(servletContext);
			if (logger.isInfoEnabled()) {
				long elapsedTime = System.currentTimeMillis() - getStartupDate();
				logger.info("Root WebApplicationContext: initialization completed in " + elapsedTime + " ms");
			}
		}
		catch (RuntimeException | Error ex) {
			logger.error("Context initialization failed", ex);
			servletContext.setAttribute(WebApplicationContext.ROOT_WEB_APPLICATION_CONTEXT_ATTRIBUTE, ex);
			throw ex;
		}
	}

	private WebServer startWebServer() {
		WebServer webServer = this.webServer;
		if (webServer != null) {
			webServer.start();
		}
		return webServer;
	}

	private void stopAndReleaseWebServer() {
		WebServer webServer = this.webServer;
		if (webServer != null) {
			try {
				webServer.stop();
				this.webServer = null;
			}
			catch (Exception ex) {
				throw new IllegalStateException(ex);
			}
		}
	}

	@Override
	protected Resource getResourceByPath(String path) {
		if (getServletContext() == null) {
			return new ClassPathContextResource(path, getClassLoader());
		}
		return new ServletContextResource(getServletContext(), path);
	}

	@Override
	public String getServerNamespace() {
		return this.serverNamespace;
	}

	@Override
	public void setServerNamespace(String serverNamespace) {
		this.serverNamespace = serverNamespace;
	}

	@Override
	public void setServletConfig(ServletConfig servletConfig) {
		this.servletConfig = servletConfig;
	}

	@Override
	public ServletConfig getServletConfig() {
		return this.servletConfig;
	}

	/**
	 * Returns the {@link WebServer} that was created by the context or {@code null} if
	 * the server has not yet been created.
	 * @return the embedded web server
	 */
	@Override
	public WebServer getWebServer() {
		return this.webServer;
	}

	/**
	 * Utility class to store and restore any user defined scopes. This allow scopes to be
	 * registered in an ApplicationContextInitializer in the same way as they would in a
	 * classic non-embedded web application context.
	 */
	public static class ExistingWebApplicationScopes {

		private static final Set<String> SCOPES;

		static {
			Set<String> scopes = new LinkedHashSet<>();
			scopes.add(WebApplicationContext.SCOPE_REQUEST);
			scopes.add(WebApplicationContext.SCOPE_SESSION);
			SCOPES = Collections.unmodifiableSet(scopes);
		}

		private final ConfigurableListableBeanFactory beanFactory;

		private final Map<String, Scope> scopes = new HashMap<>();

		public ExistingWebApplicationScopes(ConfigurableListableBeanFactory beanFactory) {
			this.beanFactory = beanFactory;
			for (String scopeName : SCOPES) {
				Scope scope = beanFactory.getRegisteredScope(scopeName);
				if (scope != null) {
					this.scopes.put(scopeName, scope);
				}
			}
		}

		public void restore() {
			this.scopes.forEach((key, value) -> {
				if (logger.isInfoEnabled()) {
					logger.info("Restoring user defined scope " + key);
				}
				this.beanFactory.registerScope(key, value);
			});
		}

	}

}
=======
/*
 * Copyright 2012-2020 the original author or authors.
 *
 * Licensed under the Apache License, Version 2.0 (the "License");
 * you may not use this file except in compliance with the License.
 * You may obtain a copy of the License at
 *
 *      https://www.apache.org/licenses/LICENSE-2.0
 *
 * Unless required by applicable law or agreed to in writing, software
 * distributed under the License is distributed on an "AS IS" BASIS,
 * WITHOUT WARRANTIES OR CONDITIONS OF ANY KIND, either express or implied.
 * See the License for the specific language governing permissions and
 * limitations under the License.
 */

package org.springframework.boot.web.servlet.context;

import java.util.Collection;
import java.util.Collections;
import java.util.EventListener;
import java.util.HashMap;
import java.util.LinkedHashSet;
import java.util.Map;
import java.util.Set;

import javax.servlet.Filter;
import javax.servlet.Servlet;
import javax.servlet.ServletConfig;
import javax.servlet.ServletContext;
import javax.servlet.ServletException;

import org.apache.commons.logging.Log;
import org.apache.commons.logging.LogFactory;

import org.springframework.beans.BeansException;
import org.springframework.beans.factory.config.ConfigurableListableBeanFactory;
import org.springframework.beans.factory.config.Scope;
import org.springframework.beans.factory.support.DefaultListableBeanFactory;
import org.springframework.boot.availability.AvailabilityChangeEvent;
import org.springframework.boot.availability.ReadinessState;
import org.springframework.boot.web.context.ConfigurableWebServerApplicationContext;
import org.springframework.boot.web.server.WebServer;
import org.springframework.boot.web.servlet.FilterRegistrationBean;
import org.springframework.boot.web.servlet.ServletContextInitializer;
import org.springframework.boot.web.servlet.ServletContextInitializerBeans;
import org.springframework.boot.web.servlet.ServletRegistrationBean;
import org.springframework.boot.web.servlet.server.ServletWebServerFactory;
import org.springframework.context.ApplicationContext;
import org.springframework.context.ApplicationContextException;
import org.springframework.core.io.Resource;
import org.springframework.core.metrics.StartupStep;
import org.springframework.util.StringUtils;
import org.springframework.web.context.ContextLoaderListener;
import org.springframework.web.context.ServletContextAware;
import org.springframework.web.context.WebApplicationContext;
import org.springframework.web.context.support.GenericWebApplicationContext;
import org.springframework.web.context.support.ServletContextAwareProcessor;
import org.springframework.web.context.support.ServletContextResource;
import org.springframework.web.context.support.ServletContextScope;
import org.springframework.web.context.support.WebApplicationContextUtils;

/**
 * A {@link WebApplicationContext} that can be used to bootstrap itself from a contained
 * {@link ServletWebServerFactory} bean.
 * <p>
 * This context will create, initialize and run an {@link WebServer} by searching for a
 * single {@link ServletWebServerFactory} bean within the {@link ApplicationContext}
 * itself. The {@link ServletWebServerFactory} is free to use standard Spring concepts
 * (such as dependency injection, lifecycle callbacks and property placeholder variables).
 * <p>
 * In addition, any {@link Servlet} or {@link Filter} beans defined in the context will be
 * automatically registered with the web server. In the case of a single Servlet bean, the
 * '/' mapping will be used. If multiple Servlet beans are found then the lowercase bean
 * name will be used as a mapping prefix. Any Servlet named 'dispatcherServlet' will
 * always be mapped to '/'. Filter beans will be mapped to all URLs ('/*').
 * <p>
 * For more advanced configuration, the context can instead define beans that implement
 * the {@link ServletContextInitializer} interface (most often
 * {@link ServletRegistrationBean}s and/or {@link FilterRegistrationBean}s). To prevent
 * double registration, the use of {@link ServletContextInitializer} beans will disable
 * automatic Servlet and Filter bean registration.
 * <p>
 * Although this context can be used directly, most developers should consider using the
 * {@link AnnotationConfigServletWebServerApplicationContext} or
 * {@link XmlServletWebServerApplicationContext} variants.
 *
 * @author Phillip Webb
 * @author Dave Syer
 * @author Scott Frederick
 * @since 2.0.0
 * @see AnnotationConfigServletWebServerApplicationContext
 * @see XmlServletWebServerApplicationContext
 * @see ServletWebServerFactory
 */
public class ServletWebServerApplicationContext extends GenericWebApplicationContext
		implements ConfigurableWebServerApplicationContext {

	private static final Log logger = LogFactory.getLog(ServletWebServerApplicationContext.class);

	/**
	 * Constant value for the DispatcherServlet bean name. A Servlet bean with this name
	 * is deemed to be the "main" servlet and is automatically given a mapping of "/" by
	 * default. To change the default behavior you can use a
	 * {@link ServletRegistrationBean} or a different bean name.
	 */
	public static final String DISPATCHER_SERVLET_NAME = "dispatcherServlet";

	private volatile WebServer webServer;

	private ServletConfig servletConfig;

	private String serverNamespace;

	/**
	 * Create a new {@link ServletWebServerApplicationContext}.
	 */
	public ServletWebServerApplicationContext() {
	}

	/**
	 * Create a new {@link ServletWebServerApplicationContext} with the given
	 * {@code DefaultListableBeanFactory}.
	 * @param beanFactory the DefaultListableBeanFactory instance to use for this context
	 */
	public ServletWebServerApplicationContext(DefaultListableBeanFactory beanFactory) {
		super(beanFactory);
	}

	/**
	 * Register ServletContextAwareProcessor.
	 * @see ServletContextAwareProcessor
	 */
	@Override
	protected void postProcessBeanFactory(ConfigurableListableBeanFactory beanFactory) {
		beanFactory.addBeanPostProcessor(new WebApplicationContextServletContextAwareProcessor(this));
		beanFactory.ignoreDependencyInterface(ServletContextAware.class);
		registerWebApplicationScopes();
	}

	@Override
	public final void refresh() throws BeansException, IllegalStateException {
		try {
			super.refresh();
		}
		catch (RuntimeException ex) {
			WebServer webServer = this.webServer;
			if (webServer != null) {
				webServer.stop();
			}
			throw ex;
		}
	}

	@Override
	protected void onRefresh() {
		super.onRefresh();
		try {
			createWebServer();
		}
		catch (Throwable ex) {
			throw new ApplicationContextException("Unable to start web server", ex);
		}
	}

	@Override
	protected void doClose() {
		if (isActive()) {
			AvailabilityChangeEvent.publish(this, ReadinessState.REFUSING_TRAFFIC);
		}
		super.doClose();
	}

	private void createWebServer() {
		WebServer webServer = this.webServer;
		ServletContext servletContext = getServletContext();
		if (webServer == null && servletContext == null) {
			StartupStep createWebServer = this.getApplicationStartup().start("spring.boot.webserver.create");
			ServletWebServerFactory factory = getWebServerFactory();
			createWebServer.tag("factory", factory.getClass().toString());
			this.webServer = factory.getWebServer(getSelfInitializer());
			createWebServer.end();
			getBeanFactory().registerSingleton("webServerGracefulShutdown",
					new WebServerGracefulShutdownLifecycle(this.webServer));
			getBeanFactory().registerSingleton("webServerStartStop",
					new WebServerStartStopLifecycle(this, this.webServer));
		}
		else if (servletContext != null) {
			try {
				getSelfInitializer().onStartup(servletContext);
			}
			catch (ServletException ex) {
				throw new ApplicationContextException("Cannot initialize servlet context", ex);
			}
		}
		initPropertySources();
	}

	/**
	 * Returns the {@link ServletWebServerFactory} that should be used to create the
	 * embedded {@link WebServer}. By default this method searches for a suitable bean in
	 * the context itself.
	 * @return a {@link ServletWebServerFactory} (never {@code null})
	 */
	protected ServletWebServerFactory getWebServerFactory() {
		// Use bean names so that we don't consider the hierarchy
		String[] beanNames = getBeanFactory().getBeanNamesForType(ServletWebServerFactory.class);
		if (beanNames.length == 0) {
			throw new ApplicationContextException("Unable to start ServletWebServerApplicationContext due to missing "
					+ "ServletWebServerFactory bean.");
		}
		if (beanNames.length > 1) {
			throw new ApplicationContextException("Unable to start ServletWebServerApplicationContext due to multiple "
					+ "ServletWebServerFactory beans : " + StringUtils.arrayToCommaDelimitedString(beanNames));
		}
		return getBeanFactory().getBean(beanNames[0], ServletWebServerFactory.class);
	}

	/**
	 * Returns the {@link ServletContextInitializer} that will be used to complete the
	 * setup of this {@link WebApplicationContext}.
	 * @return the self initializer
	 * @see #prepareWebApplicationContext(ServletContext)
	 */
	private org.springframework.boot.web.servlet.ServletContextInitializer getSelfInitializer() {
		return this::selfInitialize;
	}

	private void selfInitialize(ServletContext servletContext) throws ServletException {
		prepareWebApplicationContext(servletContext);
		registerApplicationScope(servletContext);
		WebApplicationContextUtils.registerEnvironmentBeans(getBeanFactory(), servletContext);
		for (ServletContextInitializer beans : getServletContextInitializerBeans()) {
			beans.onStartup(servletContext);
		}
	}

	private void registerApplicationScope(ServletContext servletContext) {
		ServletContextScope appScope = new ServletContextScope(servletContext);
		getBeanFactory().registerScope(WebApplicationContext.SCOPE_APPLICATION, appScope);
		// Register as ServletContext attribute, for ContextCleanupListener to detect it.
		servletContext.setAttribute(ServletContextScope.class.getName(), appScope);
	}

	private void registerWebApplicationScopes() {
		ExistingWebApplicationScopes existingScopes = new ExistingWebApplicationScopes(getBeanFactory());
		WebApplicationContextUtils.registerWebApplicationScopes(getBeanFactory());
		existingScopes.restore();
	}

	/**
	 * Returns {@link ServletContextInitializer}s that should be used with the embedded
	 * web server. By default this method will first attempt to find
	 * {@link ServletContextInitializer}, {@link Servlet}, {@link Filter} and certain
	 * {@link EventListener} beans.
	 * @return the servlet initializer beans
	 */
	protected Collection<ServletContextInitializer> getServletContextInitializerBeans() {
		return new ServletContextInitializerBeans(getBeanFactory());
	}

	/**
	 * Prepare the {@link WebApplicationContext} with the given fully loaded
	 * {@link ServletContext}. This method is usually called from
	 * {@link ServletContextInitializer#onStartup(ServletContext)} and is similar to the
	 * functionality usually provided by a {@link ContextLoaderListener}.
	 * @param servletContext the operational servlet context
	 */
	protected void prepareWebApplicationContext(ServletContext servletContext) {
		Object rootContext = servletContext.getAttribute(WebApplicationContext.ROOT_WEB_APPLICATION_CONTEXT_ATTRIBUTE);
		if (rootContext != null) {
			if (rootContext == this) {
				throw new IllegalStateException(
						"Cannot initialize context because there is already a root application context present - "
								+ "check whether you have multiple ServletContextInitializers!");
			}
			return;
		}
		servletContext.log("Initializing Spring embedded WebApplicationContext");
		try {
			servletContext.setAttribute(WebApplicationContext.ROOT_WEB_APPLICATION_CONTEXT_ATTRIBUTE, this);
			if (logger.isDebugEnabled()) {
				logger.debug("Published root WebApplicationContext as ServletContext attribute with name ["
						+ WebApplicationContext.ROOT_WEB_APPLICATION_CONTEXT_ATTRIBUTE + "]");
			}
			setServletContext(servletContext);
			if (logger.isInfoEnabled()) {
				long elapsedTime = System.currentTimeMillis() - getStartupDate();
				logger.info("Root WebApplicationContext: initialization completed in " + elapsedTime + " ms");
			}
		}
		catch (RuntimeException | Error ex) {
			logger.error("Context initialization failed", ex);
			servletContext.setAttribute(WebApplicationContext.ROOT_WEB_APPLICATION_CONTEXT_ATTRIBUTE, ex);
			throw ex;
		}
	}

	@Override
	protected Resource getResourceByPath(String path) {
		if (getServletContext() == null) {
			return new ClassPathContextResource(path, getClassLoader());
		}
		return new ServletContextResource(getServletContext(), path);
	}

	@Override
	public String getServerNamespace() {
		return this.serverNamespace;
	}

	@Override
	public void setServerNamespace(String serverNamespace) {
		this.serverNamespace = serverNamespace;
	}

	@Override
	public void setServletConfig(ServletConfig servletConfig) {
		this.servletConfig = servletConfig;
	}

	@Override
	public ServletConfig getServletConfig() {
		return this.servletConfig;
	}

	/**
	 * Returns the {@link WebServer} that was created by the context or {@code null} if
	 * the server has not yet been created.
	 * @return the embedded web server
	 */
	@Override
	public WebServer getWebServer() {
		return this.webServer;
	}

	/**
	 * Utility class to store and restore any user defined scopes. This allow scopes to be
	 * registered in an ApplicationContextInitializer in the same way as they would in a
	 * classic non-embedded web application context.
	 */
	public static class ExistingWebApplicationScopes {

		private static final Set<String> SCOPES;

		static {
			Set<String> scopes = new LinkedHashSet<>();
			scopes.add(WebApplicationContext.SCOPE_REQUEST);
			scopes.add(WebApplicationContext.SCOPE_SESSION);
			SCOPES = Collections.unmodifiableSet(scopes);
		}

		private final ConfigurableListableBeanFactory beanFactory;

		private final Map<String, Scope> scopes = new HashMap<>();

		public ExistingWebApplicationScopes(ConfigurableListableBeanFactory beanFactory) {
			this.beanFactory = beanFactory;
			for (String scopeName : SCOPES) {
				Scope scope = beanFactory.getRegisteredScope(scopeName);
				if (scope != null) {
					this.scopes.put(scopeName, scope);
				}
			}
		}

		public void restore() {
			this.scopes.forEach((key, value) -> {
				if (logger.isInfoEnabled()) {
					logger.info("Restoring user defined scope " + key);
				}
				this.beanFactory.registerScope(key, value);
			});
		}

	}

}
>>>>>>> 6755b480
<|MERGE_RESOLUTION|>--- conflicted
+++ resolved
@@ -1,399 +1,3 @@
-<<<<<<< HEAD
-/*
- * Copyright 2012-2019 the original author or authors.
- *
- * Licensed under the Apache License, Version 2.0 (the "License");
- * you may not use this file except in compliance with the License.
- * You may obtain a copy of the License at
- *
- *      https://www.apache.org/licenses/LICENSE-2.0
- *
- * Unless required by applicable law or agreed to in writing, software
- * distributed under the License is distributed on an "AS IS" BASIS,
- * WITHOUT WARRANTIES OR CONDITIONS OF ANY KIND, either express or implied.
- * See the License for the specific language governing permissions and
- * limitations under the License.
- */
-
-package org.springframework.boot.web.servlet.context;
-
-import java.util.Collection;
-import java.util.Collections;
-import java.util.EventListener;
-import java.util.HashMap;
-import java.util.LinkedHashSet;
-import java.util.Map;
-import java.util.Set;
-
-import javax.servlet.Filter;
-import javax.servlet.Servlet;
-import javax.servlet.ServletConfig;
-import javax.servlet.ServletContext;
-import javax.servlet.ServletException;
-
-import org.apache.commons.logging.Log;
-import org.apache.commons.logging.LogFactory;
-
-import org.springframework.beans.BeansException;
-import org.springframework.beans.factory.config.ConfigurableListableBeanFactory;
-import org.springframework.beans.factory.config.Scope;
-import org.springframework.beans.factory.support.DefaultListableBeanFactory;
-import org.springframework.boot.web.context.ConfigurableWebServerApplicationContext;
-import org.springframework.boot.web.server.WebServer;
-import org.springframework.boot.web.servlet.FilterRegistrationBean;
-import org.springframework.boot.web.servlet.ServletContextInitializer;
-import org.springframework.boot.web.servlet.ServletContextInitializerBeans;
-import org.springframework.boot.web.servlet.ServletRegistrationBean;
-import org.springframework.boot.web.servlet.server.ServletWebServerFactory;
-import org.springframework.context.ApplicationContext;
-import org.springframework.context.ApplicationContextException;
-import org.springframework.core.io.Resource;
-import org.springframework.util.StringUtils;
-import org.springframework.web.context.ContextLoader;
-import org.springframework.web.context.ContextLoaderListener;
-import org.springframework.web.context.ServletContextAware;
-import org.springframework.web.context.WebApplicationContext;
-import org.springframework.web.context.support.GenericWebApplicationContext;
-import org.springframework.web.context.support.ServletContextAwareProcessor;
-import org.springframework.web.context.support.ServletContextResource;
-import org.springframework.web.context.support.ServletContextScope;
-import org.springframework.web.context.support.WebApplicationContextUtils;
-
-/**
- * A {@link WebApplicationContext} that can be used to bootstrap itself from a contained
- * {@link ServletWebServerFactory} bean.
- * <p>
- * This context will create, initialize and run an {@link WebServer} by searching for a
- * single {@link ServletWebServerFactory} bean within the {@link ApplicationContext}
- * itself. The {@link ServletWebServerFactory} is free to use standard Spring concepts
- * (such as dependency injection, lifecycle callbacks and property placeholder variables).
- * <p>
- * In addition, any {@link Servlet} or {@link Filter} beans defined in the context will be
- * automatically registered with the web server. In the case of a single Servlet bean, the
- * '/' mapping will be used. If multiple Servlet beans are found then the lowercase bean
- * name will be used as a mapping prefix. Any Servlet named 'dispatcherServlet' will
- * always be mapped to '/'. Filter beans will be mapped to all URLs ('/*').
- * <p>
- * For more advanced configuration, the context can instead define beans that implement
- * the {@link ServletContextInitializer} interface (most often
- * {@link ServletRegistrationBean}s and/or {@link FilterRegistrationBean}s). To prevent
- * double registration, the use of {@link ServletContextInitializer} beans will disable
- * automatic Servlet and Filter bean registration.
- * <p>
- * Although this context can be used directly, most developers should consider using the
- * {@link AnnotationConfigServletWebServerApplicationContext} or
- * {@link XmlServletWebServerApplicationContext} variants.
- *
- * @author Phillip Webb
- * @author Dave Syer
- * @since 2.0.0
- * @see AnnotationConfigServletWebServerApplicationContext
- * @see XmlServletWebServerApplicationContext
- * @see ServletWebServerFactory
- */
-public class ServletWebServerApplicationContext extends GenericWebApplicationContext
-		implements ConfigurableWebServerApplicationContext {
-
-	private static final Log logger = LogFactory.getLog(ServletWebServerApplicationContext.class);
-
-	/**
-	 * Constant value for the DispatcherServlet bean name. A Servlet bean with this name
-	 * is deemed to be the "main" servlet and is automatically given a mapping of "/" by
-	 * default. To change the default behavior you can use a
-	 * {@link ServletRegistrationBean} or a different bean name.
-	 */
-	public static final String DISPATCHER_SERVLET_NAME = "dispatcherServlet";
-
-	private volatile WebServer webServer;
-
-	private ServletConfig servletConfig;
-
-	private String serverNamespace;
-
-	/**
-	 * Create a new {@link ServletWebServerApplicationContext}.
-	 */
-	public ServletWebServerApplicationContext() {
-	}
-
-	/**
-	 * Create a new {@link ServletWebServerApplicationContext} with the given
-	 * {@code DefaultListableBeanFactory}.
-	 * @param beanFactory the DefaultListableBeanFactory instance to use for this context
-	 */
-	public ServletWebServerApplicationContext(DefaultListableBeanFactory beanFactory) {
-		super(beanFactory);
-	}
-
-	/**
-	 * Register ServletContextAwareProcessor.
-	 * @see ServletContextAwareProcessor
-	 */
-	@Override
-	protected void postProcessBeanFactory(ConfigurableListableBeanFactory beanFactory) {
-		beanFactory.addBeanPostProcessor(new WebApplicationContextServletContextAwareProcessor(this));
-		beanFactory.ignoreDependencyInterface(ServletContextAware.class);
-		registerWebApplicationScopes();
-	}
-
-	@Override
-	public final void refresh() throws BeansException, IllegalStateException {
-		try {
-			super.refresh();
-		}
-		catch (RuntimeException ex) {
-			stopAndReleaseWebServer();
-			throw ex;
-		}
-	}
-
-	@Override
-	protected void onRefresh() {
-		super.onRefresh();
-		try {
-			createWebServer();
-		}
-		catch (Throwable ex) {
-			throw new ApplicationContextException("Unable to start web server", ex);
-		}
-	}
-
-	@Override
-	protected void finishRefresh() {
-		super.finishRefresh();
-		WebServer webServer = startWebServer();
-		if (webServer != null) {
-			publishEvent(new ServletWebServerInitializedEvent(webServer, this));
-		}
-	}
-
-	@Override
-	protected void onClose() {
-		super.onClose();
-		stopAndReleaseWebServer();
-	}
-
-	private void createWebServer() {
-		WebServer webServer = this.webServer;
-		ServletContext servletContext = getServletContext();
-		if (webServer == null && servletContext == null) {
-			ServletWebServerFactory factory = getWebServerFactory();
-			this.webServer = factory.getWebServer(getSelfInitializer());
-		}
-		else if (servletContext != null) {
-			try {
-				getSelfInitializer().onStartup(servletContext);
-			}
-			catch (ServletException ex) {
-				throw new ApplicationContextException("Cannot initialize servlet context", ex);
-			}
-		}
-		initPropertySources();
-	}
-
-	/**
-	 * Returns the {@link ServletWebServerFactory} that should be used to create the
-	 * embedded {@link WebServer}. By default this method searches for a suitable bean in
-	 * the context itself.
-	 * @return a {@link ServletWebServerFactory} (never {@code null})
-	 */
-	protected ServletWebServerFactory getWebServerFactory() {
-		// Use bean names so that we don't consider the hierarchy
-		String[] beanNames = getBeanFactory().getBeanNamesForType(ServletWebServerFactory.class);
-		if (beanNames.length == 0) {
-			throw new ApplicationContextException("Unable to start ServletWebServerApplicationContext due to missing "
-					+ "ServletWebServerFactory bean.");
-		}
-		if (beanNames.length > 1) {
-			throw new ApplicationContextException("Unable to start ServletWebServerApplicationContext due to multiple "
-					+ "ServletWebServerFactory beans : " + StringUtils.arrayToCommaDelimitedString(beanNames));
-		}
-		return getBeanFactory().getBean(beanNames[0], ServletWebServerFactory.class);
-	}
-
-	/**
-	 * Returns the {@link ServletContextInitializer} that will be used to complete the
-	 * setup of this {@link WebApplicationContext}.
-	 * @return the self initializer
-	 * @see #prepareWebApplicationContext(ServletContext)
-	 */
-	private org.springframework.boot.web.servlet.ServletContextInitializer getSelfInitializer() {
-		return this::selfInitialize;
-	}
-
-	private void selfInitialize(ServletContext servletContext) throws ServletException {
-		prepareWebApplicationContext(servletContext);
-		registerApplicationScope(servletContext);
-		WebApplicationContextUtils.registerEnvironmentBeans(getBeanFactory(), servletContext);
-		for (ServletContextInitializer beans : getServletContextInitializerBeans()) {
-			beans.onStartup(servletContext);
-		}
-	}
-
-	private void registerApplicationScope(ServletContext servletContext) {
-		ServletContextScope appScope = new ServletContextScope(servletContext);
-		getBeanFactory().registerScope(WebApplicationContext.SCOPE_APPLICATION, appScope);
-		// Register as ServletContext attribute, for ContextCleanupListener to detect it.
-		servletContext.setAttribute(ServletContextScope.class.getName(), appScope);
-	}
-
-	private void registerWebApplicationScopes() {
-		ExistingWebApplicationScopes existingScopes = new ExistingWebApplicationScopes(getBeanFactory());
-		WebApplicationContextUtils.registerWebApplicationScopes(getBeanFactory());
-		existingScopes.restore();
-	}
-
-	/**
-	 * Returns {@link ServletContextInitializer}s that should be used with the embedded
-	 * web server. By default this method will first attempt to find
-	 * {@link ServletContextInitializer}, {@link Servlet}, {@link Filter} and certain
-	 * {@link EventListener} beans.
-	 * @return the servlet initializer beans
-	 */
-	protected Collection<ServletContextInitializer> getServletContextInitializerBeans() {
-		return new ServletContextInitializerBeans(getBeanFactory());
-	}
-
-	/**
-	 * Prepare the {@link WebApplicationContext} with the given fully loaded
-	 * {@link ServletContext}. This method is usually called from
-	 * {@link ServletContextInitializer#onStartup(ServletContext)} and is similar to the
-	 * functionality usually provided by a {@link ContextLoaderListener}.
-	 * @param servletContext the operational servlet context
-	 */
-	protected void prepareWebApplicationContext(ServletContext servletContext) {
-		Object rootContext = servletContext.getAttribute(WebApplicationContext.ROOT_WEB_APPLICATION_CONTEXT_ATTRIBUTE);
-		if (rootContext != null) {
-			if (rootContext == this) {
-				throw new IllegalStateException(
-						"Cannot initialize context because there is already a root application context present - "
-								+ "check whether you have multiple ServletContextInitializers!");
-			}
-			return;
-		}
-		Log logger = LogFactory.getLog(ContextLoader.class);
-		servletContext.log("Initializing Spring embedded WebApplicationContext");
-		try {
-			servletContext.setAttribute(WebApplicationContext.ROOT_WEB_APPLICATION_CONTEXT_ATTRIBUTE, this);
-			if (logger.isDebugEnabled()) {
-				logger.debug("Published root WebApplicationContext as ServletContext attribute with name ["
-						+ WebApplicationContext.ROOT_WEB_APPLICATION_CONTEXT_ATTRIBUTE + "]");
-			}
-			setServletContext(servletContext);
-			if (logger.isInfoEnabled()) {
-				long elapsedTime = System.currentTimeMillis() - getStartupDate();
-				logger.info("Root WebApplicationContext: initialization completed in " + elapsedTime + " ms");
-			}
-		}
-		catch (RuntimeException | Error ex) {
-			logger.error("Context initialization failed", ex);
-			servletContext.setAttribute(WebApplicationContext.ROOT_WEB_APPLICATION_CONTEXT_ATTRIBUTE, ex);
-			throw ex;
-		}
-	}
-
-	private WebServer startWebServer() {
-		WebServer webServer = this.webServer;
-		if (webServer != null) {
-			webServer.start();
-		}
-		return webServer;
-	}
-
-	private void stopAndReleaseWebServer() {
-		WebServer webServer = this.webServer;
-		if (webServer != null) {
-			try {
-				webServer.stop();
-				this.webServer = null;
-			}
-			catch (Exception ex) {
-				throw new IllegalStateException(ex);
-			}
-		}
-	}
-
-	@Override
-	protected Resource getResourceByPath(String path) {
-		if (getServletContext() == null) {
-			return new ClassPathContextResource(path, getClassLoader());
-		}
-		return new ServletContextResource(getServletContext(), path);
-	}
-
-	@Override
-	public String getServerNamespace() {
-		return this.serverNamespace;
-	}
-
-	@Override
-	public void setServerNamespace(String serverNamespace) {
-		this.serverNamespace = serverNamespace;
-	}
-
-	@Override
-	public void setServletConfig(ServletConfig servletConfig) {
-		this.servletConfig = servletConfig;
-	}
-
-	@Override
-	public ServletConfig getServletConfig() {
-		return this.servletConfig;
-	}
-
-	/**
-	 * Returns the {@link WebServer} that was created by the context or {@code null} if
-	 * the server has not yet been created.
-	 * @return the embedded web server
-	 */
-	@Override
-	public WebServer getWebServer() {
-		return this.webServer;
-	}
-
-	/**
-	 * Utility class to store and restore any user defined scopes. This allow scopes to be
-	 * registered in an ApplicationContextInitializer in the same way as they would in a
-	 * classic non-embedded web application context.
-	 */
-	public static class ExistingWebApplicationScopes {
-
-		private static final Set<String> SCOPES;
-
-		static {
-			Set<String> scopes = new LinkedHashSet<>();
-			scopes.add(WebApplicationContext.SCOPE_REQUEST);
-			scopes.add(WebApplicationContext.SCOPE_SESSION);
-			SCOPES = Collections.unmodifiableSet(scopes);
-		}
-
-		private final ConfigurableListableBeanFactory beanFactory;
-
-		private final Map<String, Scope> scopes = new HashMap<>();
-
-		public ExistingWebApplicationScopes(ConfigurableListableBeanFactory beanFactory) {
-			this.beanFactory = beanFactory;
-			for (String scopeName : SCOPES) {
-				Scope scope = beanFactory.getRegisteredScope(scopeName);
-				if (scope != null) {
-					this.scopes.put(scopeName, scope);
-				}
-			}
-		}
-
-		public void restore() {
-			this.scopes.forEach((key, value) -> {
-				if (logger.isInfoEnabled()) {
-					logger.info("Restoring user defined scope " + key);
-				}
-				this.beanFactory.registerScope(key, value);
-			});
-		}
-
-	}
-
-}
-=======
 /*
  * Copyright 2012-2020 the original author or authors.
  *
@@ -771,5 +375,4 @@
 
 	}
 
-}
->>>>>>> 6755b480
+}