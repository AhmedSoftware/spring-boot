--- conflicted
+++ resolved
@@ -1,162 +1,3 @@
-<<<<<<< HEAD
-/*
- * Copyright 2012-2019 the original author or authors.
- *
- * Licensed under the Apache License, Version 2.0 (the "License");
- * you may not use this file except in compliance with the License.
- * You may obtain a copy of the License at
- *
- *      https://www.apache.org/licenses/LICENSE-2.0
- *
- * Unless required by applicable law or agreed to in writing, software
- * distributed under the License is distributed on an "AS IS" BASIS,
- * WITHOUT WARRANTIES OR CONDITIONS OF ANY KIND, either express or implied.
- * See the License for the specific language governing permissions and
- * limitations under the License.
- */
-
-package org.springframework.boot.env;
-
-import java.util.ArrayList;
-import java.util.List;
-import java.util.Map;
-import java.util.regex.Pattern;
-import java.util.stream.Collectors;
-
-import org.yaml.snakeyaml.DumperOptions;
-import org.yaml.snakeyaml.LoaderOptions;
-import org.yaml.snakeyaml.Yaml;
-import org.yaml.snakeyaml.constructor.BaseConstructor;
-import org.yaml.snakeyaml.constructor.Constructor;
-import org.yaml.snakeyaml.error.Mark;
-import org.yaml.snakeyaml.nodes.MappingNode;
-import org.yaml.snakeyaml.nodes.Node;
-import org.yaml.snakeyaml.nodes.NodeTuple;
-import org.yaml.snakeyaml.nodes.ScalarNode;
-import org.yaml.snakeyaml.nodes.Tag;
-import org.yaml.snakeyaml.representer.Representer;
-import org.yaml.snakeyaml.resolver.Resolver;
-
-import org.springframework.beans.factory.config.YamlProcessor;
-import org.springframework.boot.origin.Origin;
-import org.springframework.boot.origin.OriginTrackedValue;
-import org.springframework.boot.origin.TextResourceOrigin;
-import org.springframework.boot.origin.TextResourceOrigin.Location;
-import org.springframework.core.io.Resource;
-
-/**
- * Class to load {@code .yml} files into a map of {@code String} to
- * {@link OriginTrackedValue}.
- *
- * @author Madhura Bhave
- * @author Phillip Webb
- */
-class OriginTrackedYamlLoader extends YamlProcessor {
-
-	private final Resource resource;
-
-	OriginTrackedYamlLoader(Resource resource) {
-		this.resource = resource;
-		setResources(resource);
-	}
-
-	@Override
-	protected Yaml createYaml() {
-		BaseConstructor constructor = new OriginTrackingConstructor();
-		Representer representer = new Representer();
-		DumperOptions dumperOptions = new DumperOptions();
-		LimitedResolver resolver = new LimitedResolver();
-		LoaderOptions loaderOptions = new LoaderOptions();
-		loaderOptions.setAllowDuplicateKeys(false);
-		return new Yaml(constructor, representer, dumperOptions, loaderOptions, resolver);
-	}
-
-	List<Map<String, Object>> load() {
-		final List<Map<String, Object>> result = new ArrayList<>();
-		process((properties, map) -> result.add(getFlattenedMap(map)));
-		return result;
-	}
-
-	/**
-	 * {@link Constructor} that tracks property origins.
-	 */
-	private class OriginTrackingConstructor extends Constructor {
-
-		@Override
-		protected Object constructObject(Node node) {
-			if (node instanceof ScalarNode) {
-				if (!(node instanceof KeyScalarNode)) {
-					return constructTrackedObject(node, super.constructObject(node));
-				}
-			}
-			else if (node instanceof MappingNode) {
-				replaceMappingNodeKeys((MappingNode) node);
-			}
-			return super.constructObject(node);
-		}
-
-		private void replaceMappingNodeKeys(MappingNode node) {
-			node.setValue(node.getValue().stream().map(KeyScalarNode::get).collect(Collectors.toList()));
-		}
-
-		private Object constructTrackedObject(Node node, Object value) {
-			Origin origin = getOrigin(node);
-			return OriginTrackedValue.of(getValue(value), origin);
-		}
-
-		private Object getValue(Object value) {
-			return (value != null) ? value : "";
-		}
-
-		private Origin getOrigin(Node node) {
-			Mark mark = node.getStartMark();
-			Location location = new Location(mark.getLine(), mark.getColumn());
-			return new TextResourceOrigin(OriginTrackedYamlLoader.this.resource, location);
-		}
-
-	}
-
-	/**
-	 * {@link ScalarNode} that replaces the key node in a {@link NodeTuple}.
-	 */
-	private static class KeyScalarNode extends ScalarNode {
-
-		KeyScalarNode(ScalarNode node) {
-			super(node.getTag(), node.getValue(), node.getStartMark(), node.getEndMark(), node.getScalarStyle());
-		}
-
-		static NodeTuple get(NodeTuple nodeTuple) {
-			Node keyNode = nodeTuple.getKeyNode();
-			Node valueNode = nodeTuple.getValueNode();
-			return new NodeTuple(KeyScalarNode.get(keyNode), valueNode);
-		}
-
-		private static Node get(Node node) {
-			if (node instanceof ScalarNode) {
-				return new KeyScalarNode((ScalarNode) node);
-			}
-			return node;
-		}
-
-	}
-
-	/**
-	 * {@link Resolver} that limits {@link Tag#TIMESTAMP} tags.
-	 */
-	private static class LimitedResolver extends Resolver {
-
-		@Override
-		public void addImplicitResolver(Tag tag, Pattern regexp, String first) {
-			if (tag == Tag.TIMESTAMP) {
-				return;
-			}
-			super.addImplicitResolver(tag, regexp, first);
-		}
-
-	}
-
-}
-=======
 /*
  * Copyright 2012-2020 the original author or authors.
  *
@@ -338,5 +179,4 @@
 
 	}
 
-}
->>>>>>> 6755b480
+}