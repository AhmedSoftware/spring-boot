--- conflicted
+++ resolved
@@ -1,83 +1,3 @@
-<<<<<<< HEAD
-/*
- * Copyright 2012-2019 the original author or authors.
- *
- * Licensed under the Apache License, Version 2.0 (the "License");
- * you may not use this file except in compliance with the License.
- * You may obtain a copy of the License at
- *
- *      https://www.apache.org/licenses/LICENSE-2.0
- *
- * Unless required by applicable law or agreed to in writing, software
- * distributed under the License is distributed on an "AS IS" BASIS,
- * WITHOUT WARRANTIES OR CONDITIONS OF ANY KIND, either express or implied.
- * See the License for the specific language governing permissions and
- * limitations under the License.
- */
-
-package org.springframework.boot.web.embedded.jetty;
-
-import java.io.IOException;
-
-import javax.servlet.ServletContext;
-import javax.servlet.http.HttpServletRequest;
-import javax.servlet.http.HttpServletRequestWrapper;
-import javax.servlet.http.HttpServletResponse;
-
-import org.eclipse.jetty.http.HttpMethod;
-import org.eclipse.jetty.server.Request;
-import org.eclipse.jetty.server.handler.ErrorHandler;
-
-/**
- * Variation of Jetty's {@link ErrorHandler} that supports all {@link HttpMethod
- * HttpMethods} rather than just {@code GET}, {@code POST} and {@code HEAD}. Jetty
- * <a href="https://bugs.eclipse.org/bugs/show_bug.cgi?id=446039">intentionally only
- * supports a limited set of HTTP methods</a> for error pages, however, Spring Boot
- * prefers Tomcat, Jetty and Undertow to all behave in the same way.
- *
- * @author Phillip Webb
- */
-class JettyEmbeddedErrorHandler extends ErrorHandler {
-
-	private final ErrorHandler delegate;
-
-	JettyEmbeddedErrorHandler(ErrorHandler delegate) {
-		this.delegate = delegate;
-	}
-
-	@Override
-	public void handle(String target, Request baseRequest, HttpServletRequest request, HttpServletResponse response)
-			throws IOException {
-		String method = request.getMethod();
-		if (!HttpMethod.GET.is(method) && !HttpMethod.POST.is(method) && !HttpMethod.HEAD.is(method)) {
-			request = new ErrorHttpServletRequest(request);
-		}
-		this.delegate.handle(target, baseRequest, request, response);
-	}
-
-	private static class ErrorHttpServletRequest extends HttpServletRequestWrapper {
-
-		private boolean simulateGetMethod = true;
-
-		ErrorHttpServletRequest(HttpServletRequest request) {
-			super(request);
-		}
-
-		@Override
-		public String getMethod() {
-			return (this.simulateGetMethod ? HttpMethod.GET.toString() : super.getMethod());
-		}
-
-		@Override
-		public ServletContext getServletContext() {
-			this.simulateGetMethod = false;
-			return super.getServletContext();
-		}
-
-	}
-
-}
-=======
 /*
  * Copyright 2012-2020 the original author or authors.
  *
@@ -136,5 +56,4 @@
 		super.doError(target, baseRequest, request, response);
 	}
 
-}
->>>>>>> 6755b480
+}