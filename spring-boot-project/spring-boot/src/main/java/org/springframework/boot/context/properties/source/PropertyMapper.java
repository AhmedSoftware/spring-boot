<<<<<<< HEAD
/*
 * Copyright 2012-2017 the original author or authors.
 *
 * Licensed under the Apache License, Version 2.0 (the "License");
 * you may not use this file except in compliance with the License.
 * You may obtain a copy of the License at
 *
 *      https://www.apache.org/licenses/LICENSE-2.0
 *
 * Unless required by applicable law or agreed to in writing, software
 * distributed under the License is distributed on an "AS IS" BASIS,
 * WITHOUT WARRANTIES OR CONDITIONS OF ANY KIND, either express or implied.
 * See the License for the specific language governing permissions and
 * limitations under the License.
 */

package org.springframework.boot.context.properties.source;

import org.springframework.core.env.EnumerablePropertySource;
import org.springframework.core.env.PropertySource;

/**
 * Strategy used to provide a mapping between a {@link PropertySource} and a
 * {@link ConfigurationPropertySource}.
 * <P>
 * Mappings should be provided for both {@link ConfigurationPropertyName
 * ConfigurationPropertyName} types and {@code String} based names. This allows the
 * {@link SpringConfigurationPropertySource} to first attempt any direct mappings (i.e.
 * map the {@link ConfigurationPropertyName} directly to the {@link PropertySource} name)
 * before falling back to {@link EnumerablePropertySource enumerating} property names,
 * mapping them to a {@link ConfigurationPropertyName} and checking for
 * {@link PropertyMapping#isApplicable(ConfigurationPropertyName) applicability}. See
 * {@link SpringConfigurationPropertySource} for more details.
 *
 * @author Phillip Webb
 * @author Madhura Bhave
 * @see SpringConfigurationPropertySource
 */
interface PropertyMapper {

	PropertyMapping[] NO_MAPPINGS = {};

	/**
	 * Provide mappings from a {@link ConfigurationPropertySource}
	 * {@link ConfigurationPropertyName}.
	 * @param configurationPropertyName the name to map
	 * @return a stream of mappings or {@code Stream#empty()}
	 */
	PropertyMapping[] map(ConfigurationPropertyName configurationPropertyName);

	/**
	 * Provide mappings from a {@link PropertySource} property name.
	 * @param propertySourceName the name to map
	 * @return a stream of mappings or {@code Stream#empty()}
	 */
	PropertyMapping[] map(String propertySourceName);

}
=======
/*
 * Copyright 2012-2020 the original author or authors.
 *
 * Licensed under the Apache License, Version 2.0 (the "License");
 * you may not use this file except in compliance with the License.
 * You may obtain a copy of the License at
 *
 *      https://www.apache.org/licenses/LICENSE-2.0
 *
 * Unless required by applicable law or agreed to in writing, software
 * distributed under the License is distributed on an "AS IS" BASIS,
 * WITHOUT WARRANTIES OR CONDITIONS OF ANY KIND, either express or implied.
 * See the License for the specific language governing permissions and
 * limitations under the License.
 */

package org.springframework.boot.context.properties.source;

import java.util.List;
import java.util.function.BiPredicate;

import org.springframework.core.env.EnumerablePropertySource;
import org.springframework.core.env.PropertySource;

/**
 * Strategy used to provide a mapping between a {@link PropertySource} and a
 * {@link ConfigurationPropertySource}.
 * <p>
 * Mappings should be provided for both {@link ConfigurationPropertyName
 * ConfigurationPropertyName} types and {@code String} based names. This allows the
 * {@link SpringConfigurationPropertySource} to first attempt any direct mappings (i.e.
 * map the {@link ConfigurationPropertyName} directly to the {@link PropertySource} name)
 * before falling back to {@link EnumerablePropertySource enumerating} property names,
 * mapping them to a {@link ConfigurationPropertyName} and checking for applicability. See
 * {@link SpringConfigurationPropertySource} for more details.
 *
 * @author Phillip Webb
 * @author Madhura Bhave
 * @see SpringConfigurationPropertySource
 */
interface PropertyMapper {

	/**
	 * The default ancestor of check.
	 */
	BiPredicate<ConfigurationPropertyName, ConfigurationPropertyName> DEFAULT_ANCESTOR_OF_CHECK = ConfigurationPropertyName::isAncestorOf;

	/**
	 * Provide mappings from a {@link ConfigurationPropertySource}
	 * {@link ConfigurationPropertyName}.
	 * @param configurationPropertyName the name to map
	 * @return the mapped names or an empty list
	 */
	List<String> map(ConfigurationPropertyName configurationPropertyName);

	/**
	 * Provide mappings from a {@link PropertySource} property name.
	 * @param propertySourceName the name to map
	 * @return the mapped configuration property name or
	 * {@link ConfigurationPropertyName#EMPTY}
	 */
	ConfigurationPropertyName map(String propertySourceName);

	/**
	 * Returns a {@link BiPredicate} that can be used to check if one name is an ancestor
	 * of another when considering the mapping rules.
	 * @return a predicate that can be used to check if one name is an ancestor of another
	 */
	default BiPredicate<ConfigurationPropertyName, ConfigurationPropertyName> getAncestorOfCheck() {
		return DEFAULT_ANCESTOR_OF_CHECK;
	}

}
>>>>>>> 6755b480
<|MERGE_RESOLUTION|>--- conflicted
+++ resolved
@@ -1,63 +1,3 @@
-<<<<<<< HEAD
-/*
- * Copyright 2012-2017 the original author or authors.
- *
- * Licensed under the Apache License, Version 2.0 (the "License");
- * you may not use this file except in compliance with the License.
- * You may obtain a copy of the License at
- *
- *      https://www.apache.org/licenses/LICENSE-2.0
- *
- * Unless required by applicable law or agreed to in writing, software
- * distributed under the License is distributed on an "AS IS" BASIS,
- * WITHOUT WARRANTIES OR CONDITIONS OF ANY KIND, either express or implied.
- * See the License for the specific language governing permissions and
- * limitations under the License.
- */
-
-package org.springframework.boot.context.properties.source;
-
-import org.springframework.core.env.EnumerablePropertySource;
-import org.springframework.core.env.PropertySource;
-
-/**
- * Strategy used to provide a mapping between a {@link PropertySource} and a
- * {@link ConfigurationPropertySource}.
- * <P>
- * Mappings should be provided for both {@link ConfigurationPropertyName
- * ConfigurationPropertyName} types and {@code String} based names. This allows the
- * {@link SpringConfigurationPropertySource} to first attempt any direct mappings (i.e.
- * map the {@link ConfigurationPropertyName} directly to the {@link PropertySource} name)
- * before falling back to {@link EnumerablePropertySource enumerating} property names,
- * mapping them to a {@link ConfigurationPropertyName} and checking for
- * {@link PropertyMapping#isApplicable(ConfigurationPropertyName) applicability}. See
- * {@link SpringConfigurationPropertySource} for more details.
- *
- * @author Phillip Webb
- * @author Madhura Bhave
- * @see SpringConfigurationPropertySource
- */
-interface PropertyMapper {
-
-	PropertyMapping[] NO_MAPPINGS = {};
-
-	/**
-	 * Provide mappings from a {@link ConfigurationPropertySource}
-	 * {@link ConfigurationPropertyName}.
-	 * @param configurationPropertyName the name to map
-	 * @return a stream of mappings or {@code Stream#empty()}
-	 */
-	PropertyMapping[] map(ConfigurationPropertyName configurationPropertyName);
-
-	/**
-	 * Provide mappings from a {@link PropertySource} property name.
-	 * @param propertySourceName the name to map
-	 * @return a stream of mappings or {@code Stream#empty()}
-	 */
-	PropertyMapping[] map(String propertySourceName);
-
-}
-=======
 /*
  * Copyright 2012-2020 the original author or authors.
  *
@@ -130,5 +70,4 @@
 		return DEFAULT_ANCESTOR_OF_CHECK;
 	}
 
-}
->>>>>>> 6755b480
+}