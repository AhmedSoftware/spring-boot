--- conflicted
+++ resolved
@@ -1,19 +1,3 @@
-<<<<<<< HEAD
-<?xml version="1.0" encoding="UTF-8"?>
-
-<!--
-Console appender logback configuration provided for import, equivalent to the programmatic
-initialization performed by Boot
--->
-
-<included>
-	<appender name="CONSOLE" class="ch.qos.logback.core.ConsoleAppender">
-		<encoder>
-			<pattern>${CONSOLE_LOG_PATTERN}</pattern>
-		</encoder>
-	</appender>
-</included>
-=======
 <?xml version="1.0" encoding="UTF-8"?>
 
 <!--
@@ -28,5 +12,4 @@
 			<charset>${CONSOLE_LOG_CHARSET}</charset>
 		</encoder>
 	</appender>
-</included>
->>>>>>> 6755b480
+</included>