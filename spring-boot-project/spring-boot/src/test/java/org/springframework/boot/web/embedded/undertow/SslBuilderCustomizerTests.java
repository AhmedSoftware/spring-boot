--- conflicted
+++ resolved
@@ -1,93 +1,3 @@
-<<<<<<< HEAD
-/*
- * Copyright 2012-2019 the original author or authors.
- *
- * Licensed under the Apache License, Version 2.0 (the "License");
- * you may not use this file except in compliance with the License.
- * You may obtain a copy of the License at
- *
- *      https://www.apache.org/licenses/LICENSE-2.0
- *
- * Unless required by applicable law or agreed to in writing, software
- * distributed under the License is distributed on an "AS IS" BASIS,
- * WITHOUT WARRANTIES OR CONDITIONS OF ANY KIND, either express or implied.
- * See the License for the specific language governing permissions and
- * limitations under the License.
- */
-
-package org.springframework.boot.web.embedded.undertow;
-
-import java.net.InetAddress;
-import java.security.NoSuchProviderException;
-
-import javax.net.ssl.KeyManager;
-
-import org.junit.jupiter.api.Test;
-
-import org.springframework.boot.web.server.Ssl;
-import org.springframework.boot.web.server.WebServerException;
-import org.springframework.test.util.ReflectionTestUtils;
-
-import static org.assertj.core.api.Assertions.assertThat;
-import static org.assertj.core.api.Assertions.assertThatIllegalStateException;
-
-/**
- * Tests for {@link SslBuilderCustomizer}
- *
- * @author Brian Clozel
- * @author Raheela Aslam
- */
-class SslBuilderCustomizerTests {
-
-	@Test
-	void getKeyManagersWhenAliasIsNullShouldNotDecorate() throws Exception {
-		Ssl ssl = new Ssl();
-		ssl.setKeyPassword("password");
-		ssl.setKeyStore("src/test/resources/test.jks");
-		SslBuilderCustomizer customizer = new SslBuilderCustomizer(8080, InetAddress.getLocalHost(), ssl, null);
-		KeyManager[] keyManagers = ReflectionTestUtils.invokeMethod(customizer, "getKeyManagers", ssl, null);
-		Class<?> name = Class.forName(
-				"org.springframework.boot.web.embedded.undertow" + ".SslBuilderCustomizer$ConfigurableAliasKeyManager");
-		assertThat(keyManagers[0]).isNotInstanceOf(name);
-	}
-
-	@Test
-	void keyStoreProviderIsUsedWhenCreatingKeyStore() throws Exception {
-		Ssl ssl = new Ssl();
-		ssl.setKeyPassword("password");
-		ssl.setKeyStore("src/test/resources/test.jks");
-		ssl.setKeyStoreProvider("com.example.KeyStoreProvider");
-		SslBuilderCustomizer customizer = new SslBuilderCustomizer(8080, InetAddress.getLocalHost(), ssl, null);
-		assertThatIllegalStateException()
-				.isThrownBy(() -> ReflectionTestUtils.invokeMethod(customizer, "getKeyManagers", ssl, null))
-				.withCauseInstanceOf(NoSuchProviderException.class)
-				.withMessageContaining("com.example.KeyStoreProvider");
-	}
-
-	@Test
-	void trustStoreProviderIsUsedWhenCreatingTrustStore() throws Exception {
-		Ssl ssl = new Ssl();
-		ssl.setTrustStorePassword("password");
-		ssl.setTrustStore("src/test/resources/test.jks");
-		ssl.setTrustStoreProvider("com.example.TrustStoreProvider");
-		SslBuilderCustomizer customizer = new SslBuilderCustomizer(8080, InetAddress.getLocalHost(), ssl, null);
-		assertThatIllegalStateException()
-				.isThrownBy(() -> ReflectionTestUtils.invokeMethod(customizer, "getTrustManagers", ssl, null))
-				.withCauseInstanceOf(NoSuchProviderException.class)
-				.withMessageContaining("com.example.TrustStoreProvider");
-	}
-
-	@Test
-	void getKeyManagersWhenSslIsEnabledWithNoKeyStoreThrowsWebServerException() throws Exception {
-		Ssl ssl = new Ssl();
-		SslBuilderCustomizer customizer = new SslBuilderCustomizer(8080, InetAddress.getLocalHost(), ssl, null);
-		assertThatIllegalStateException()
-				.isThrownBy(() -> ReflectionTestUtils.invokeMethod(customizer, "getKeyManagers", ssl, null))
-				.withCauseInstanceOf(WebServerException.class).withMessageContaining("Could not load key store 'null'");
-	}
-
-}
-=======
 /*
  * Copyright 2012-2019 the original author or authors.
  *
@@ -175,5 +85,4 @@
 				.withCauseInstanceOf(WebServerException.class).withMessageContaining("Could not load key store 'null'");
 	}
 
-}
->>>>>>> 6755b480
+}