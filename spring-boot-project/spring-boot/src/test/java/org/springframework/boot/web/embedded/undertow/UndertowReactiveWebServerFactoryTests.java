--- conflicted
+++ resolved
@@ -1,139 +1,3 @@
-<<<<<<< HEAD
-/*
- * Copyright 2012-2019 the original author or authors.
- *
- * Licensed under the Apache License, Version 2.0 (the "License");
- * you may not use this file except in compliance with the License.
- * You may obtain a copy of the License at
- *
- *      https://www.apache.org/licenses/LICENSE-2.0
- *
- * Unless required by applicable law or agreed to in writing, software
- * distributed under the License is distributed on an "AS IS" BASIS,
- * WITHOUT WARRANTIES OR CONDITIONS OF ANY KIND, either express or implied.
- * See the License for the specific language governing permissions and
- * limitations under the License.
- */
-
-package org.springframework.boot.web.embedded.undertow;
-
-import java.io.File;
-import java.io.IOException;
-import java.net.URISyntaxException;
-import java.time.Duration;
-import java.util.Arrays;
-
-import io.undertow.Undertow;
-import org.junit.jupiter.api.Test;
-import org.junit.jupiter.api.io.TempDir;
-import org.mockito.InOrder;
-import reactor.core.publisher.Mono;
-
-import org.springframework.boot.web.reactive.server.AbstractReactiveWebServerFactoryTests;
-import org.springframework.http.MediaType;
-import org.springframework.http.server.reactive.HttpHandler;
-import org.springframework.web.reactive.function.BodyInserters;
-import org.springframework.web.reactive.function.client.WebClient;
-
-import static org.assertj.core.api.Assertions.assertThat;
-import static org.assertj.core.api.Assertions.assertThatIllegalArgumentException;
-import static org.mockito.ArgumentMatchers.any;
-import static org.mockito.Mockito.inOrder;
-import static org.mockito.Mockito.mock;
-
-/**
- * Tests for {@link UndertowReactiveWebServerFactory} and {@link UndertowWebServer}.
- *
- * @author Brian Clozel
- * @author Madhura Bhave
- */
-class UndertowReactiveWebServerFactoryTests extends AbstractReactiveWebServerFactoryTests {
-
-	@TempDir
-	File tempDir;
-
-	@Override
-	protected UndertowReactiveWebServerFactory getFactory() {
-		return new UndertowReactiveWebServerFactory(0);
-	}
-
-	@Test
-	void setNullBuilderCustomizersShouldThrowException() {
-		UndertowReactiveWebServerFactory factory = getFactory();
-		assertThatIllegalArgumentException().isThrownBy(() -> factory.setBuilderCustomizers(null))
-				.withMessageContaining("Customizers must not be null");
-	}
-
-	@Test
-	void addNullBuilderCustomizersShouldThrowException() {
-		UndertowReactiveWebServerFactory factory = getFactory();
-		assertThatIllegalArgumentException()
-				.isThrownBy(() -> factory.addBuilderCustomizers((UndertowBuilderCustomizer[]) null))
-				.withMessageContaining("Customizers must not be null");
-	}
-
-	@Test
-	void builderCustomizersShouldBeInvoked() {
-		UndertowReactiveWebServerFactory factory = getFactory();
-		HttpHandler handler = mock(HttpHandler.class);
-		UndertowBuilderCustomizer[] customizers = new UndertowBuilderCustomizer[4];
-		Arrays.setAll(customizers, (i) -> mock(UndertowBuilderCustomizer.class));
-		factory.setBuilderCustomizers(Arrays.asList(customizers[0], customizers[1]));
-		factory.addBuilderCustomizers(customizers[2], customizers[3]);
-		this.webServer = factory.getWebServer(handler);
-		InOrder ordered = inOrder((Object[]) customizers);
-		for (UndertowBuilderCustomizer customizer : customizers) {
-			ordered.verify(customizer).customize(any(Undertow.Builder.class));
-		}
-	}
-
-	@Test
-	void useForwardedHeaders() {
-		UndertowReactiveWebServerFactory factory = getFactory();
-		factory.setUseForwardHeaders(true);
-		assertForwardHeaderIsUsed(factory);
-	}
-
-	@Test
-	void accessLogCanBeEnabled() throws IOException, URISyntaxException, InterruptedException {
-		testAccessLog(null, null, "access_log.log");
-	}
-
-	@Test
-	void accessLogCanBeCustomized() throws IOException, URISyntaxException, InterruptedException {
-		testAccessLog("my_access.", "logz", "my_access.logz");
-	}
-
-	private void testAccessLog(String prefix, String suffix, String expectedFile)
-			throws IOException, URISyntaxException, InterruptedException {
-		UndertowReactiveWebServerFactory factory = getFactory();
-		factory.setAccessLogEnabled(true);
-		factory.setAccessLogPrefix(prefix);
-		factory.setAccessLogSuffix(suffix);
-		File accessLogDirectory = this.tempDir;
-		factory.setAccessLogDirectory(accessLogDirectory);
-		assertThat(accessLogDirectory.listFiles()).isEmpty();
-		this.webServer = factory.getWebServer(new EchoHandler());
-		this.webServer.start();
-		WebClient client = getWebClient().build();
-		Mono<String> result = client.post().uri("/test").contentType(MediaType.TEXT_PLAIN)
-				.body(BodyInserters.fromObject("Hello World")).exchange()
-				.flatMap((response) -> response.bodyToMono(String.class));
-		assertThat(result.block(Duration.ofSeconds(30))).isEqualTo("Hello World");
-		File accessLog = new File(accessLogDirectory, expectedFile);
-		awaitFile(accessLog);
-		assertThat(accessLogDirectory.listFiles()).contains(accessLog);
-	}
-
-	private void awaitFile(File file) throws InterruptedException {
-		long end = System.currentTimeMillis() + 10000;
-		while (!file.exists() && System.currentTimeMillis() < end) {
-			Thread.sleep(100);
-		}
-	}
-
-}
-=======
 /*
  * Copyright 2012-2020 the original author or authors.
  *
@@ -290,5 +154,4 @@
 		Awaitility.waitAtMost(Duration.ofSeconds(10)).until(file::exists, is(true));
 	}
 
-}
->>>>>>> 6755b480
+}