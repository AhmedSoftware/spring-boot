--- conflicted
+++ resolved
@@ -1,6 +1,5 @@
-<<<<<<< HEAD
 /*
- * Copyright 2012-2019 the original author or authors.
+ * Copyright 2012-2020 the original author or authors.
  *
  * Licensed under the Apache License, Version 2.0 (the "License");
  * you may not use this file except in compliance with the License.
@@ -18,15 +17,15 @@
 package org.springframework.boot.web.server;
 
 import java.util.ArrayList;
-import java.util.Collections;
 import java.util.LinkedHashMap;
 import java.util.List;
 import java.util.Map;
 
 import org.junit.jupiter.api.BeforeEach;
 import org.junit.jupiter.api.Test;
+import org.junit.jupiter.api.extension.ExtendWith;
 import org.mockito.Mock;
-import org.mockito.MockitoAnnotations;
+import org.mockito.junit.jupiter.MockitoExtension;
 
 import org.springframework.beans.factory.BeanFactory;
 import org.springframework.beans.factory.ListableBeanFactory;
@@ -41,6 +40,7 @@
  *
  * @author Phillip Webb
  */
+@ExtendWith(MockitoExtension.class)
 class WebServerFactoryCustomizerBeanPostProcessorTests {
 
 	private WebServerFactoryCustomizerBeanPostProcessor processor = new WebServerFactoryCustomizerBeanPostProcessor();
@@ -50,7 +50,6 @@
 
 	@BeforeEach
 	void setup() {
-		MockitoAnnotations.initMocks(this);
 		this.processor.setBeanFactory(this.beanFactory);
 	}
 
@@ -58,12 +57,11 @@
 	void setBeanFactoryWhenNotListableShouldThrowException() {
 		assertThatIllegalArgumentException().isThrownBy(() -> this.processor.setBeanFactory(mock(BeanFactory.class)))
 				.withMessageContaining(
-						"WebServerCustomizerBeanPostProcessor can only " + "be used with a ListableBeanFactory");
+						"WebServerCustomizerBeanPostProcessor can only be used with a ListableBeanFactory");
 	}
 
 	@Test
 	void postProcessBeforeShouldReturnBean() {
-		addMockBeans(Collections.emptyMap());
 		Object bean = new Object();
 		Object result = this.processor.postProcessBeforeInitialization(bean, "foo");
 		assertThat(result).isSameAs(bean);
@@ -71,7 +69,6 @@
 
 	@Test
 	void postProcessAfterShouldReturnBean() {
-		addMockBeans(Collections.emptyMap());
 		Object bean = new Object();
 		Object result = this.processor.postProcessAfterInitialization(bean, "foo");
 		assertThat(result).isSameAs(bean);
@@ -202,208 +199,4 @@
 
 	}
 
-}
-=======
-/*
- * Copyright 2012-2020 the original author or authors.
- *
- * Licensed under the Apache License, Version 2.0 (the "License");
- * you may not use this file except in compliance with the License.
- * You may obtain a copy of the License at
- *
- *      https://www.apache.org/licenses/LICENSE-2.0
- *
- * Unless required by applicable law or agreed to in writing, software
- * distributed under the License is distributed on an "AS IS" BASIS,
- * WITHOUT WARRANTIES OR CONDITIONS OF ANY KIND, either express or implied.
- * See the License for the specific language governing permissions and
- * limitations under the License.
- */
-
-package org.springframework.boot.web.server;
-
-import java.util.ArrayList;
-import java.util.LinkedHashMap;
-import java.util.List;
-import java.util.Map;
-
-import org.junit.jupiter.api.BeforeEach;
-import org.junit.jupiter.api.Test;
-import org.junit.jupiter.api.extension.ExtendWith;
-import org.mockito.Mock;
-import org.mockito.junit.jupiter.MockitoExtension;
-
-import org.springframework.beans.factory.BeanFactory;
-import org.springframework.beans.factory.ListableBeanFactory;
-
-import static org.assertj.core.api.Assertions.assertThat;
-import static org.assertj.core.api.Assertions.assertThatIllegalArgumentException;
-import static org.mockito.BDDMockito.given;
-import static org.mockito.Mockito.mock;
-
-/**
- * Tests for {@link WebServerFactoryCustomizerBeanPostProcessor}.
- *
- * @author Phillip Webb
- */
-@ExtendWith(MockitoExtension.class)
-class WebServerFactoryCustomizerBeanPostProcessorTests {
-
-	private WebServerFactoryCustomizerBeanPostProcessor processor = new WebServerFactoryCustomizerBeanPostProcessor();
-
-	@Mock
-	private ListableBeanFactory beanFactory;
-
-	@BeforeEach
-	void setup() {
-		this.processor.setBeanFactory(this.beanFactory);
-	}
-
-	@Test
-	void setBeanFactoryWhenNotListableShouldThrowException() {
-		assertThatIllegalArgumentException().isThrownBy(() -> this.processor.setBeanFactory(mock(BeanFactory.class)))
-				.withMessageContaining(
-						"WebServerCustomizerBeanPostProcessor can only be used with a ListableBeanFactory");
-	}
-
-	@Test
-	void postProcessBeforeShouldReturnBean() {
-		Object bean = new Object();
-		Object result = this.processor.postProcessBeforeInitialization(bean, "foo");
-		assertThat(result).isSameAs(bean);
-	}
-
-	@Test
-	void postProcessAfterShouldReturnBean() {
-		Object bean = new Object();
-		Object result = this.processor.postProcessAfterInitialization(bean, "foo");
-		assertThat(result).isSameAs(bean);
-	}
-
-	@Test
-	void postProcessAfterShouldCallInterfaceCustomizers() {
-		Map<String, Object> beans = addInterfaceBeans();
-		addMockBeans(beans);
-		postProcessBeforeInitialization(WebServerFactory.class);
-		assertThat(wasCalled(beans, "one")).isFalse();
-		assertThat(wasCalled(beans, "two")).isFalse();
-		assertThat(wasCalled(beans, "all")).isTrue();
-	}
-
-	@Test
-	void postProcessAfterWhenWebServerFactoryOneShouldCallInterfaceCustomizers() {
-		Map<String, Object> beans = addInterfaceBeans();
-		addMockBeans(beans);
-		postProcessBeforeInitialization(WebServerFactoryOne.class);
-		assertThat(wasCalled(beans, "one")).isTrue();
-		assertThat(wasCalled(beans, "two")).isFalse();
-		assertThat(wasCalled(beans, "all")).isTrue();
-	}
-
-	@Test
-	void postProcessAfterWhenWebServerFactoryTwoShouldCallInterfaceCustomizers() {
-		Map<String, Object> beans = addInterfaceBeans();
-		addMockBeans(beans);
-		postProcessBeforeInitialization(WebServerFactoryTwo.class);
-		assertThat(wasCalled(beans, "one")).isFalse();
-		assertThat(wasCalled(beans, "two")).isTrue();
-		assertThat(wasCalled(beans, "all")).isTrue();
-	}
-
-	private Map<String, Object> addInterfaceBeans() {
-		WebServerFactoryOneCustomizer oneCustomizer = new WebServerFactoryOneCustomizer();
-		WebServerFactoryTwoCustomizer twoCustomizer = new WebServerFactoryTwoCustomizer();
-		WebServerFactoryAllCustomizer allCustomizer = new WebServerFactoryAllCustomizer();
-		Map<String, Object> beans = new LinkedHashMap<>();
-		beans.put("one", oneCustomizer);
-		beans.put("two", twoCustomizer);
-		beans.put("all", allCustomizer);
-		return beans;
-	}
-
-	@Test
-	void postProcessAfterShouldCallLambdaCustomizers() {
-		List<String> called = new ArrayList<>();
-		addLambdaBeans(called);
-		postProcessBeforeInitialization(WebServerFactory.class);
-		assertThat(called).containsExactly("all");
-	}
-
-	@Test
-	void postProcessAfterWhenWebServerFactoryOneShouldCallLambdaCustomizers() {
-		List<String> called = new ArrayList<>();
-		addLambdaBeans(called);
-		postProcessBeforeInitialization(WebServerFactoryOne.class);
-		assertThat(called).containsExactly("one", "all");
-	}
-
-	@Test
-	void postProcessAfterWhenWebServerFactoryTwoShouldCallLambdaCustomizers() {
-		List<String> called = new ArrayList<>();
-		addLambdaBeans(called);
-		postProcessBeforeInitialization(WebServerFactoryTwo.class);
-		assertThat(called).containsExactly("two", "all");
-	}
-
-	private void addLambdaBeans(List<String> called) {
-		WebServerFactoryCustomizer<WebServerFactoryOne> one = (f) -> called.add("one");
-		WebServerFactoryCustomizer<WebServerFactoryTwo> two = (f) -> called.add("two");
-		WebServerFactoryCustomizer<WebServerFactory> all = (f) -> called.add("all");
-		Map<String, Object> beans = new LinkedHashMap<>();
-		beans.put("one", one);
-		beans.put("two", two);
-		beans.put("all", all);
-		addMockBeans(beans);
-	}
-
-	@SuppressWarnings({ "unchecked", "rawtypes" })
-	private void addMockBeans(Map<String, ?> beans) {
-		given(this.beanFactory.getBeansOfType(WebServerFactoryCustomizer.class, false, false))
-				.willReturn((Map<String, WebServerFactoryCustomizer>) beans);
-	}
-
-	private void postProcessBeforeInitialization(Class<?> type) {
-		this.processor.postProcessBeforeInitialization(mock(type), "foo");
-	}
-
-	private boolean wasCalled(Map<String, ?> beans, String name) {
-		return ((MockWebServerFactoryCustomizer<?>) beans.get(name)).wasCalled();
-	}
-
-	interface WebServerFactoryOne extends WebServerFactory {
-
-	}
-
-	interface WebServerFactoryTwo extends WebServerFactory {
-
-	}
-
-	static class MockWebServerFactoryCustomizer<T extends WebServerFactory> implements WebServerFactoryCustomizer<T> {
-
-		private boolean called;
-
-		@Override
-		public void customize(T factory) {
-			this.called = true;
-		}
-
-		boolean wasCalled() {
-			return this.called;
-		}
-
-	}
-
-	static class WebServerFactoryOneCustomizer extends MockWebServerFactoryCustomizer<WebServerFactoryOne> {
-
-	}
-
-	static class WebServerFactoryTwoCustomizer extends MockWebServerFactoryCustomizer<WebServerFactoryTwo> {
-
-	}
-
-	static class WebServerFactoryAllCustomizer extends MockWebServerFactoryCustomizer<WebServerFactory> {
-
-	}
-
-}
->>>>>>> 6755b480
+}