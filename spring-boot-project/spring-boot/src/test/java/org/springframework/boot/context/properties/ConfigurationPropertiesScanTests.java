<<<<<<< HEAD
/*
 * Copyright 2012-2019 the original author or authors.
 *
 * Licensed under the Apache License, Version 2.0 (the "License");
 * you may not use this file except in compliance with the License.
 * You may obtain a copy of the License at
 *
 *      https://www.apache.org/licenses/LICENSE-2.0
 *
 * Unless required by applicable law or agreed to in writing, software
 * distributed under the License is distributed on an "AS IS" BASIS,
 * WITHOUT WARRANTIES OR CONDITIONS OF ANY KIND, either express or implied.
 * See the License for the specific language governing permissions and
 * limitations under the License.
 */

package org.springframework.boot.context.properties;

import org.junit.jupiter.api.AfterEach;
import org.junit.jupiter.api.BeforeEach;
import org.junit.jupiter.api.Test;
import org.mockito.Mockito;

import org.springframework.boot.context.properties.scan.valid.a.AScanConfiguration;
import org.springframework.context.annotation.AnnotationConfigApplicationContext;
import org.springframework.core.io.ByteArrayResource;
import org.springframework.core.io.DefaultResourceLoader;

import static org.assertj.core.api.Assertions.assertThat;
import static org.mockito.BDDMockito.given;
import static org.mockito.BDDMockito.willCallRealMethod;

/**
 * Integration tests for {@link ConfigurationPropertiesScan @ConfigurationPropertiesScan}.
 *
 * @author Madhura Bhave
 * @author Johnny Lim
 */
class ConfigurationPropertiesScanTests {

	private AnnotationConfigApplicationContext context;

	@BeforeEach
	void setup() {
		this.context = new AnnotationConfigApplicationContext();
	}

	@AfterEach
	void teardown() {
		if (this.context != null) {
			this.context.close();
		}
	}

	@Test
	void scanImportBeanRegistrarShouldBeEnvironmentAwareWithRequiredProfile() {
		this.context.getEnvironment().addActiveProfile("test");
		load(TestConfiguration.class);
		assertThat(this.context.containsBean(
				"profile-org.springframework.boot.context.properties.scan.valid.a.AScanConfiguration$MyProfileProperties"))
						.isTrue();
	}

	@Test
	void scanImportBeanRegistrarShouldBeEnvironmentAwareWithoutRequiredProfile() {
		load(TestConfiguration.class);
		assertThat(this.context.containsBean(
				"profile-org.springframework.boot.context.properties.scan.valid.a.AScanConfiguration$MyProfileProperties"))
						.isFalse();
	}

	@Test
	void scanImportBeanRegistrarShouldBeResourceLoaderAwareWithRequiredResource() {
		DefaultResourceLoader resourceLoader = Mockito.mock(DefaultResourceLoader.class);
		this.context.setResourceLoader(resourceLoader);
		willCallRealMethod().given(resourceLoader).getClassLoader();
		given(resourceLoader.getResource("test")).willReturn(new ByteArrayResource("test".getBytes()));
		load(TestConfiguration.class);
		assertThat(this.context.containsBean(
				"resource-org.springframework.boot.context.properties.scan.valid.a.AScanConfiguration$MyResourceProperties"))
						.isTrue();
	}

	@Test
	void scanImportBeanRegistrarShouldBeResourceLoaderAwareWithoutRequiredResource() {
		load(TestConfiguration.class);
		assertThat(this.context.containsBean(
				"resource-org.springframework.boot.context.properties.scan.valid.a.AScanConfiguration$MyResourceProperties"))
						.isFalse();
	}

	private void load(Class<?>... classes) {
		this.context.register(classes);
		this.context.refresh();
	}

	@ConfigurationPropertiesScan(basePackageClasses = AScanConfiguration.class)
	static class TestConfiguration {

	}

}
=======
/*
 * Copyright 2012-2019 the original author or authors.
 *
 * Licensed under the Apache License, Version 2.0 (the "License");
 * you may not use this file except in compliance with the License.
 * You may obtain a copy of the License at
 *
 *      https://www.apache.org/licenses/LICENSE-2.0
 *
 * Unless required by applicable law or agreed to in writing, software
 * distributed under the License is distributed on an "AS IS" BASIS,
 * WITHOUT WARRANTIES OR CONDITIONS OF ANY KIND, either express or implied.
 * See the License for the specific language governing permissions and
 * limitations under the License.
 */

package org.springframework.boot.context.properties;

import java.io.IOException;
import java.util.Objects;

import org.junit.jupiter.api.AfterEach;
import org.junit.jupiter.api.BeforeEach;
import org.junit.jupiter.api.Test;

import org.springframework.boot.context.TypeExcludeFilter;
import org.springframework.boot.context.properties.scan.valid.a.AScanConfiguration;
import org.springframework.boot.context.properties.scan.valid.b.BScanConfiguration.BFirstProperties;
import org.springframework.boot.context.properties.scan.valid.b.BScanConfiguration.BProperties;
import org.springframework.boot.context.properties.scan.valid.b.BScanConfiguration.BSecondProperties;
import org.springframework.context.annotation.AnnotationConfigApplicationContext;
import org.springframework.core.io.ByteArrayResource;
import org.springframework.core.io.DefaultResourceLoader;
import org.springframework.core.type.classreading.MetadataReader;
import org.springframework.core.type.classreading.MetadataReaderFactory;
import org.springframework.core.type.filter.AssignableTypeFilter;
import org.springframework.test.context.support.TestPropertySourceUtils;

import static org.assertj.core.api.Assertions.assertThat;
import static org.mockito.BDDMockito.given;
import static org.mockito.BDDMockito.willCallRealMethod;
import static org.mockito.Mockito.mock;

/**
 * Integration tests for {@link ConfigurationPropertiesScan @ConfigurationPropertiesScan}.
 *
 * @author Madhura Bhave
 * @author Johnny Lim
 * @author Stephane Nicoll
 */
class ConfigurationPropertiesScanTests {

	private AnnotationConfigApplicationContext context;

	@BeforeEach
	void setup() {
		this.context = new AnnotationConfigApplicationContext();
	}

	@AfterEach
	void teardown() {
		if (this.context != null) {
			this.context.close();
		}
	}

	@Test
	void scanImportBeanRegistrarShouldBeEnvironmentAwareWithRequiredProfile() {
		this.context.getEnvironment().addActiveProfile("test");
		load(TestConfiguration.class);
		assertThat(this.context.containsBean(
				"profile-org.springframework.boot.context.properties.scan.valid.a.AScanConfiguration$MyProfileProperties"))
						.isTrue();
	}

	@Test
	void scanImportBeanRegistrarShouldBeEnvironmentAwareWithoutRequiredProfile() {
		load(TestConfiguration.class);
		assertThat(this.context.containsBean(
				"profile-org.springframework.boot.context.properties.scan.valid.a.AScanConfiguration$MyProfileProperties"))
						.isFalse();
	}

	@Test
	void scanImportBeanRegistrarShouldBeResourceLoaderAwareWithRequiredResource() {
		DefaultResourceLoader resourceLoader = mock(DefaultResourceLoader.class);
		this.context.setResourceLoader(resourceLoader);
		willCallRealMethod().given(resourceLoader).getClassLoader();
		given(resourceLoader.getResource("test")).willReturn(new ByteArrayResource("test".getBytes()));
		load(TestConfiguration.class);
		assertThat(this.context.containsBean(
				"resource-org.springframework.boot.context.properties.scan.valid.a.AScanConfiguration$MyResourceProperties"))
						.isTrue();
	}

	@Test
	void scanImportBeanRegistrarShouldBeResourceLoaderAwareWithoutRequiredResource() {
		load(TestConfiguration.class);
		assertThat(this.context.containsBean(
				"resource-org.springframework.boot.context.properties.scan.valid.a.AScanConfiguration$MyResourceProperties"))
						.isFalse();
	}

	@Test
	void scanImportBeanRegistrarShouldUsePackageName() {
		load(TestAnotherPackageConfiguration.class);
		assertThat(this.context.getBeanNamesForType(BProperties.class)).containsOnly(
				"b.first-org.springframework.boot.context.properties.scan.valid.b.BScanConfiguration$BFirstProperties",
				"b.second-org.springframework.boot.context.properties.scan.valid.b.BScanConfiguration$BSecondProperties");
	}

	@Test
	void scanImportBeanRegistrarShouldApplyTypeExcludeFilter() {
		this.context.getBeanFactory().registerSingleton("filter", new ConfigurationPropertiesTestTypeExcludeFilter());
		this.context.register(TestAnotherPackageConfiguration.class);
		this.context.refresh();
		assertThat(this.context.getBeanNamesForType(BProperties.class)).containsOnly(
				"b.first-org.springframework.boot.context.properties.scan.valid.b.BScanConfiguration$BFirstProperties");
	}

	@Test
	void scanShouldBindConfigurationProperties() {
		load(TestAnotherPackageConfiguration.class, "b.first.name=constructor", "b.second.number=42");
		assertThat(this.context.getBean(BFirstProperties.class).getName()).isEqualTo("constructor");
		assertThat(this.context.getBean(BSecondProperties.class).getNumber()).isEqualTo(42);
	}

	private void load(Class<?> configuration, String... inlinedProperties) {
		this.context.register(configuration);
		TestPropertySourceUtils.addInlinedPropertiesToEnvironment(this.context, inlinedProperties);
		this.context.refresh();
	}

	@ConfigurationPropertiesScan(basePackageClasses = AScanConfiguration.class)
	static class TestConfiguration {

	}

	@ConfigurationPropertiesScan(basePackages = "org.springframework.boot.context.properties.scan.valid.b")
	static class TestAnotherPackageConfiguration {

	}

	static class ConfigurationPropertiesTestTypeExcludeFilter extends TypeExcludeFilter {

		@Override
		public boolean match(MetadataReader metadataReader, MetadataReaderFactory metadataReaderFactory)
				throws IOException {
			AssignableTypeFilter typeFilter = new AssignableTypeFilter(BFirstProperties.class);
			return !typeFilter.match(metadataReader, metadataReaderFactory);
		}

		@Override
		public boolean equals(Object o) {
			return (this == o);
		}

		@Override
		public int hashCode() {
			return Objects.hash(42);
		}

	}

}
>>>>>>> 6755b480
<|MERGE_RESOLUTION|>--- conflicted
+++ resolved
@@ -1,107 +1,3 @@
-<<<<<<< HEAD
-/*
- * Copyright 2012-2019 the original author or authors.
- *
- * Licensed under the Apache License, Version 2.0 (the "License");
- * you may not use this file except in compliance with the License.
- * You may obtain a copy of the License at
- *
- *      https://www.apache.org/licenses/LICENSE-2.0
- *
- * Unless required by applicable law or agreed to in writing, software
- * distributed under the License is distributed on an "AS IS" BASIS,
- * WITHOUT WARRANTIES OR CONDITIONS OF ANY KIND, either express or implied.
- * See the License for the specific language governing permissions and
- * limitations under the License.
- */
-
-package org.springframework.boot.context.properties;
-
-import org.junit.jupiter.api.AfterEach;
-import org.junit.jupiter.api.BeforeEach;
-import org.junit.jupiter.api.Test;
-import org.mockito.Mockito;
-
-import org.springframework.boot.context.properties.scan.valid.a.AScanConfiguration;
-import org.springframework.context.annotation.AnnotationConfigApplicationContext;
-import org.springframework.core.io.ByteArrayResource;
-import org.springframework.core.io.DefaultResourceLoader;
-
-import static org.assertj.core.api.Assertions.assertThat;
-import static org.mockito.BDDMockito.given;
-import static org.mockito.BDDMockito.willCallRealMethod;
-
-/**
- * Integration tests for {@link ConfigurationPropertiesScan @ConfigurationPropertiesScan}.
- *
- * @author Madhura Bhave
- * @author Johnny Lim
- */
-class ConfigurationPropertiesScanTests {
-
-	private AnnotationConfigApplicationContext context;
-
-	@BeforeEach
-	void setup() {
-		this.context = new AnnotationConfigApplicationContext();
-	}
-
-	@AfterEach
-	void teardown() {
-		if (this.context != null) {
-			this.context.close();
-		}
-	}
-
-	@Test
-	void scanImportBeanRegistrarShouldBeEnvironmentAwareWithRequiredProfile() {
-		this.context.getEnvironment().addActiveProfile("test");
-		load(TestConfiguration.class);
-		assertThat(this.context.containsBean(
-				"profile-org.springframework.boot.context.properties.scan.valid.a.AScanConfiguration$MyProfileProperties"))
-						.isTrue();
-	}
-
-	@Test
-	void scanImportBeanRegistrarShouldBeEnvironmentAwareWithoutRequiredProfile() {
-		load(TestConfiguration.class);
-		assertThat(this.context.containsBean(
-				"profile-org.springframework.boot.context.properties.scan.valid.a.AScanConfiguration$MyProfileProperties"))
-						.isFalse();
-	}
-
-	@Test
-	void scanImportBeanRegistrarShouldBeResourceLoaderAwareWithRequiredResource() {
-		DefaultResourceLoader resourceLoader = Mockito.mock(DefaultResourceLoader.class);
-		this.context.setResourceLoader(resourceLoader);
-		willCallRealMethod().given(resourceLoader).getClassLoader();
-		given(resourceLoader.getResource("test")).willReturn(new ByteArrayResource("test".getBytes()));
-		load(TestConfiguration.class);
-		assertThat(this.context.containsBean(
-				"resource-org.springframework.boot.context.properties.scan.valid.a.AScanConfiguration$MyResourceProperties"))
-						.isTrue();
-	}
-
-	@Test
-	void scanImportBeanRegistrarShouldBeResourceLoaderAwareWithoutRequiredResource() {
-		load(TestConfiguration.class);
-		assertThat(this.context.containsBean(
-				"resource-org.springframework.boot.context.properties.scan.valid.a.AScanConfiguration$MyResourceProperties"))
-						.isFalse();
-	}
-
-	private void load(Class<?>... classes) {
-		this.context.register(classes);
-		this.context.refresh();
-	}
-
-	@ConfigurationPropertiesScan(basePackageClasses = AScanConfiguration.class)
-	static class TestConfiguration {
-
-	}
-
-}
-=======
 /*
  * Copyright 2012-2019 the original author or authors.
  *
@@ -266,5 +162,4 @@
 
 	}
 
-}
->>>>>>> 6755b480
+}