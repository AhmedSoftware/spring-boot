--- conflicted
+++ resolved
@@ -1,137 +1,3 @@
-<<<<<<< HEAD
-/*
- * Copyright 2012-2019 the original author or authors.
- *
- * Licensed under the Apache License, Version 2.0 (the "License");
- * you may not use this file except in compliance with the License.
- * You may obtain a copy of the License at
- *
- *      https://www.apache.org/licenses/LICENSE-2.0
- *
- * Unless required by applicable law or agreed to in writing, software
- * distributed under the License is distributed on an "AS IS" BASIS,
- * WITHOUT WARRANTIES OR CONDITIONS OF ANY KIND, either express or implied.
- * See the License for the specific language governing permissions and
- * limitations under the License.
- */
-
-package org.springframework.boot.task;
-
-import java.time.Duration;
-import java.util.Collections;
-import java.util.Set;
-
-import org.junit.jupiter.api.Test;
-
-import org.springframework.scheduling.concurrent.ThreadPoolTaskScheduler;
-
-import static org.assertj.core.api.Assertions.assertThat;
-import static org.assertj.core.api.Assertions.assertThatIllegalArgumentException;
-import static org.mockito.Mockito.mock;
-import static org.mockito.Mockito.spy;
-import static org.mockito.Mockito.verify;
-import static org.mockito.Mockito.verifyZeroInteractions;
-
-/**
- * Tests for {@link TaskSchedulerBuilder}.
- *
- * @author Stephane Nicoll
- */
-class TaskSchedulerBuilderTests {
-
-	private TaskSchedulerBuilder builder = new TaskSchedulerBuilder();
-
-	@Test
-	void poolSettingsShouldApply() {
-		ThreadPoolTaskScheduler scheduler = this.builder.poolSize(4).build();
-		assertThat(scheduler.getPoolSize()).isEqualTo(4);
-	}
-
-	@Test
-	void awaitTerminationShouldApply() {
-		ThreadPoolTaskScheduler executor = this.builder.awaitTermination(true).build();
-		assertThat(executor).hasFieldOrPropertyWithValue("waitForTasksToCompleteOnShutdown", true);
-	}
-
-	@Test
-	void awaitTerminationPeriodShouldApply() {
-		ThreadPoolTaskScheduler executor = this.builder.awaitTerminationPeriod(Duration.ofMinutes(1)).build();
-		assertThat(executor).hasFieldOrPropertyWithValue("awaitTerminationSeconds", 60);
-	}
-
-	@Test
-	void threadNamePrefixShouldApply() {
-		ThreadPoolTaskScheduler scheduler = this.builder.threadNamePrefix("test-").build();
-		assertThat(scheduler.getThreadNamePrefix()).isEqualTo("test-");
-	}
-
-	@Test
-	void customizersWhenCustomizersAreNullShouldThrowException() {
-		assertThatIllegalArgumentException()
-				.isThrownBy(() -> this.builder.customizers((TaskSchedulerCustomizer[]) null))
-				.withMessageContaining("Customizers must not be null");
-	}
-
-	@Test
-	void customizersCollectionWhenCustomizersAreNullShouldThrowException() {
-		assertThatIllegalArgumentException()
-				.isThrownBy(() -> this.builder.customizers((Set<TaskSchedulerCustomizer>) null))
-				.withMessageContaining("Customizers must not be null");
-	}
-
-	@Test
-	void customizersShouldApply() {
-		TaskSchedulerCustomizer customizer = mock(TaskSchedulerCustomizer.class);
-		ThreadPoolTaskScheduler scheduler = this.builder.customizers(customizer).build();
-		verify(customizer).customize(scheduler);
-	}
-
-	@Test
-	void customizersShouldBeAppliedLast() {
-		ThreadPoolTaskScheduler scheduler = spy(new ThreadPoolTaskScheduler());
-		this.builder.poolSize(4).threadNamePrefix("test-").additionalCustomizers((taskScheduler) -> {
-			verify(taskScheduler).setPoolSize(4);
-			verify(taskScheduler).setThreadNamePrefix("test-");
-		});
-		this.builder.configure(scheduler);
-	}
-
-	@Test
-	void customizersShouldReplaceExisting() {
-		TaskSchedulerCustomizer customizer1 = mock(TaskSchedulerCustomizer.class);
-		TaskSchedulerCustomizer customizer2 = mock(TaskSchedulerCustomizer.class);
-		ThreadPoolTaskScheduler scheduler = this.builder.customizers(customizer1)
-				.customizers(Collections.singleton(customizer2)).build();
-		verifyZeroInteractions(customizer1);
-		verify(customizer2).customize(scheduler);
-	}
-
-	@Test
-	void additionalCustomizersWhenCustomizersAreNullShouldThrowException() {
-		assertThatIllegalArgumentException()
-				.isThrownBy(() -> this.builder.additionalCustomizers((TaskSchedulerCustomizer[]) null))
-				.withMessageContaining("Customizers must not be null");
-	}
-
-	@Test
-	void additionalCustomizersCollectionWhenCustomizersAreNullShouldThrowException() {
-		assertThatIllegalArgumentException()
-				.isThrownBy(() -> this.builder.additionalCustomizers((Set<TaskSchedulerCustomizer>) null))
-				.withMessageContaining("Customizers must not be null");
-	}
-
-	@Test
-	void additionalCustomizersShouldAddToExisting() {
-		TaskSchedulerCustomizer customizer1 = mock(TaskSchedulerCustomizer.class);
-		TaskSchedulerCustomizer customizer2 = mock(TaskSchedulerCustomizer.class);
-		ThreadPoolTaskScheduler scheduler = this.builder.customizers(customizer1).additionalCustomizers(customizer2)
-				.build();
-		verify(customizer1).customize(scheduler);
-		verify(customizer2).customize(scheduler);
-	}
-
-}
-=======
 /*
  * Copyright 2012-2020 the original author or authors.
  *
@@ -264,5 +130,4 @@
 		verify(customizer2).customize(scheduler);
 	}
 
-}
->>>>>>> 6755b480
+}