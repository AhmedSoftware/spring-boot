--- conflicted
+++ resolved
@@ -52,11 +52,8 @@
  * @author Phillip Webb
  * @author Vedran Pavic
  * @author Scott Frederick
-<<<<<<< HEAD
  * @author Moritz Halbritter
-=======
  * @author Yanming Zhou
->>>>>>> 1f06aa2e
  */
 class DefaultErrorAttributesTests {
 
