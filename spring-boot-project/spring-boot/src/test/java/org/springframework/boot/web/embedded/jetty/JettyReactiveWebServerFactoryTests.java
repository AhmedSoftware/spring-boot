--- conflicted
+++ resolved
@@ -1,118 +1,3 @@
-<<<<<<< HEAD
-/*
- * Copyright 2012-2019 the original author or authors.
- *
- * Licensed under the Apache License, Version 2.0 (the "License");
- * you may not use this file except in compliance with the License.
- * You may obtain a copy of the License at
- *
- *      https://www.apache.org/licenses/LICENSE-2.0
- *
- * Unless required by applicable law or agreed to in writing, software
- * distributed under the License is distributed on an "AS IS" BASIS,
- * WITHOUT WARRANTIES OR CONDITIONS OF ANY KIND, either express or implied.
- * See the License for the specific language governing permissions and
- * limitations under the License.
- */
-
-package org.springframework.boot.web.embedded.jetty;
-
-import java.net.InetAddress;
-import java.util.Arrays;
-
-import org.eclipse.jetty.server.Connector;
-import org.eclipse.jetty.server.Server;
-import org.eclipse.jetty.server.ServerConnector;
-import org.junit.jupiter.api.Test;
-import org.mockito.InOrder;
-
-import org.springframework.boot.web.reactive.server.AbstractReactiveWebServerFactoryTests;
-import org.springframework.http.client.reactive.JettyResourceFactory;
-import org.springframework.http.server.reactive.HttpHandler;
-
-import static org.assertj.core.api.Assertions.assertThat;
-import static org.assertj.core.api.Assertions.assertThatIllegalArgumentException;
-import static org.mockito.ArgumentMatchers.any;
-import static org.mockito.Mockito.inOrder;
-import static org.mockito.Mockito.mock;
-
-/**
- * Tests for {@link JettyReactiveWebServerFactory} and {@link JettyWebServer}.
- *
- * @author Brian Clozel
- * @author Madhura Bhave
- */
-class JettyReactiveWebServerFactoryTests extends AbstractReactiveWebServerFactoryTests {
-
-	@Override
-	protected JettyReactiveWebServerFactory getFactory() {
-		return new JettyReactiveWebServerFactory(0);
-	}
-
-	@Test
-	void setNullServerCustomizersShouldThrowException() {
-		JettyReactiveWebServerFactory factory = getFactory();
-		assertThatIllegalArgumentException().isThrownBy(() -> factory.setServerCustomizers(null))
-				.withMessageContaining("Customizers must not be null");
-	}
-
-	@Test
-	void addNullServerCustomizersShouldThrowException() {
-		JettyReactiveWebServerFactory factory = getFactory();
-		assertThatIllegalArgumentException()
-				.isThrownBy(() -> factory.addServerCustomizers((JettyServerCustomizer[]) null))
-				.withMessageContaining("Customizers must not be null");
-	}
-
-	@Test
-	void jettyCustomizersShouldBeInvoked() {
-		HttpHandler handler = mock(HttpHandler.class);
-		JettyReactiveWebServerFactory factory = getFactory();
-		JettyServerCustomizer[] configurations = new JettyServerCustomizer[4];
-		Arrays.setAll(configurations, (i) -> mock(JettyServerCustomizer.class));
-		factory.setServerCustomizers(Arrays.asList(configurations[0], configurations[1]));
-		factory.addServerCustomizers(configurations[2], configurations[3]);
-		this.webServer = factory.getWebServer(handler);
-		InOrder ordered = inOrder((Object[]) configurations);
-		for (JettyServerCustomizer configuration : configurations) {
-			ordered.verify(configuration).customize(any(Server.class));
-		}
-	}
-
-	@Test
-	void specificIPAddressNotReverseResolved() throws Exception {
-		JettyReactiveWebServerFactory factory = getFactory();
-		InetAddress localhost = InetAddress.getLocalHost();
-		factory.setAddress(InetAddress.getByAddress(localhost.getAddress()));
-		this.webServer = factory.getWebServer(mock(HttpHandler.class));
-		this.webServer.start();
-		Connector connector = ((JettyWebServer) this.webServer).getServer().getConnectors()[0];
-		assertThat(((ServerConnector) connector).getHost()).isEqualTo(localhost.getHostAddress());
-	}
-
-	@Test
-	void useForwardedHeaders() {
-		JettyReactiveWebServerFactory factory = getFactory();
-		factory.setUseForwardHeaders(true);
-		assertForwardHeaderIsUsed(factory);
-	}
-
-	@Test
-	void useServerResources() throws Exception {
-		JettyResourceFactory resourceFactory = new JettyResourceFactory();
-		resourceFactory.afterPropertiesSet();
-		JettyReactiveWebServerFactory factory = getFactory();
-		factory.setResourceFactory(resourceFactory);
-		JettyWebServer webServer = (JettyWebServer) factory.getWebServer(new EchoHandler());
-		webServer.start();
-		Connector connector = webServer.getServer().getConnectors()[0];
-		assertThat(connector.getByteBufferPool()).isEqualTo(resourceFactory.getByteBufferPool());
-		assertThat(connector.getExecutor()).isEqualTo(resourceFactory.getExecutor());
-		assertThat(connector.getScheduler()).isEqualTo(resourceFactory.getScheduler());
-	}
-
-}
-=======
 /*
  * Copyright 2012-2020 the original author or authors.
  *
@@ -253,5 +138,4 @@
 		this.webServer.stop();
 	}
 
-}
->>>>>>> 6755b480
+}