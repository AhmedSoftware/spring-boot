--- conflicted
+++ resolved
@@ -1341,11 +1341,7 @@
 			]
 		}
 	}
-<<<<<<< HEAD
-	library("RSocket", "1.1.0-M2") {
-=======
 	library("RSocket", "1.1.0") {
->>>>>>> 45f298bc
 		group("io.rsocket") {
 			imports = [
 				"rsocket-bom"
