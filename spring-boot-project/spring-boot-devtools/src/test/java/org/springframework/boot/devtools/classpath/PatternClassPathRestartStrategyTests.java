--- conflicted
+++ resolved
@@ -1,102 +1,3 @@
-<<<<<<< HEAD
-/*
- * Copyright 2012-2019 the original author or authors.
- *
- * Licensed under the Apache License, Version 2.0 (the "License");
- * you may not use this file except in compliance with the License.
- * You may obtain a copy of the License at
- *
- *      https://www.apache.org/licenses/LICENSE-2.0
- *
- * Unless required by applicable law or agreed to in writing, software
- * distributed under the License is distributed on an "AS IS" BASIS,
- * WITHOUT WARRANTIES OR CONDITIONS OF ANY KIND, either express or implied.
- * See the License for the specific language governing permissions and
- * limitations under the License.
- */
-
-package org.springframework.boot.devtools.classpath;
-
-import java.io.File;
-
-import org.junit.jupiter.api.Test;
-
-import org.springframework.boot.devtools.filewatch.ChangedFile;
-import org.springframework.boot.devtools.filewatch.ChangedFile.Type;
-
-import static org.assertj.core.api.Assertions.assertThat;
-
-/**
- * Tests for {@link PatternClassPathRestartStrategy}.
- *
- * @author Phillip Webb
- * @author Andrew Landsverk
- */
-class PatternClassPathRestartStrategyTests {
-
-	@Test
-	void nullPattern() {
-		ClassPathRestartStrategy strategy = createStrategy(null);
-		assertRestartRequired(strategy, "a/b.txt", true);
-	}
-
-	@Test
-	void emptyPattern() {
-		ClassPathRestartStrategy strategy = createStrategy("");
-		assertRestartRequired(strategy, "a/b.txt", true);
-	}
-
-	@Test
-	void singlePattern() {
-		ClassPathRestartStrategy strategy = createStrategy("static/**");
-		assertRestartRequired(strategy, "static/file.txt", false);
-		assertRestartRequired(strategy, "static/folder/file.txt", false);
-		assertRestartRequired(strategy, "public/file.txt", true);
-		assertRestartRequired(strategy, "public/folder/file.txt", true);
-	}
-
-	@Test
-	void multiplePatterns() {
-		ClassPathRestartStrategy strategy = createStrategy("static/**,public/**");
-		assertRestartRequired(strategy, "static/file.txt", false);
-		assertRestartRequired(strategy, "static/folder/file.txt", false);
-		assertRestartRequired(strategy, "public/file.txt", false);
-		assertRestartRequired(strategy, "public/folder/file.txt", false);
-		assertRestartRequired(strategy, "src/file.txt", true);
-		assertRestartRequired(strategy, "src/folder/file.txt", true);
-	}
-
-	@Test
-	void pomChange() {
-		ClassPathRestartStrategy strategy = createStrategy("META-INF/maven/**");
-		assertRestartRequired(strategy, "pom.xml", true);
-		String mavenFolder = "META-INF/maven/org.springframework.boot/spring-boot-devtools";
-		assertRestartRequired(strategy, mavenFolder + "/pom.xml", false);
-		assertRestartRequired(strategy, mavenFolder + "/pom.properties", false);
-	}
-
-	@Test
-	void testChange() {
-		ClassPathRestartStrategy strategy = createStrategy("**/*Test.class,**/*Tests.class");
-		assertRestartRequired(strategy, "com/example/ExampleTests.class", false);
-		assertRestartRequired(strategy, "com/example/ExampleTest.class", false);
-		assertRestartRequired(strategy, "com/example/Example.class", true);
-	}
-
-	private ClassPathRestartStrategy createStrategy(String pattern) {
-		return new PatternClassPathRestartStrategy(pattern);
-	}
-
-	private void assertRestartRequired(ClassPathRestartStrategy strategy, String relativeName, boolean expected) {
-		assertThat(strategy.isRestartRequired(mockFile(relativeName))).isEqualTo(expected);
-	}
-
-	private ChangedFile mockFile(String relativeName) {
-		return new ChangedFile(new File("."), new File("./" + relativeName), Type.ADD);
-	}
-
-}
-=======
 /*
  * Copyright 2012-2020 the original author or authors.
  *
@@ -193,5 +94,4 @@
 		return new ChangedFile(new File("."), new File("./" + relativeName), Type.ADD);
 	}
 
-}
->>>>>>> 6755b480
+}