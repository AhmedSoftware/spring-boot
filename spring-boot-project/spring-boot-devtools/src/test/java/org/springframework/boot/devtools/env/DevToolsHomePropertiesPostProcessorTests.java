<<<<<<< HEAD
/*
 * Copyright 2012-2019 the original author or authors.
 *
 * Licensed under the Apache License, Version 2.0 (the "License");
 * you may not use this file except in compliance with the License.
 * You may obtain a copy of the License at
 *
 *      https://www.apache.org/licenses/LICENSE-2.0
 *
 * Unless required by applicable law or agreed to in writing, software
 * distributed under the License is distributed on an "AS IS" BASIS,
 * WITHOUT WARRANTIES OR CONDITIONS OF ANY KIND, either express or implied.
 * See the License for the specific language governing permissions and
 * limitations under the License.
 */

package org.springframework.boot.devtools.env;

import java.io.File;
import java.io.FileOutputStream;
import java.io.IOException;
import java.io.OutputStream;
import java.util.Properties;

import org.junit.jupiter.api.BeforeEach;
import org.junit.jupiter.api.Test;
import org.junit.jupiter.api.io.TempDir;

import org.springframework.core.env.ConfigurableEnvironment;
import org.springframework.mock.env.MockEnvironment;

import static org.assertj.core.api.Assertions.assertThat;

/**
 * Tests for {@link DevToolsHomePropertiesPostProcessor}.
 *
 * @author Phillip Webb
 * @author Andy Wilkinson
 */
class DevToolsHomePropertiesPostProcessorTests {

	private File home;

	@BeforeEach
	void setup(@TempDir File tempDir) throws IOException {
		this.home = tempDir;
	}

	@Test
	void loadsHomeProperties() throws Exception {
		Properties properties = new Properties();
		properties.put("abc", "def");
		OutputStream out = new FileOutputStream(new File(this.home, ".spring-boot-devtools.properties"));
		properties.store(out, null);
		out.close();
		ConfigurableEnvironment environment = new MockEnvironment();
		MockDevToolHomePropertiesPostProcessor postProcessor = new MockDevToolHomePropertiesPostProcessor();
		runPostProcessor(() -> postProcessor.postProcessEnvironment(environment, null));
		assertThat(environment.getProperty("abc")).isEqualTo("def");
	}

	@Test
	void ignoresMissingHomeProperties() throws Exception {
		ConfigurableEnvironment environment = new MockEnvironment();
		MockDevToolHomePropertiesPostProcessor postProcessor = new MockDevToolHomePropertiesPostProcessor();
		runPostProcessor(() -> postProcessor.postProcessEnvironment(environment, null));
		assertThat(environment.getProperty("abc")).isNull();
	}

	protected void runPostProcessor(Runnable runnable) throws Exception {
		Thread thread = new Thread(runnable);
		thread.start();
		thread.join();
	}

	private class MockDevToolHomePropertiesPostProcessor extends DevToolsHomePropertiesPostProcessor {

		@Override
		protected File getHomeFolder() {
			return DevToolsHomePropertiesPostProcessorTests.this.home;
		}

	}

}
=======
/*
 * Copyright 2012-2020 the original author or authors.
 *
 * Licensed under the Apache License, Version 2.0 (the "License");
 * you may not use this file except in compliance with the License.
 * You may obtain a copy of the License at
 *
 *      https://www.apache.org/licenses/LICENSE-2.0
 *
 * Unless required by applicable law or agreed to in writing, software
 * distributed under the License is distributed on an "AS IS" BASIS,
 * WITHOUT WARRANTIES OR CONDITIONS OF ANY KIND, either express or implied.
 * See the License for the specific language governing permissions and
 * limitations under the License.
 */

package org.springframework.boot.devtools.env;

import java.io.File;
import java.io.FileOutputStream;
import java.io.IOException;
import java.io.OutputStream;
import java.nio.file.Files;
import java.util.Properties;

import org.junit.jupiter.api.BeforeEach;
import org.junit.jupiter.api.Test;
import org.junit.jupiter.api.io.TempDir;

import org.springframework.core.env.ConfigurableEnvironment;
import org.springframework.core.io.ClassPathResource;
import org.springframework.mock.env.MockEnvironment;

import static org.assertj.core.api.Assertions.assertThat;

/**
 * Tests for {@link DevToolsHomePropertiesPostProcessor}.
 *
 * @author Phillip Webb
 * @author Andy Wilkinson
 * @author HaiTao Zhang
 * @author Madhura Bhave
 */
class DevToolsHomePropertiesPostProcessorTests {

	private String configDir;

	private File home;

	@BeforeEach
	void setup(@TempDir File tempDir) {
		this.home = tempDir;
		this.configDir = this.home + "/.config/spring-boot/";
		new File(this.configDir).mkdirs();
	}

	@Test
	void loadsPropertiesFromHomeDirectoryUsingProperties() throws Exception {
		Properties properties = new Properties();
		properties.put("abc", "def");
		writeFile(properties, ".spring-boot-devtools.properties");
		ConfigurableEnvironment environment = getPostProcessedEnvironment();
		assertThat(environment.getProperty("abc")).isEqualTo("def");
	}

	@Test
	void loadsPropertiesFromConfigDirectoryUsingProperties() throws Exception {
		Properties properties = new Properties();
		properties.put("abc", "def");
		OutputStream out = new FileOutputStream(new File(this.configDir, "spring-boot-devtools.properties"));
		properties.store(out, null);
		out.close();
		ConfigurableEnvironment environment = getPostProcessedEnvironment();
		assertThat(environment.getProperty("abc")).isEqualTo("def");
	}

	@Test
	void loadsPropertiesFromConfigDirectoryUsingYml() throws Exception {
		OutputStream out = new FileOutputStream(new File(this.configDir, "spring-boot-devtools.yml"));
		File file = new ClassPathResource("spring-devtools.yaml", getClass()).getFile();
		byte[] content = Files.readAllBytes(file.toPath());
		out.write(content);
		out.close();
		ConfigurableEnvironment environment = getPostProcessedEnvironment();
		assertThat(environment.getProperty("abc.xyz")).isEqualTo("def");
	}

	@Test
	void loadsPropertiesFromConfigDirectoryUsingYaml() throws Exception {
		OutputStream out = new FileOutputStream(new File(this.configDir, "spring-boot-devtools.yaml"));
		File file = new ClassPathResource("spring-devtools.yaml", getClass()).getFile();
		byte[] content = Files.readAllBytes(file.toPath());
		out.write(content);
		out.close();
		ConfigurableEnvironment environment = getPostProcessedEnvironment();
		assertThat(environment.getProperty("abc.xyz")).isEqualTo("def");
	}

	@Test
	void loadFromConfigDirectoryWithPropertiesTakingPrecedence() throws Exception {
		OutputStream out = new FileOutputStream(new File(this.configDir, "spring-boot-devtools.yaml"));
		File file = new ClassPathResource("spring-devtools.yaml", getClass()).getFile();
		byte[] content = Files.readAllBytes(file.toPath());
		out.write(content);
		out.close();
		Properties properties2 = new Properties();
		properties2.put("abc.xyz", "jkl");
		OutputStream out2 = new FileOutputStream(new File(this.configDir, "spring-boot-devtools.properties"));
		properties2.store(out2, null);
		out2.close();
		ConfigurableEnvironment environment = getPostProcessedEnvironment();
		assertThat(environment.getProperty("abc.xyz")).isEqualTo("jkl");
		assertThat(environment.getProperty("bing")).isEqualTo("blip");
	}

	@Test
	void loadFromConfigDirectoryTakesPrecedenceOverHomeDirectory() throws Exception {
		Properties properties = new Properties();
		properties.put("abc", "def");
		properties.put("bar", "baz");
		writeFile(properties, ".spring-boot-devtools.properties");
		Properties properties2 = new Properties();
		properties2.put("abc", "jkl");
		OutputStream out2 = new FileOutputStream(new File(this.configDir, "spring-boot-devtools.properties"));
		properties2.store(out2, null);
		out2.close();
		ConfigurableEnvironment environment = getPostProcessedEnvironment();
		assertThat(environment.getProperty("abc")).isEqualTo("jkl");
		assertThat(environment.getProperty("bar")).isEqualTo(null);
	}

	@Test
	void loadFromConfigDirectoryWithYamlTakesPrecedenceOverHomeDirectory() throws Exception {
		Properties properties = new Properties();
		properties.put("abc.xyz", "jkl");
		properties.put("bar", "baz");
		writeFile(properties, ".spring-boot-devtools.properties");
		OutputStream out2 = new FileOutputStream(new File(this.configDir, "spring-boot-devtools.yml"));
		File file = new ClassPathResource("spring-devtools.yaml", getClass()).getFile();
		byte[] content = Files.readAllBytes(file.toPath());
		out2.write(content);
		out2.close();
		ConfigurableEnvironment environment = getPostProcessedEnvironment();
		assertThat(environment.getProperty("abc.xyz")).isEqualTo("def");
		assertThat(environment.getProperty("bar")).isEqualTo(null);
	}

	@Test
	void ignoresMissingHomeProperties() throws Exception {
		ConfigurableEnvironment environment = getPostProcessedEnvironment();
		assertThat(environment.getProperty("abc")).isNull();
	}

	private void writeFile(Properties properties, String s) throws IOException {
		OutputStream out = new FileOutputStream(new File(this.home, s));
		properties.store(out, null);
		out.close();
	}

	private ConfigurableEnvironment getPostProcessedEnvironment() throws Exception {
		ConfigurableEnvironment environment = new MockEnvironment();
		MockDevToolHomePropertiesPostProcessor postProcessor = new MockDevToolHomePropertiesPostProcessor();
		runPostProcessor(() -> postProcessor.postProcessEnvironment(environment, null));
		return environment;
	}

	protected void runPostProcessor(Runnable runnable) throws Exception {
		Thread thread = new Thread(runnable);
		thread.start();
		thread.join();
	}

	private class MockDevToolHomePropertiesPostProcessor extends DevToolsHomePropertiesPostProcessor {

		@Override
		protected File getHomeDirectory() {
			return DevToolsHomePropertiesPostProcessorTests.this.home;
		}

	}

}
>>>>>>> 6755b480
<|MERGE_RESOLUTION|>--- conflicted
+++ resolved
@@ -1,90 +1,3 @@
-<<<<<<< HEAD
-/*
- * Copyright 2012-2019 the original author or authors.
- *
- * Licensed under the Apache License, Version 2.0 (the "License");
- * you may not use this file except in compliance with the License.
- * You may obtain a copy of the License at
- *
- *      https://www.apache.org/licenses/LICENSE-2.0
- *
- * Unless required by applicable law or agreed to in writing, software
- * distributed under the License is distributed on an "AS IS" BASIS,
- * WITHOUT WARRANTIES OR CONDITIONS OF ANY KIND, either express or implied.
- * See the License for the specific language governing permissions and
- * limitations under the License.
- */
-
-package org.springframework.boot.devtools.env;
-
-import java.io.File;
-import java.io.FileOutputStream;
-import java.io.IOException;
-import java.io.OutputStream;
-import java.util.Properties;
-
-import org.junit.jupiter.api.BeforeEach;
-import org.junit.jupiter.api.Test;
-import org.junit.jupiter.api.io.TempDir;
-
-import org.springframework.core.env.ConfigurableEnvironment;
-import org.springframework.mock.env.MockEnvironment;
-
-import static org.assertj.core.api.Assertions.assertThat;
-
-/**
- * Tests for {@link DevToolsHomePropertiesPostProcessor}.
- *
- * @author Phillip Webb
- * @author Andy Wilkinson
- */
-class DevToolsHomePropertiesPostProcessorTests {
-
-	private File home;
-
-	@BeforeEach
-	void setup(@TempDir File tempDir) throws IOException {
-		this.home = tempDir;
-	}
-
-	@Test
-	void loadsHomeProperties() throws Exception {
-		Properties properties = new Properties();
-		properties.put("abc", "def");
-		OutputStream out = new FileOutputStream(new File(this.home, ".spring-boot-devtools.properties"));
-		properties.store(out, null);
-		out.close();
-		ConfigurableEnvironment environment = new MockEnvironment();
-		MockDevToolHomePropertiesPostProcessor postProcessor = new MockDevToolHomePropertiesPostProcessor();
-		runPostProcessor(() -> postProcessor.postProcessEnvironment(environment, null));
-		assertThat(environment.getProperty("abc")).isEqualTo("def");
-	}
-
-	@Test
-	void ignoresMissingHomeProperties() throws Exception {
-		ConfigurableEnvironment environment = new MockEnvironment();
-		MockDevToolHomePropertiesPostProcessor postProcessor = new MockDevToolHomePropertiesPostProcessor();
-		runPostProcessor(() -> postProcessor.postProcessEnvironment(environment, null));
-		assertThat(environment.getProperty("abc")).isNull();
-	}
-
-	protected void runPostProcessor(Runnable runnable) throws Exception {
-		Thread thread = new Thread(runnable);
-		thread.start();
-		thread.join();
-	}
-
-	private class MockDevToolHomePropertiesPostProcessor extends DevToolsHomePropertiesPostProcessor {
-
-		@Override
-		protected File getHomeFolder() {
-			return DevToolsHomePropertiesPostProcessorTests.this.home;
-		}
-
-	}
-
-}
-=======
 /*
  * Copyright 2012-2020 the original author or authors.
  *
@@ -266,5 +179,4 @@
 
 	}
 
-}
->>>>>>> 6755b480
+}