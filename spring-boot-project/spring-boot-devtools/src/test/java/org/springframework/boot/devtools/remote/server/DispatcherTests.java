--- conflicted
+++ resolved
@@ -1,128 +1,3 @@
-<<<<<<< HEAD
-/*
- * Copyright 2012-2019 the original author or authors.
- *
- * Licensed under the Apache License, Version 2.0 (the "License");
- * you may not use this file except in compliance with the License.
- * You may obtain a copy of the License at
- *
- *      https://www.apache.org/licenses/LICENSE-2.0
- *
- * Unless required by applicable law or agreed to in writing, software
- * distributed under the License is distributed on an "AS IS" BASIS,
- * WITHOUT WARRANTIES OR CONDITIONS OF ANY KIND, either express or implied.
- * See the License for the specific language governing permissions and
- * limitations under the License.
- */
-
-package org.springframework.boot.devtools.remote.server;
-
-import java.util.Arrays;
-import java.util.Collections;
-import java.util.List;
-
-import org.junit.jupiter.api.BeforeEach;
-import org.junit.jupiter.api.Test;
-import org.mockito.InOrder;
-import org.mockito.Mock;
-import org.mockito.MockitoAnnotations;
-
-import org.springframework.core.Ordered;
-import org.springframework.http.server.ServerHttpRequest;
-import org.springframework.http.server.ServerHttpResponse;
-import org.springframework.http.server.ServletServerHttpRequest;
-import org.springframework.http.server.ServletServerHttpResponse;
-import org.springframework.mock.web.MockHttpServletRequest;
-import org.springframework.mock.web.MockHttpServletResponse;
-
-import static org.assertj.core.api.Assertions.assertThat;
-import static org.assertj.core.api.Assertions.assertThatIllegalArgumentException;
-import static org.mockito.ArgumentMatchers.any;
-import static org.mockito.BDDMockito.given;
-import static org.mockito.Mockito.inOrder;
-import static org.mockito.Mockito.mock;
-import static org.mockito.Mockito.verify;
-import static org.mockito.Mockito.verifyZeroInteractions;
-import static org.mockito.Mockito.withSettings;
-
-/**
- * Tests for {@link Dispatcher}.
- *
- * @author Phillip Webb
- */
-class DispatcherTests {
-
-	@Mock
-	private AccessManager accessManager;
-
-	private MockHttpServletRequest request;
-
-	private MockHttpServletResponse response;
-
-	private ServerHttpRequest serverRequest;
-
-	private ServerHttpResponse serverResponse;
-
-	@BeforeEach
-	void setup() {
-		MockitoAnnotations.initMocks(this);
-		this.request = new MockHttpServletRequest();
-		this.response = new MockHttpServletResponse();
-		this.serverRequest = new ServletServerHttpRequest(this.request);
-		this.serverResponse = new ServletServerHttpResponse(this.response);
-	}
-
-	@Test
-	void accessManagerMustNotBeNull() {
-		assertThatIllegalArgumentException().isThrownBy(() -> new Dispatcher(null, Collections.emptyList()))
-				.withMessageContaining("AccessManager must not be null");
-	}
-
-	@Test
-	void mappersMustNotBeNull() {
-		assertThatIllegalArgumentException().isThrownBy(() -> new Dispatcher(this.accessManager, null))
-				.withMessageContaining("Mappers must not be null");
-	}
-
-	@Test
-	void accessManagerVetoRequest() throws Exception {
-		given(this.accessManager.isAllowed(any(ServerHttpRequest.class))).willReturn(false);
-		HandlerMapper mapper = mock(HandlerMapper.class);
-		Handler handler = mock(Handler.class);
-		given(mapper.getHandler(any(ServerHttpRequest.class))).willReturn(handler);
-		Dispatcher dispatcher = new Dispatcher(this.accessManager, Collections.singleton(mapper));
-		dispatcher.handle(this.serverRequest, this.serverResponse);
-		verifyZeroInteractions(handler);
-		assertThat(this.response.getStatus()).isEqualTo(403);
-	}
-
-	@Test
-	void accessManagerAllowRequest() throws Exception {
-		given(this.accessManager.isAllowed(any(ServerHttpRequest.class))).willReturn(true);
-		HandlerMapper mapper = mock(HandlerMapper.class);
-		Handler handler = mock(Handler.class);
-		given(mapper.getHandler(any(ServerHttpRequest.class))).willReturn(handler);
-		Dispatcher dispatcher = new Dispatcher(this.accessManager, Collections.singleton(mapper));
-		dispatcher.handle(this.serverRequest, this.serverResponse);
-		verify(handler).handle(this.serverRequest, this.serverResponse);
-	}
-
-	@Test
-	void ordersMappers() throws Exception {
-		HandlerMapper mapper1 = mock(HandlerMapper.class, withSettings().extraInterfaces(Ordered.class));
-		HandlerMapper mapper2 = mock(HandlerMapper.class, withSettings().extraInterfaces(Ordered.class));
-		given(((Ordered) mapper1).getOrder()).willReturn(1);
-		given(((Ordered) mapper2).getOrder()).willReturn(2);
-		List<HandlerMapper> mappers = Arrays.asList(mapper2, mapper1);
-		Dispatcher dispatcher = new Dispatcher(AccessManager.PERMIT_ALL, mappers);
-		dispatcher.handle(this.serverRequest, this.serverResponse);
-		InOrder inOrder = inOrder(mapper1, mapper2);
-		inOrder.verify(mapper1).getHandler(this.serverRequest);
-		inOrder.verify(mapper2).getHandler(this.serverRequest);
-	}
-
-}
-=======
 /*
  * Copyright 2012-2020 the original author or authors.
  *
@@ -235,5 +110,4 @@
 		inOrder.verify(mapper2).getHandler(this.serverRequest);
 	}
 
-}
->>>>>>> 6755b480
+}