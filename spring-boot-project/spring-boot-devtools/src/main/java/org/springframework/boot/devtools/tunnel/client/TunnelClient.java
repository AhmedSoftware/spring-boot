--- conflicted
+++ resolved
@@ -1,4 +1,3 @@
-<<<<<<< HEAD
 /*
  * Copyright 2012-2019 the original author or authors.
  *
@@ -31,6 +30,7 @@
 import org.apache.commons.logging.LogFactory;
 
 import org.springframework.beans.factory.SmartInitializingSingleton;
+import org.springframework.core.log.LogMessage;
 import org.springframework.util.Assert;
 
 /**
@@ -89,7 +89,7 @@
 			ServerSocketChannel serverSocketChannel = ServerSocketChannel.open();
 			serverSocketChannel.socket().bind(new InetSocketAddress(this.listenPort));
 			int port = serverSocketChannel.socket().getLocalPort();
-			logger.trace("Listening for TCP traffic to tunnel on port " + port);
+			logger.trace(LogMessage.format("Listening for TCP traffic to tunnel on port %s", port));
 			this.serverThread = new ServerThread(serverSocketChannel);
 			this.serverThread.start();
 			return port;
@@ -145,7 +145,8 @@
 		}
 
 		public void close() throws IOException {
-			logger.trace("Closing tunnel client on port " + this.serverSocketChannel.socket().getLocalPort());
+			logger.trace(LogMessage.format("Closing tunnel client on port %s",
+					this.serverSocketChannel.socket().getLocalPort()));
 			this.serverSocketChannel.close();
 			this.acceptConnections = false;
 			interrupt();
@@ -219,229 +220,4 @@
 
 	}
 
-}
-=======
-/*
- * Copyright 2012-2019 the original author or authors.
- *
- * Licensed under the Apache License, Version 2.0 (the "License");
- * you may not use this file except in compliance with the License.
- * You may obtain a copy of the License at
- *
- *      https://www.apache.org/licenses/LICENSE-2.0
- *
- * Unless required by applicable law or agreed to in writing, software
- * distributed under the License is distributed on an "AS IS" BASIS,
- * WITHOUT WARRANTIES OR CONDITIONS OF ANY KIND, either express or implied.
- * See the License for the specific language governing permissions and
- * limitations under the License.
- */
-
-package org.springframework.boot.devtools.tunnel.client;
-
-import java.io.Closeable;
-import java.io.IOException;
-import java.net.InetSocketAddress;
-import java.net.ServerSocket;
-import java.nio.ByteBuffer;
-import java.nio.channels.AsynchronousCloseException;
-import java.nio.channels.ServerSocketChannel;
-import java.nio.channels.SocketChannel;
-import java.nio.channels.WritableByteChannel;
-
-import org.apache.commons.logging.Log;
-import org.apache.commons.logging.LogFactory;
-
-import org.springframework.beans.factory.SmartInitializingSingleton;
-import org.springframework.core.log.LogMessage;
-import org.springframework.util.Assert;
-
-/**
- * The client side component of a socket tunnel. Starts a {@link ServerSocket} of the
- * specified port for local clients to connect to.
- *
- * @author Phillip Webb
- * @author Andy Wilkinson
- * @since 1.3.0
- */
-public class TunnelClient implements SmartInitializingSingleton {
-
-	private static final int BUFFER_SIZE = 1024 * 100;
-
-	private static final Log logger = LogFactory.getLog(TunnelClient.class);
-
-	private final TunnelClientListeners listeners = new TunnelClientListeners();
-
-	private final Object monitor = new Object();
-
-	private final int listenPort;
-
-	private final TunnelConnection tunnelConnection;
-
-	private ServerThread serverThread;
-
-	public TunnelClient(int listenPort, TunnelConnection tunnelConnection) {
-		Assert.isTrue(listenPort >= 0, "ListenPort must be greater than or equal to 0");
-		Assert.notNull(tunnelConnection, "TunnelConnection must not be null");
-		this.listenPort = listenPort;
-		this.tunnelConnection = tunnelConnection;
-	}
-
-	@Override
-	public void afterSingletonsInstantiated() {
-		synchronized (this.monitor) {
-			if (this.serverThread == null) {
-				try {
-					start();
-				}
-				catch (IOException ex) {
-					throw new IllegalStateException(ex);
-				}
-			}
-		}
-	}
-
-	/**
-	 * Start the client and accept incoming connections.
-	 * @return the port on which the client is listening
-	 * @throws IOException in case of I/O errors
-	 */
-	public int start() throws IOException {
-		synchronized (this.monitor) {
-			Assert.state(this.serverThread == null, "Server already started");
-			ServerSocketChannel serverSocketChannel = ServerSocketChannel.open();
-			serverSocketChannel.socket().bind(new InetSocketAddress(this.listenPort));
-			int port = serverSocketChannel.socket().getLocalPort();
-			logger.trace(LogMessage.format("Listening for TCP traffic to tunnel on port %s", port));
-			this.serverThread = new ServerThread(serverSocketChannel);
-			this.serverThread.start();
-			return port;
-		}
-	}
-
-	/**
-	 * Stop the client, disconnecting any servers.
-	 * @throws IOException in case of I/O errors
-	 */
-	public void stop() throws IOException {
-		synchronized (this.monitor) {
-			if (this.serverThread != null) {
-				this.serverThread.close();
-				try {
-					this.serverThread.join(2000);
-				}
-				catch (InterruptedException ex) {
-					Thread.currentThread().interrupt();
-				}
-				this.serverThread = null;
-			}
-		}
-	}
-
-	protected final ServerThread getServerThread() {
-		synchronized (this.monitor) {
-			return this.serverThread;
-		}
-	}
-
-	public void addListener(TunnelClientListener listener) {
-		this.listeners.addListener(listener);
-	}
-
-	public void removeListener(TunnelClientListener listener) {
-		this.listeners.removeListener(listener);
-	}
-
-	/**
-	 * The main server thread.
-	 */
-	protected class ServerThread extends Thread {
-
-		private final ServerSocketChannel serverSocketChannel;
-
-		private boolean acceptConnections = true;
-
-		public ServerThread(ServerSocketChannel serverSocketChannel) {
-			this.serverSocketChannel = serverSocketChannel;
-			setName("Tunnel Server");
-			setDaemon(true);
-		}
-
-		public void close() throws IOException {
-			logger.trace(LogMessage.format("Closing tunnel client on port %s",
-					this.serverSocketChannel.socket().getLocalPort()));
-			this.serverSocketChannel.close();
-			this.acceptConnections = false;
-			interrupt();
-		}
-
-		@Override
-		public void run() {
-			try {
-				while (this.acceptConnections) {
-					try (SocketChannel socket = this.serverSocketChannel.accept()) {
-						handleConnection(socket);
-					}
-					catch (AsynchronousCloseException ex) {
-						// Connection has been closed. Keep the server running
-					}
-				}
-			}
-			catch (Exception ex) {
-				logger.trace("Unexpected exception from tunnel client", ex);
-			}
-		}
-
-		private void handleConnection(SocketChannel socketChannel) throws Exception {
-			Closeable closeable = new SocketCloseable(socketChannel);
-			TunnelClient.this.listeners.fireOpenEvent(socketChannel);
-			try (WritableByteChannel outputChannel = TunnelClient.this.tunnelConnection.open(socketChannel,
-					closeable)) {
-				logger.trace(
-						"Accepted connection to tunnel client from " + socketChannel.socket().getRemoteSocketAddress());
-				while (true) {
-					ByteBuffer buffer = ByteBuffer.allocate(BUFFER_SIZE);
-					int amountRead = socketChannel.read(buffer);
-					if (amountRead == -1) {
-						return;
-					}
-					if (amountRead > 0) {
-						buffer.flip();
-						outputChannel.write(buffer);
-					}
-				}
-			}
-		}
-
-		protected void stopAcceptingConnections() {
-			this.acceptConnections = false;
-		}
-
-	}
-
-	/**
-	 * {@link Closeable} used to close a {@link SocketChannel} and fire an event.
-	 */
-	private class SocketCloseable implements Closeable {
-
-		private final SocketChannel socketChannel;
-
-		private boolean closed = false;
-
-		SocketCloseable(SocketChannel socketChannel) {
-			this.socketChannel = socketChannel;
-		}
-
-		@Override
-		public void close() throws IOException {
-			if (!this.closed) {
-				this.socketChannel.close();
-				TunnelClient.this.listeners.fireCloseEvent(this.socketChannel);
-				this.closed = true;
-			}
-		}
-
-	}
-
-}
->>>>>>> 6755b480
+}