--- conflicted
+++ resolved
@@ -620,17 +620,10 @@
 ----
 
 Here we can see basic `memory`, `heap`, `class loading`, `processor` and `thread pool`
-<<<<<<< HEAD
-information provided by `SystemPublicMetrics` along with some HTTP metrics. In this
-instance the `root` (``/'') and `/metrics` URLs have returned `HTTP 200` responses `20`
-and `3` times respectively. It also appears that the `root` URL returned `HTTP 401`
-(unauthorized) `4` times.
-=======
 information along with some HTTP metrics. In this instance the `root` (``/'') and `/metrics`
 URLs have returned `HTTP 200` responses `20` and `3` times respectively. It also appears
 that the `root` URL returned `HTTP 401` (unauthorized) `4` times. The double asterix (`**`)
 comes from a request matched by Spring MVC as `/**` (normally a static resource).
->>>>>>> 481cf775
 
 The `gauge` shows the last response time for a request. So the last request to `root` took
 `2ms` to respond and the last to `/metrics` took `3ms`.
